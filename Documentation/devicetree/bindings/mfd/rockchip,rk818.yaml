# SPDX-License-Identifier: GPL-2.0-only OR BSD-2-Clause
%YAML 1.2
---
$id: http://devicetree.org/schemas/mfd/rockchip,rk818.yaml#
$schema: http://devicetree.org/meta-schemas/core.yaml#

title: RK818 Power Management Integrated Circuit

maintainers:
  - Chris Zhong <zyw@rock-chips.com>
  - Zhang Qing <zhangqing@rock-chips.com>

description: |
  Rockchip RK818 series PMIC. This device consists of an i2c controlled MFD
  that includes regulators, an RTC, and a power button.

properties:
  compatible:
    enum:
      - rockchip,rk818

  reg:
    maxItems: 1

  interrupts:
    maxItems: 1

  '#clock-cells':
    description: |
      See <dt-bindings/clock/rockchip,rk808.h> for clock IDs.
    const: 1

  clock-output-names:
    description:
      From common clock binding to override the default output clock name.
    maxItems: 2

  rockchip,system-power-controller:
    type: boolean
    deprecated: true
    description:
      Telling whether or not this PMIC is controlling the system power.

  system-power-controller: true

  wakeup-source:
    type: boolean
    description:
      Device can be used as a wakeup source.

  vcc1-supply:
    description:
      The input supply for DCDC_REG1.

  vcc2-supply:
    description:
      The input supply for DCDC_REG2.

  vcc3-supply:
    description:
      The input supply for DCDC_REG3.

  vcc4-supply:
    description:
      The input supply for DCDC_REG4.

  boost-supply:
    description:
      The input supply for DCDC_BOOST

  vcc6-supply:
    description:
      The input supply for LDO_REG1 and LDO_REG2.

  vcc7-supply:
    description:
      The input supply for LDO_REG3, LDO_REG5, and LDO_REG7.

  vcc8-supply:
    description:
      The input supply for LDO_REG4, LDO_REG6, and LDO_REG8.

  vcc9-supply:
    description:
      The input supply for LDO_REG9 and SWITCH_REG.

  vddio-supply:
    description:
      The input supply for digital IO.

  h_5v-supply:
    description:
      The input supply for HDMI_SWITCH.

  usb-supply:
    description:
      The input supply for OTG_SWITCH.

  regulators:
    type: object
    patternProperties:
      "^(DCDC_REG[1-4]|DCDC_BOOST|LDO_REG[1-9]|SWITCH_REG|HDMI_SWITCH|OTG_SWITCH)$":
        type: object
<<<<<<< HEAD
        $ref: ../regulator/regulator.yaml#
=======
        $ref: /schemas/regulator/regulator.yaml#
>>>>>>> 0c383648
        unevaluatedProperties: false
    unevaluatedProperties: false

required:
  - compatible
  - reg
  - interrupts
  - "#clock-cells"

additionalProperties: false

examples:
  - |
    #include <dt-bindings/clock/px30-cru.h>
    #include <dt-bindings/pinctrl/rockchip.h>
    #include <dt-bindings/interrupt-controller/irq.h>
    #include <dt-bindings/gpio/gpio.h>
    i2c {
        #address-cells = <1>;
        #size-cells = <0>;

        rk818: pmic@1c {
            compatible = "rockchip,rk818";
            reg = <0x1c>;
            interrupt-parent = <&gpio0>;
            interrupts = <4 IRQ_TYPE_LEVEL_LOW>;
            pinctrl-names = "default";
            pinctrl-0 = <&pmic_int>;
            rockchip,system-power-controller;
            wakeup-source;
            #clock-cells = <1>;

            vcc1-supply = <&vdd_sys>;
            vcc2-supply = <&vdd_sys>;
            vcc3-supply = <&vdd_sys>;
            vcc4-supply = <&vdd_sys>;
            boost-supply = <&vdd_in_otg_out>;
            vcc6-supply = <&vdd_sys>;
            vcc7-supply = <&vdd_misc_1v8>;
            vcc8-supply = <&vdd_misc_1v8>;
            vcc9-supply = <&vdd_3v3_io>;
            vddio-supply = <&vdd_3v3_io>;

            regulators {
                vdd_log: DCDC_REG1 {
                    regulator-name = "vdd_log";
                    regulator-always-on;
                    regulator-boot-on;
                    regulator-min-microvolt = <1100000>;
                    regulator-max-microvolt = <1100000>;
                    regulator-state-mem {
                        regulator-off-in-suspend;
                    };
                };

                vdd_gpu: DCDC_REG2 {
                    regulator-name = "vdd_gpu";
                    regulator-always-on;
                    regulator-boot-on;
                    regulator-min-microvolt = <800000>;
                    regulator-max-microvolt = <1250000>;
                    regulator-state-mem {
                        regulator-on-in-suspend;
                        regulator-suspend-microvolt = <1000000>;
                    };
                };

                vcc_ddr: DCDC_REG3 {
                    regulator-name = "vcc_ddr";
                    regulator-always-on;
                    regulator-boot-on;
                    regulator-state-mem {
                        regulator-on-in-suspend;
                    };
                };

                vdd_3v3_io: DCDC_REG4 {
                    regulator-name = "vdd_3v3_io";
                    regulator-always-on;
                    regulator-boot-on;
                    regulator-min-microvolt = <3300000>;
                    regulator-max-microvolt = <3300000>;
                    regulator-state-mem {
                        regulator-on-in-suspend;
                        regulator-suspend-microvolt = <3300000>;
                    };
                };

                vdd_sys: DCDC_BOOST {
                    regulator-name = "vdd_sys";
                    regulator-always-on;
                    regulator-boot-on;
                    regulator-min-microvolt = <5000000>;
                    regulator-max-microvolt = <5000000>;
                    regulator-state-mem {
                        regulator-on-in-suspend;
                        regulator-suspend-microvolt = <5000000>;
                    };
                };

                vdd_sd: SWITCH_REG {
                    regulator-name = "vdd_sd";
                    regulator-always-on;
                    regulator-boot-on;
                    regulator-state-mem {
                        regulator-off-in-suspend;
                    };
                };

                vdd_eth_2v5: LDO_REG2 {
                    regulator-name = "vdd_eth_2v5";
                    regulator-always-on;
                    regulator-boot-on;
                    regulator-min-microvolt = <2500000>;
                    regulator-max-microvolt = <2500000>;
                    regulator-state-mem {
                        regulator-on-in-suspend;
                        regulator-suspend-microvolt = <2500000>;
                    };
                };

                vdd_1v0: LDO_REG3 {
                    regulator-name = "vdd_1v0";
                    regulator-always-on;
                    regulator-boot-on;
                    regulator-min-microvolt = <1000000>;
                    regulator-max-microvolt = <1000000>;
                    regulator-state-mem {
                        regulator-on-in-suspend;
                        regulator-suspend-microvolt = <1000000>;
                    };
                };

                vdd_1v8_lcd_ldo: LDO_REG4 {
                    regulator-name = "vdd_1v8_lcd_ldo";
                    regulator-always-on;
                    regulator-boot-on;
                    regulator-min-microvolt = <1800000>;
                    regulator-max-microvolt = <1800000>;
                    regulator-state-mem {
                        regulator-on-in-suspend;
                        regulator-suspend-microvolt = <1800000>;
                    };
                };

                vdd_1v0_lcd: LDO_REG6 {
                    regulator-name = "vdd_1v0_lcd";
                    regulator-always-on;
                    regulator-boot-on;
                    regulator-min-microvolt = <1000000>;
                    regulator-max-microvolt = <1000000>;
                    regulator-state-mem {
                        regulator-on-in-suspend;
                        regulator-suspend-microvolt = <1000000>;
                    };
                };

                vdd_1v8_ldo: LDO_REG7 {
                    regulator-name = "vdd_1v8_ldo";
                    regulator-always-on;
                    regulator-boot-on;
                    regulator-min-microvolt = <1800000>;
                    regulator-max-microvolt = <1800000>;
                    regulator-state-mem {
                        regulator-off-in-suspend;
                        regulator-suspend-microvolt = <1800000>;
                    };
                };

                vdd_io_sd: LDO_REG9 {
                    regulator-name = "vdd_io_sd";
                    regulator-always-on;
                    regulator-boot-on;
                    regulator-min-microvolt = <1800000>;
                    regulator-max-microvolt = <3300000>;
                    regulator-state-mem {
                        regulator-off-in-suspend;
                    };
                };
            };
        };
    };<|MERGE_RESOLUTION|>--- conflicted
+++ resolved
@@ -101,11 +101,7 @@
     patternProperties:
       "^(DCDC_REG[1-4]|DCDC_BOOST|LDO_REG[1-9]|SWITCH_REG|HDMI_SWITCH|OTG_SWITCH)$":
         type: object
-<<<<<<< HEAD
-        $ref: ../regulator/regulator.yaml#
-=======
         $ref: /schemas/regulator/regulator.yaml#
->>>>>>> 0c383648
         unevaluatedProperties: false
     unevaluatedProperties: false
 

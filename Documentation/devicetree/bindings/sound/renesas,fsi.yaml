# SPDX-License-Identifier: GPL-2.0
%YAML 1.2
---
$id: http://devicetree.org/schemas/sound/renesas,fsi.yaml#
$schema: http://devicetree.org/meta-schemas/core.yaml#

title: Renesas FIFO-buffered Serial Interface (FSI)

maintainers:
  - Kuninori Morimoto <kuninori.morimoto.gx@renesas.com>

properties:
  $nodename:
    pattern: "^sound@.*"

  compatible:
    oneOf:
      # for FSI2 SoC
      - items:
          - enum:
              - renesas,fsi2-sh73a0  # SH-Mobile AG5
              - renesas,fsi2-r8a7740 # R-Mobile A1
          - enum:
              - renesas,sh_fsi2
      # for Generic
      - items:
          - enum:
              - renesas,sh_fsi
              - renesas,sh_fsi2

  reg:
    maxItems: 1

  interrupts:
    maxItems: 1

  clocks:
    maxItems: 1
<<<<<<< HEAD

  power-domains:
    maxItems: 1

  '#sound-dai-cells':
    const: 1

  fsia,spdif-connection:
    $ref: /schemas/types.yaml#/definitions/flag
    description: FSI is connected by S/PDIF
=======
>>>>>>> 84569f32

  power-domains:
    maxItems: 1

  '#sound-dai-cells':
    const: 1

patternProperties:
  "^fsi(a|b),spdif-connection$":
    $ref: /schemas/types.yaml#/definitions/flag
    description: FSI is connected by S/PDIF

  "^fsi(a|b),stream-mode-support$":
    $ref: /schemas/types.yaml#/definitions/flag
    description: FSI supports 16bit stream mode

  "^fsi(a|b),use-internal-clock$":
    $ref: /schemas/types.yaml#/definitions/flag
    description: FSI uses internal clock when master mode

required:
  - compatible
  - reg
  - interrupts
  - clocks
  - power-domains
  - '#sound-dai-cells'

additionalProperties: false

examples:
  - |
    #include <dt-bindings/clock/r8a7740-clock.h>
    #include <dt-bindings/interrupt-controller/arm-gic.h>
    sh_fsi2: sound@fe1f0000 {
            compatible = "renesas,fsi2-r8a7740", "renesas,sh_fsi2";
            reg = <0xfe1f0000 0x400>;
            interrupts = <GIC_SPI 9 0x4>;
            clocks = <&mstp3_clks R8A7740_CLK_FSI>;
            power-domains = <&pd_a4mp>;

            #sound-dai-cells = <1>;
            fsia,spdif-connection;
            fsia,stream-mode-support;
            fsia,use-internal-clock;
    };<|MERGE_RESOLUTION|>--- conflicted
+++ resolved
@@ -36,19 +36,6 @@
 
   clocks:
     maxItems: 1
-<<<<<<< HEAD
-
-  power-domains:
-    maxItems: 1
-
-  '#sound-dai-cells':
-    const: 1
-
-  fsia,spdif-connection:
-    $ref: /schemas/types.yaml#/definitions/flag
-    description: FSI is connected by S/PDIF
-=======
->>>>>>> 84569f32
 
   power-domains:
     maxItems: 1

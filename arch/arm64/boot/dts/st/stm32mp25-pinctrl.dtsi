--- conflicted
+++ resolved
@@ -6,8 +6,6 @@
 #include <dt-bindings/pinctrl/stm32-pinfunc.h>
 
 &pinctrl {
-<<<<<<< HEAD
-=======
 	i2c2_pins_a: i2c2-0 {
 		pins {
 			pinmux = <STM32_PINMUX('B', 5, AF9)>, /* I2C2_SCL */
@@ -25,7 +23,6 @@
 		};
 	};
 
->>>>>>> 0c383648
 	sdmmc1_b4_pins_a: sdmmc1-b4-0 {
 		pins1 {
 			pinmux = <STM32_PINMUX('E', 4, AF10)>, /* SDMMC1_D0 */
@@ -80,8 +77,6 @@
 		};
 	};
 
-<<<<<<< HEAD
-=======
 	spi3_pins_a: spi3-0 {
 		pins1 {
 			pinmux = <STM32_PINMUX('B', 7, AF1)>, /* SPI3_SCK */
@@ -104,7 +99,6 @@
 		};
 	};
 
->>>>>>> 0c383648
 	usart2_pins_a: usart2-0 {
 		pins1 {
 			pinmux = <STM32_PINMUX('A', 4, AF6)>; /* USART2_TX */

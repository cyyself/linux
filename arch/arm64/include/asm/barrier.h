--- conflicted
+++ resolved
@@ -54,10 +54,7 @@
 #define dma_rmb()	dmb(oshld)
 #define dma_wmb()	dmb(oshst)
 
-<<<<<<< HEAD
-=======
 #define io_stop_wc()	dgh()
->>>>>>> 754e0b0e
 
 #define tsb_csync()								\
 	do {									\

#ifndef _POWERPC_PROM_H
#define _POWERPC_PROM_H
#ifdef __KERNEL__

/*
 * Definitions for talking to the Open Firmware PROM on
 * Power Macintosh computers.
 *
 * Copyright (C) 1996-2005 Paul Mackerras.
 *
 * Updates for PPC64 by Peter Bergner & David Engebretsen, IBM Corp.
 *
 * This program is free software; you can redistribute it and/or
 * modify it under the terms of the GNU General Public License
 * as published by the Free Software Foundation; either version
 * 2 of the License, or (at your option) any later version.
 */
#include <linux/types.h>
#include <asm/irq.h>
#include <linux/atomic.h>

/* These includes should be removed once implicit includes are cleaned up. */
#include <linux/of.h>
#include <linux/of_fdt.h>
#include <linux/of_address.h>
#include <linux/of_irq.h>
#include <linux/platform_device.h>

#define OF_DT_BEGIN_NODE	0x1		/* Start of node, full name */
#define OF_DT_END_NODE		0x2		/* End node */
#define OF_DT_PROP		0x3		/* Property: name off, size,
						 * content */
#define OF_DT_NOP		0x4		/* nop */
#define OF_DT_END		0x9

#define OF_DT_VERSION		0x10

/*
 * This is what gets passed to the kernel by prom_init or kexec
 *
 * The dt struct contains the device tree structure, full pathes and
 * property contents. The dt strings contain a separate block with just
 * the strings for the property names, and is fully page aligned and
 * self contained in a page, so that it can be kept around by the kernel,
 * each property name appears only once in this page (cheap compression)
 *
 * the mem_rsvmap contains a map of reserved ranges of physical memory,
 * passing it here instead of in the device-tree itself greatly simplifies
 * the job of everybody. It's just a list of u64 pairs (base/size) that
 * ends when size is 0
 */
struct boot_param_header {
	__be32	magic;			/* magic word OF_DT_HEADER */
	__be32	totalsize;		/* total size of DT block */
	__be32	off_dt_struct;		/* offset to structure */
	__be32	off_dt_strings;		/* offset to strings */
	__be32	off_mem_rsvmap;		/* offset to memory reserve map */
	__be32	version;		/* format version */
	__be32	last_comp_version;	/* last compatible version */
	/* version 2 fields below */
	__be32	boot_cpuid_phys;	/* Physical CPU id we're booting on */
	/* version 3 fields below */
	__be32	dt_strings_size;	/* size of the DT strings block */
	/* version 17 fields below */
	__be32	dt_struct_size;		/* size of the DT structure block */
};

/*
 * OF address retreival & translation
 */

/* Parse the ibm,dma-window property of an OF node into the busno, phys and
 * size parameters.
 */
void of_parse_dma_window(struct device_node *dn, const __be32 *dma_window,
			 unsigned long *busno, unsigned long *phys,
			 unsigned long *size);

extern void of_instantiate_rtc(void);

extern int of_get_ibm_chip_id(struct device_node *np);

/* The of_drconf_cell struct defines the layout of the LMB array
 * specified in the device tree property
 * ibm,dynamic-reconfiguration-memory/ibm,dynamic-memory
 */
struct of_drconf_cell {
	u64	base_addr;
	u32	drc_index;
	u32	reserved;
	u32	aa_index;
	u32	flags;
};

#define DRCONF_MEM_ASSIGNED	0x00000008
#define DRCONF_MEM_AI_INVALID	0x00000040
#define DRCONF_MEM_RESERVED	0x00000080

/*
 * There are two methods for telling firmware what our capabilities are.
 * Newer machines have an "ibm,client-architecture-support" method on the
 * root node.  For older machines, we have to call the "process-elf-header"
 * method in the /packages/elf-loader node, passing it a fake 32-bit
 * ELF header containing a couple of PT_NOTE sections that contain
 * structures that contain various information.
 */

/* New method - extensible architecture description vector. */

/* Option vector bits - generic bits in byte 1 */
#define OV_IGNORE		0x80	/* ignore this vector */
#define OV_CESSATION_POLICY	0x40	/* halt if unsupported option present*/

/* Option vector 1: processor architectures supported */
#define OV1_PPC_2_00		0x80	/* set if we support PowerPC 2.00 */
#define OV1_PPC_2_01		0x40	/* set if we support PowerPC 2.01 */
#define OV1_PPC_2_02		0x20	/* set if we support PowerPC 2.02 */
#define OV1_PPC_2_03		0x10	/* set if we support PowerPC 2.03 */
#define OV1_PPC_2_04		0x08	/* set if we support PowerPC 2.04 */
#define OV1_PPC_2_05		0x04	/* set if we support PowerPC 2.05 */
#define OV1_PPC_2_06		0x02	/* set if we support PowerPC 2.06 */
#define OV1_PPC_2_07		0x01	/* set if we support PowerPC 2.07 */

#define OV1_PPC_3_00		0x80	/* set if we support PowerPC 3.00 */

/* Option vector 2: Open Firmware options supported */
#define OV2_REAL_MODE		0x20	/* set if we want OF in real mode */

/* Option vector 3: processor options supported */
#define OV3_FP			0x80	/* floating point */
#define OV3_VMX			0x40	/* VMX/Altivec */
#define OV3_DFP			0x20	/* decimal FP */

/* Option vector 4: IBM PAPR implementation */
#define OV4_MIN_ENT_CAP		0x01	/* minimum VP entitled capacity */

/* Option vector 5: PAPR/OF options supported
 * These bits are also used in firmware_has_feature() to validate
 * the capabilities reported for vector 5 in the device tree so we
 * encode the vector index in the define and use the OV5_FEAT()
 * and OV5_INDX() macros to extract the desired information.
 */
#define OV5_FEAT(x)	((x) & 0xff)
#define OV5_INDX(x)	((x) >> 8)
#define OV5_LPAR		0x0280	/* logical partitioning supported */
#define OV5_SPLPAR		0x0240	/* shared-processor LPAR supported */
/* ibm,dynamic-reconfiguration-memory property supported */
#define OV5_DRCONF_MEMORY	0x0220
#define OV5_LARGE_PAGES		0x0210	/* large pages supported */
#define OV5_DONATE_DEDICATE_CPU	0x0202	/* donate dedicated CPU support */
#define OV5_MSI			0x0201	/* PCIe/MSI support */
#define OV5_CMO			0x0480	/* Cooperative Memory Overcommitment */
#define OV5_XCMO		0x0440	/* Page Coalescing */
#define OV5_TYPE1_AFFINITY	0x0580	/* Type 1 NUMA affinity */
#define OV5_PRRN		0x0540	/* Platform Resource Reassignment */
<<<<<<< HEAD
#define OV5_RESIZE_HPT		0x0601	/* Hash Page Table resizing */
#define OV5_PFO_HW_RNG		0x0E80	/* PFO Random Number Generator */
#define OV5_PFO_HW_842		0x0E40	/* PFO Compression Accelerator */
#define OV5_PFO_HW_ENCR		0x0E20	/* PFO Encryption Accelerator */
#define OV5_SUB_PROCESSORS	0x0F01	/* 1,2,or 4 Sub-Processors supported */
=======
#define OV5_PFO_HW_RNG		0x1180	/* PFO Random Number Generator */
#define OV5_PFO_HW_842		0x1140	/* PFO Compression Accelerator */
#define OV5_PFO_HW_ENCR		0x1120	/* PFO Encryption Accelerator */
#define OV5_SUB_PROCESSORS	0x1501	/* 1,2,or 4 Sub-Processors supported */
#define OV5_XIVE_EXPLOIT	0x1701	/* XIVE exploitation supported */
#define OV5_MMU_RADIX_300	0x1880	/* ISA v3.00 radix MMU supported */
#define OV5_MMU_HASH_300	0x1840	/* ISA v3.00 hash MMU supported */
#define OV5_MMU_SEGM_RADIX	0x1820	/* radix mode (no segmentation) */
#define OV5_MMU_PROC_TBL	0x1810	/* hcall selects SLB or proc table */
#define OV5_MMU_SLB		0x1800	/* always use SLB */
#define OV5_MMU_GTSE		0x1808	/* Guest translation shootdown */
>>>>>>> ab9bad0e

/* Option Vector 6: IBM PAPR hints */
#define OV6_LINUX		0x02	/* Linux is our OS */

#endif /* __KERNEL__ */
#endif /* _POWERPC_PROM_H */<|MERGE_RESOLUTION|>--- conflicted
+++ resolved
@@ -153,13 +153,7 @@
 #define OV5_XCMO		0x0440	/* Page Coalescing */
 #define OV5_TYPE1_AFFINITY	0x0580	/* Type 1 NUMA affinity */
 #define OV5_PRRN		0x0540	/* Platform Resource Reassignment */
-<<<<<<< HEAD
 #define OV5_RESIZE_HPT		0x0601	/* Hash Page Table resizing */
-#define OV5_PFO_HW_RNG		0x0E80	/* PFO Random Number Generator */
-#define OV5_PFO_HW_842		0x0E40	/* PFO Compression Accelerator */
-#define OV5_PFO_HW_ENCR		0x0E20	/* PFO Encryption Accelerator */
-#define OV5_SUB_PROCESSORS	0x0F01	/* 1,2,or 4 Sub-Processors supported */
-=======
 #define OV5_PFO_HW_RNG		0x1180	/* PFO Random Number Generator */
 #define OV5_PFO_HW_842		0x1140	/* PFO Compression Accelerator */
 #define OV5_PFO_HW_ENCR		0x1120	/* PFO Encryption Accelerator */
@@ -171,7 +165,6 @@
 #define OV5_MMU_PROC_TBL	0x1810	/* hcall selects SLB or proc table */
 #define OV5_MMU_SLB		0x1800	/* always use SLB */
 #define OV5_MMU_GTSE		0x1808	/* Guest translation shootdown */
->>>>>>> ab9bad0e
 
 /* Option Vector 6: IBM PAPR hints */
 #define OV6_LINUX		0x02	/* Linux is our OS */

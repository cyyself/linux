// SPDX-License-Identifier: GPL-2.0-only
/*
 * Copyright 2011 Paul Mackerras, IBM Corp. <paulus@au1.ibm.com>
 */

#include <linux/cpu.h>
#include <linux/kvm_host.h>
#include <linux/preempt.h>
#include <linux/export.h>
#include <linux/sched.h>
#include <linux/spinlock.h>
#include <linux/init.h>
#include <linux/memblock.h>
#include <linux/sizes.h>
#include <linux/cma.h>
#include <linux/bitops.h>

#include <asm/cputable.h>
#include <asm/interrupt.h>
#include <asm/kvm_ppc.h>
#include <asm/kvm_book3s.h>
#include <asm/machdep.h>
#include <asm/xics.h>
#include <asm/xive.h>
#include <asm/dbell.h>
#include <asm/cputhreads.h>
#include <asm/io.h>
#include <asm/opal.h>
#include <asm/smp.h>

#define KVM_CMA_CHUNK_ORDER	18

#include "book3s_xics.h"
#include "book3s_xive.h"

/*
 * Hash page table alignment on newer cpus(CPU_FTR_ARCH_206)
 * should be power of 2.
 */
#define HPT_ALIGN_PAGES		((1 << 18) >> PAGE_SHIFT) /* 256k */
/*
 * By default we reserve 5% of memory for hash pagetable allocation.
 */
static unsigned long kvm_cma_resv_ratio = 5;

static struct cma *kvm_cma;

static int __init early_parse_kvm_cma_resv(char *p)
{
	pr_debug("%s(%s)\n", __func__, p);
	if (!p)
		return -EINVAL;
	return kstrtoul(p, 0, &kvm_cma_resv_ratio);
}
early_param("kvm_cma_resv_ratio", early_parse_kvm_cma_resv);

struct page *kvm_alloc_hpt_cma(unsigned long nr_pages)
{
	VM_BUG_ON(order_base_2(nr_pages) < KVM_CMA_CHUNK_ORDER - PAGE_SHIFT);

	return cma_alloc(kvm_cma, nr_pages, order_base_2(HPT_ALIGN_PAGES),
			 false);
}
EXPORT_SYMBOL_GPL(kvm_alloc_hpt_cma);

void kvm_free_hpt_cma(struct page *page, unsigned long nr_pages)
{
	cma_release(kvm_cma, page, nr_pages);
}
EXPORT_SYMBOL_GPL(kvm_free_hpt_cma);

/**
 * kvm_cma_reserve() - reserve area for kvm hash pagetable
 *
 * This function reserves memory from early allocator. It should be
 * called by arch specific code once the memblock allocator
 * has been activated and all other subsystems have already allocated/reserved
 * memory.
 */
void __init kvm_cma_reserve(void)
{
	unsigned long align_size;
	phys_addr_t selected_size;

	/*
	 * We need CMA reservation only when we are in HV mode
	 */
	if (!cpu_has_feature(CPU_FTR_HVMODE))
		return;

	selected_size = PAGE_ALIGN(memblock_phys_mem_size() * kvm_cma_resv_ratio / 100);
	if (selected_size) {
		pr_info("%s: reserving %ld MiB for global area\n", __func__,
			 (unsigned long)selected_size / SZ_1M);
		align_size = HPT_ALIGN_PAGES << PAGE_SHIFT;
		cma_declare_contiguous(0, selected_size, 0, align_size,
			KVM_CMA_CHUNK_ORDER - PAGE_SHIFT, false, "kvm_cma",
			&kvm_cma);
	}
}

/*
 * Real-mode H_CONFER implementation.
 * We check if we are the only vcpu out of this virtual core
 * still running in the guest and not ceded.  If so, we pop up
 * to the virtual-mode implementation; if not, just return to
 * the guest.
 */
long int kvmppc_rm_h_confer(struct kvm_vcpu *vcpu, int target,
			    unsigned int yield_count)
{
	struct kvmppc_vcore *vc = local_paca->kvm_hstate.kvm_vcore;
	int ptid = local_paca->kvm_hstate.ptid;
	int threads_running;
	int threads_ceded;
	int threads_conferring;
	u64 stop = get_tb() + 10 * tb_ticks_per_usec;
	int rv = H_SUCCESS; /* => don't yield */

	set_bit(ptid, &vc->conferring_threads);
	while ((get_tb() < stop) && !VCORE_IS_EXITING(vc)) {
		threads_running = VCORE_ENTRY_MAP(vc);
		threads_ceded = vc->napping_threads;
		threads_conferring = vc->conferring_threads;
		if ((threads_ceded | threads_conferring) == threads_running) {
			rv = H_TOO_HARD; /* => do yield */
			break;
		}
	}
	clear_bit(ptid, &vc->conferring_threads);
	return rv;
}

/*
 * When running HV mode KVM we need to block certain operations while KVM VMs
 * exist in the system. We use a counter of VMs to track this.
 *
 * One of the operations we need to block is onlining of secondaries, so we
 * protect hv_vm_count with cpus_read_lock/unlock().
 */
static atomic_t hv_vm_count;

void kvm_hv_vm_activated(void)
{
	cpus_read_lock();
	atomic_inc(&hv_vm_count);
	cpus_read_unlock();
}
EXPORT_SYMBOL_GPL(kvm_hv_vm_activated);

void kvm_hv_vm_deactivated(void)
{
	cpus_read_lock();
	atomic_dec(&hv_vm_count);
	cpus_read_unlock();
}
EXPORT_SYMBOL_GPL(kvm_hv_vm_deactivated);

bool kvm_hv_mode_active(void)
{
	return atomic_read(&hv_vm_count) != 0;
}

extern int hcall_real_table[], hcall_real_table_end[];

int kvmppc_hcall_impl_hv_realmode(unsigned long cmd)
{
	cmd /= 4;
	if (cmd < hcall_real_table_end - hcall_real_table &&
	    hcall_real_table[cmd])
		return 1;

	return 0;
}
EXPORT_SYMBOL_GPL(kvmppc_hcall_impl_hv_realmode);

int kvmppc_hwrng_present(void)
{
	return ppc_md.get_random_seed != NULL;
}
EXPORT_SYMBOL_GPL(kvmppc_hwrng_present);

long kvmppc_rm_h_random(struct kvm_vcpu *vcpu)
{
	if (ppc_md.get_random_seed &&
	    ppc_md.get_random_seed(&vcpu->arch.regs.gpr[4]))
		return H_SUCCESS;

	return H_HARDWARE;
}

/*
 * Send an interrupt or message to another CPU.
 * The caller needs to include any barrier needed to order writes
 * to memory vs. the IPI/message.
 */
void kvmhv_rm_send_ipi(int cpu)
{
	void __iomem *xics_phys;
	unsigned long msg = PPC_DBELL_TYPE(PPC_DBELL_SERVER);

	/* On POWER9 we can use msgsnd for any destination cpu. */
	if (cpu_has_feature(CPU_FTR_ARCH_300)) {
		msg |= get_hard_smp_processor_id(cpu);
		__asm__ __volatile__ (PPC_MSGSND(%0) : : "r" (msg));
		return;
	}

	/* On POWER8 for IPIs to threads in the same core, use msgsnd. */
	if (cpu_has_feature(CPU_FTR_ARCH_207S) &&
	    cpu_first_thread_sibling(cpu) ==
	    cpu_first_thread_sibling(raw_smp_processor_id())) {
		msg |= cpu_thread_in_core(cpu);
		__asm__ __volatile__ (PPC_MSGSND(%0) : : "r" (msg));
		return;
	}

	/* We should never reach this */
	if (WARN_ON_ONCE(xics_on_xive()))
	    return;

	/* Else poke the target with an IPI */
	xics_phys = paca_ptrs[cpu]->kvm_hstate.xics_phys;
	if (xics_phys)
		__raw_rm_writeb(IPI_PRIORITY, xics_phys + XICS_MFRR);
	else
		opal_int_set_mfrr(get_hard_smp_processor_id(cpu), IPI_PRIORITY);
}

/*
 * The following functions are called from the assembly code
 * in book3s_hv_rmhandlers.S.
 */
static void kvmhv_interrupt_vcore(struct kvmppc_vcore *vc, int active)
{
	int cpu = vc->pcpu;

	/* Order setting of exit map vs. msgsnd/IPI */
	smp_mb();
	for (; active; active >>= 1, ++cpu)
		if (active & 1)
			kvmhv_rm_send_ipi(cpu);
}

void kvmhv_commence_exit(int trap)
{
	struct kvmppc_vcore *vc = local_paca->kvm_hstate.kvm_vcore;
	int ptid = local_paca->kvm_hstate.ptid;
	struct kvm_split_mode *sip = local_paca->kvm_hstate.kvm_split_mode;
	int me, ee, i;

	/* Set our bit in the threads-exiting-guest map in the 0xff00
	   bits of vcore->entry_exit_map */
	me = 0x100 << ptid;
	do {
		ee = vc->entry_exit_map;
	} while (cmpxchg(&vc->entry_exit_map, ee, ee | me) != ee);

	/* Are we the first here? */
	if ((ee >> 8) != 0)
		return;

	/*
	 * Trigger the other threads in this vcore to exit the guest.
	 * If this is a hypervisor decrementer interrupt then they
	 * will be already on their way out of the guest.
	 */
	if (trap != BOOK3S_INTERRUPT_HV_DECREMENTER)
		kvmhv_interrupt_vcore(vc, ee & ~(1 << ptid));

	/*
	 * If we are doing dynamic micro-threading, interrupt the other
	 * subcores to pull them out of their guests too.
	 */
	if (!sip)
		return;

	for (i = 0; i < MAX_SUBCORES; ++i) {
		vc = sip->vc[i];
		if (!vc)
			break;
		do {
			ee = vc->entry_exit_map;
			/* Already asked to exit? */
			if ((ee >> 8) != 0)
				break;
		} while (cmpxchg(&vc->entry_exit_map, ee,
				 ee | VCORE_EXIT_REQ) != ee);
		if ((ee >> 8) == 0)
			kvmhv_interrupt_vcore(vc, ee);
	}
}

struct kvmppc_host_rm_ops *kvmppc_host_rm_ops_hv;
EXPORT_SYMBOL_GPL(kvmppc_host_rm_ops_hv);

#ifdef CONFIG_KVM_XICS
static struct kvmppc_irq_map *get_irqmap(struct kvmppc_passthru_irqmap *pimap,
					 u32 xisr)
{
	int i;

	/*
	 * We access the mapped array here without a lock.  That
	 * is safe because we never reduce the number of entries
	 * in the array and we never change the v_hwirq field of
	 * an entry once it is set.
	 *
	 * We have also carefully ordered the stores in the writer
	 * and the loads here in the reader, so that if we find a matching
	 * hwirq here, the associated GSI and irq_desc fields are valid.
	 */
	for (i = 0; i < pimap->n_mapped; i++)  {
		if (xisr == pimap->mapped[i].r_hwirq) {
			/*
			 * Order subsequent reads in the caller to serialize
			 * with the writer.
			 */
			smp_rmb();
			return &pimap->mapped[i];
		}
	}
	return NULL;
}

/*
 * If we have an interrupt that's not an IPI, check if we have a
 * passthrough adapter and if so, check if this external interrupt
 * is for the adapter.
 * We will attempt to deliver the IRQ directly to the target VCPU's
 * ICP, the virtual ICP (based on affinity - the xive value in ICS).
 *
 * If the delivery fails or if this is not for a passthrough adapter,
 * return to the host to handle this interrupt. We earlier
 * saved a copy of the XIRR in the PACA, it will be picked up by
 * the host ICP driver.
 */
static int kvmppc_check_passthru(u32 xisr, __be32 xirr, bool *again)
{
	struct kvmppc_passthru_irqmap *pimap;
	struct kvmppc_irq_map *irq_map;
	struct kvm_vcpu *vcpu;

	vcpu = local_paca->kvm_hstate.kvm_vcpu;
	if (!vcpu)
		return 1;
	pimap = kvmppc_get_passthru_irqmap(vcpu->kvm);
	if (!pimap)
		return 1;
	irq_map = get_irqmap(pimap, xisr);
	if (!irq_map)
		return 1;

	/* We're handling this interrupt, generic code doesn't need to */
	local_paca->kvm_hstate.saved_xirr = 0;

	return kvmppc_deliver_irq_passthru(vcpu, xirr, irq_map, pimap, again);
}

#else
static inline int kvmppc_check_passthru(u32 xisr, __be32 xirr, bool *again)
{
	return 1;
}
#endif

/*
 * Determine what sort of external interrupt is pending (if any).
 * Returns:
 *	0 if no interrupt is pending
 *	1 if an interrupt is pending that needs to be handled by the host
 *	2 Passthrough that needs completion in the host
 *	-1 if there was a guest wakeup IPI (which has now been cleared)
 *	-2 if there is PCI passthrough external interrupt that was handled
 */
static long kvmppc_read_one_intr(bool *again);

long kvmppc_read_intr(void)
{
	long ret = 0;
	long rc;
	bool again;

	if (xive_enabled())
		return 1;

	do {
		again = false;
		rc = kvmppc_read_one_intr(&again);
		if (rc && (ret == 0 || rc > ret))
			ret = rc;
	} while (again);
	return ret;
}

static long kvmppc_read_one_intr(bool *again)
{
	void __iomem *xics_phys;
	u32 h_xirr;
	__be32 xirr;
	u32 xisr;
	u8 host_ipi;
	int64_t rc;

	if (xive_enabled())
		return 1;

	/* see if a host IPI is pending */
	host_ipi = local_paca->kvm_hstate.host_ipi;
	if (host_ipi)
		return 1;

	/* Now read the interrupt from the ICP */
	xics_phys = local_paca->kvm_hstate.xics_phys;
	rc = 0;
	if (!xics_phys)
		rc = opal_int_get_xirr(&xirr, false);
	else
		xirr = __raw_rm_readl(xics_phys + XICS_XIRR);
	if (rc < 0)
		return 1;

	/*
	 * Save XIRR for later. Since we get control in reverse endian
	 * on LE systems, save it byte reversed and fetch it back in
	 * host endian. Note that xirr is the value read from the
	 * XIRR register, while h_xirr is the host endian version.
	 */
	h_xirr = be32_to_cpu(xirr);
	local_paca->kvm_hstate.saved_xirr = h_xirr;
	xisr = h_xirr & 0xffffff;
	/*
	 * Ensure that the store/load complete to guarantee all side
	 * effects of loading from XIRR has completed
	 */
	smp_mb();

	/* if nothing pending in the ICP */
	if (!xisr)
		return 0;

	/* We found something in the ICP...
	 *
	 * If it is an IPI, clear the MFRR and EOI it.
	 */
	if (xisr == XICS_IPI) {
		rc = 0;
		if (xics_phys) {
			__raw_rm_writeb(0xff, xics_phys + XICS_MFRR);
			__raw_rm_writel(xirr, xics_phys + XICS_XIRR);
		} else {
			opal_int_set_mfrr(hard_smp_processor_id(), 0xff);
			rc = opal_int_eoi(h_xirr);
		}
		/* If rc > 0, there is another interrupt pending */
		*again = rc > 0;

		/*
		 * Need to ensure side effects of above stores
		 * complete before proceeding.
		 */
		smp_mb();

		/*
		 * We need to re-check host IPI now in case it got set in the
		 * meantime. If it's clear, we bounce the interrupt to the
		 * guest
		 */
		host_ipi = local_paca->kvm_hstate.host_ipi;
		if (unlikely(host_ipi != 0)) {
			/* We raced with the host,
			 * we need to resend that IPI, bummer
			 */
			if (xics_phys)
				__raw_rm_writeb(IPI_PRIORITY,
						xics_phys + XICS_MFRR);
			else
				opal_int_set_mfrr(hard_smp_processor_id(),
						  IPI_PRIORITY);
			/* Let side effects complete */
			smp_mb();
			return 1;
		}

		/* OK, it's an IPI for us */
		local_paca->kvm_hstate.saved_xirr = 0;
		return -1;
	}

	return kvmppc_check_passthru(xisr, xirr, again);
}

<<<<<<< HEAD
void kvmppc_bad_interrupt(struct pt_regs *regs)
{
	/*
	 * 100 could happen at any time, 200 can happen due to invalid real
	 * address access for example (or any time due to a hardware problem).
	 */
	if (TRAP(regs) == 0x100) {
		get_paca()->in_nmi++;
		system_reset_exception(regs);
		get_paca()->in_nmi--;
	} else if (TRAP(regs) == 0x200) {
		machine_check_exception(regs);
	} else {
		die("Bad interrupt in KVM entry/exit code", regs, SIGABRT);
	}
	panic("Bad KVM trap");
}

=======
>>>>>>> 7365df19
static void kvmppc_end_cede(struct kvm_vcpu *vcpu)
{
	vcpu->arch.ceded = 0;
	if (vcpu->arch.timer_running) {
		hrtimer_try_to_cancel(&vcpu->arch.dec_timer);
		vcpu->arch.timer_running = 0;
	}
}

void kvmppc_set_msr_hv(struct kvm_vcpu *vcpu, u64 msr)
{
	/* Guest must always run with ME enabled, HV disabled. */
	msr = (msr | MSR_ME) & ~MSR_HV;

	/*
	 * Check for illegal transactional state bit combination
	 * and if we find it, force the TS field to a safe state.
	 */
	if ((msr & MSR_TS_MASK) == MSR_TS_MASK)
		msr &= ~MSR_TS_MASK;
	vcpu->arch.shregs.msr = msr;
	kvmppc_end_cede(vcpu);
}
EXPORT_SYMBOL_GPL(kvmppc_set_msr_hv);

static void inject_interrupt(struct kvm_vcpu *vcpu, int vec, u64 srr1_flags)
{
	unsigned long msr, pc, new_msr, new_pc;

	msr = kvmppc_get_msr(vcpu);
	pc = kvmppc_get_pc(vcpu);
	new_msr = vcpu->arch.intr_msr;
	new_pc = vec;

	/* If transactional, change to suspend mode on IRQ delivery */
	if (MSR_TM_TRANSACTIONAL(msr))
		new_msr |= MSR_TS_S;
	else
		new_msr |= msr & MSR_TS_MASK;

	/*
	 * Perform MSR and PC adjustment for LPCR[AIL]=3 if it is set and
	 * applicable. AIL=2 is not supported.
	 *
	 * AIL does not apply to SRESET, MCE, or HMI (which is never
	 * delivered to the guest), and does not apply if IR=0 or DR=0.
	 */
	if (vec != BOOK3S_INTERRUPT_SYSTEM_RESET &&
	    vec != BOOK3S_INTERRUPT_MACHINE_CHECK &&
	    (vcpu->arch.vcore->lpcr & LPCR_AIL) == LPCR_AIL_3 &&
	    (msr & (MSR_IR|MSR_DR)) == (MSR_IR|MSR_DR) ) {
		new_msr |= MSR_IR | MSR_DR;
		new_pc += 0xC000000000004000ULL;
	}

	kvmppc_set_srr0(vcpu, pc);
	kvmppc_set_srr1(vcpu, (msr & SRR1_MSR_BITS) | srr1_flags);
	kvmppc_set_pc(vcpu, new_pc);
	vcpu->arch.shregs.msr = new_msr;
}

void kvmppc_inject_interrupt_hv(struct kvm_vcpu *vcpu, int vec, u64 srr1_flags)
{
	inject_interrupt(vcpu, vec, srr1_flags);
	kvmppc_end_cede(vcpu);
}
EXPORT_SYMBOL_GPL(kvmppc_inject_interrupt_hv);

/*
 * Is there a PRIV_DOORBELL pending for the guest (on POWER9)?
 * Can we inject a Decrementer or a External interrupt?
 */
void kvmppc_guest_entry_inject_int(struct kvm_vcpu *vcpu)
{
	int ext;
	unsigned long lpcr;

	WARN_ON_ONCE(cpu_has_feature(CPU_FTR_ARCH_300));

	/* Insert EXTERNAL bit into LPCR at the MER bit position */
	ext = (vcpu->arch.pending_exceptions >> BOOK3S_IRQPRIO_EXTERNAL) & 1;
	lpcr = mfspr(SPRN_LPCR);
	lpcr |= ext << LPCR_MER_SH;
	mtspr(SPRN_LPCR, lpcr);
	isync();

	if (vcpu->arch.shregs.msr & MSR_EE) {
		if (ext) {
			inject_interrupt(vcpu, BOOK3S_INTERRUPT_EXTERNAL, 0);
		} else {
			long int dec = mfspr(SPRN_DEC);
			if (!(lpcr & LPCR_LD))
				dec = (int) dec;
			if (dec < 0)
				inject_interrupt(vcpu,
					BOOK3S_INTERRUPT_DECREMENTER, 0);
		}
	}

	if (vcpu->arch.doorbell_request) {
		mtspr(SPRN_DPDES, 1);
		vcpu->arch.vcore->dpdes = 1;
		smp_wmb();
		vcpu->arch.doorbell_request = 0;
	}
}

static void flush_guest_tlb(struct kvm *kvm)
{
	unsigned long rb, set;

	rb = PPC_BIT(52);	/* IS = 2 */
	for (set = 0; set < kvm->arch.tlb_sets; ++set) {
		/* R=0 PRS=0 RIC=0 */
		asm volatile(PPC_TLBIEL(%0, %4, %3, %2, %1)
			     : : "r" (rb), "i" (0), "i" (0), "i" (0),
			       "r" (0) : "memory");
		rb += PPC_BIT(51);	/* increment set number */
	}
	asm volatile("ptesync": : :"memory");
}

void kvmppc_check_need_tlb_flush(struct kvm *kvm, int pcpu)
{
	if (cpumask_test_cpu(pcpu, &kvm->arch.need_tlb_flush)) {
		flush_guest_tlb(kvm);

		/* Clear the bit after the TLB flush */
		cpumask_clear_cpu(pcpu, &kvm->arch.need_tlb_flush);
	}
}
EXPORT_SYMBOL_GPL(kvmppc_check_need_tlb_flush);<|MERGE_RESOLUTION|>--- conflicted
+++ resolved
@@ -490,27 +490,6 @@
 	return kvmppc_check_passthru(xisr, xirr, again);
 }
 
-<<<<<<< HEAD
-void kvmppc_bad_interrupt(struct pt_regs *regs)
-{
-	/*
-	 * 100 could happen at any time, 200 can happen due to invalid real
-	 * address access for example (or any time due to a hardware problem).
-	 */
-	if (TRAP(regs) == 0x100) {
-		get_paca()->in_nmi++;
-		system_reset_exception(regs);
-		get_paca()->in_nmi--;
-	} else if (TRAP(regs) == 0x200) {
-		machine_check_exception(regs);
-	} else {
-		die("Bad interrupt in KVM entry/exit code", regs, SIGABRT);
-	}
-	panic("Bad KVM trap");
-}
-
-=======
->>>>>>> 7365df19
 static void kvmppc_end_cede(struct kvm_vcpu *vcpu)
 {
 	vcpu->arch.ceded = 0;

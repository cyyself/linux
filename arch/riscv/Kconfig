# SPDX-License-Identifier: GPL-2.0-only
#
# For a description of the syntax of this configuration file,
# see Documentation/kbuild/kconfig-language.rst.
#

config 64BIT
	bool

config 32BIT
	bool

config RISCV
	def_bool y
	select ACPI_GENERIC_GSI if ACPI
	select ACPI_REDUCED_HARDWARE_ONLY if ACPI
	select ARCH_DMA_DEFAULT_COHERENT
	select ARCH_ENABLE_HUGEPAGE_MIGRATION if HUGETLB_PAGE && MIGRATION
	select ARCH_ENABLE_SPLIT_PMD_PTLOCK if PGTABLE_LEVELS > 2
	select ARCH_ENABLE_THP_MIGRATION if TRANSPARENT_HUGEPAGE
	select ARCH_HAS_BINFMT_FLAT
	select ARCH_HAS_CURRENT_STACK_POINTER
	select ARCH_HAS_DEBUG_VIRTUAL if MMU
	select ARCH_HAS_DEBUG_VM_PGTABLE
	select ARCH_HAS_DEBUG_WX
	select ARCH_HAS_FORTIFY_SOURCE
	select ARCH_HAS_GCOV_PROFILE_ALL
	select ARCH_HAS_GIGANTIC_PAGE
	select ARCH_HAS_KCOV
	select ARCH_HAS_MMIOWB
	select ARCH_HAS_NON_OVERLAPPING_ADDRESS_SPACE
	select ARCH_HAS_PMEM_API
	select ARCH_HAS_PTE_SPECIAL
	select ARCH_HAS_SET_DIRECT_MAP if MMU
	select ARCH_HAS_SET_MEMORY if MMU
	select ARCH_HAS_STRICT_KERNEL_RWX if MMU && !XIP_KERNEL
	select ARCH_HAS_STRICT_MODULE_RWX if MMU && !XIP_KERNEL
	select ARCH_HAS_SYSCALL_WRAPPER
	select ARCH_HAS_TICK_BROADCAST if GENERIC_CLOCKEVENTS_BROADCAST
	select ARCH_HAS_UBSAN_SANITIZE_ALL
	select ARCH_HAS_VDSO_DATA
	select ARCH_KEEP_MEMBLOCK if ACPI
	select ARCH_OPTIONAL_KERNEL_RWX if ARCH_HAS_STRICT_KERNEL_RWX
	select ARCH_OPTIONAL_KERNEL_RWX_DEFAULT
	select ARCH_STACKWALK
	select ARCH_SUPPORTS_ATOMIC_RMW
	select ARCH_SUPPORTS_CFI_CLANG
	select ARCH_SUPPORTS_DEBUG_PAGEALLOC if MMU
	select ARCH_SUPPORTS_HUGETLBFS if MMU
	select ARCH_SUPPORTS_PAGE_TABLE_CHECK if MMU
	select ARCH_SUPPORTS_PER_VMA_LOCK if MMU
	select ARCH_SUPPORTS_SHADOW_CALL_STACK if HAVE_SHADOW_CALL_STACK
	select ARCH_USE_MEMTEST
	select ARCH_USE_QUEUED_RWLOCKS
	select ARCH_USES_CFI_TRAPS if CFI_CLANG
	select ARCH_WANT_DEFAULT_TOPDOWN_MMAP_LAYOUT if MMU
	select ARCH_WANT_FRAME_POINTERS
	select ARCH_WANT_GENERAL_HUGETLB if !RISCV_ISA_SVNAPOT
	select ARCH_WANT_HUGE_PMD_SHARE if 64BIT
	select ARCH_WANT_LD_ORPHAN_WARN if !XIP_KERNEL
	select ARCH_WANT_OPTIMIZE_HUGETLB_VMEMMAP
	select ARCH_WANTS_THP_SWAP if HAVE_ARCH_TRANSPARENT_HUGEPAGE
	select BINFMT_FLAT_NO_DATA_START_OFFSET if !MMU
	select BUILDTIME_TABLE_SORT if MMU
	select CLINT_TIMER if !MMU
	select CLONE_BACKWARDS
	select COMMON_CLK
	select CPU_PM if CPU_IDLE || HIBERNATION
	select EDAC_SUPPORT
	select FRAME_POINTER if PERF_EVENTS || (FUNCTION_TRACER && !DYNAMIC_FTRACE)
	select GENERIC_ARCH_TOPOLOGY
	select GENERIC_ATOMIC64 if !64BIT
	select GENERIC_CLOCKEVENTS_BROADCAST if SMP
	select GENERIC_EARLY_IOREMAP
	select GENERIC_ENTRY
	select GENERIC_GETTIMEOFDAY if HAVE_GENERIC_VDSO
	select GENERIC_IDLE_POLL_SETUP
	select GENERIC_IOREMAP if MMU
	select GENERIC_IRQ_IPI if SMP
	select GENERIC_IRQ_IPI_MUX if SMP
	select GENERIC_IRQ_MULTI_HANDLER
	select GENERIC_IRQ_SHOW
	select GENERIC_IRQ_SHOW_LEVEL
	select GENERIC_LIB_DEVMEM_IS_ALLOWED
	select GENERIC_PCI_IOMAP
	select GENERIC_PTDUMP if MMU
	select GENERIC_SCHED_CLOCK
	select GENERIC_SMP_IDLE_THREAD
	select GENERIC_TIME_VSYSCALL if MMU && 64BIT
	select GENERIC_VDSO_TIME_NS if HAVE_GENERIC_VDSO
	select HARDIRQS_SW_RESEND
	select HAS_IOPORT if MMU
	select HAVE_ARCH_AUDITSYSCALL
	select HAVE_ARCH_HUGE_VMALLOC if HAVE_ARCH_HUGE_VMAP
	select HAVE_ARCH_HUGE_VMAP if MMU && 64BIT && !XIP_KERNEL
	select HAVE_ARCH_JUMP_LABEL if !XIP_KERNEL
	select HAVE_ARCH_JUMP_LABEL_RELATIVE if !XIP_KERNEL
	select HAVE_ARCH_KASAN if MMU && 64BIT
	select HAVE_ARCH_KASAN_VMALLOC if MMU && 64BIT
	select HAVE_ARCH_KFENCE if MMU && 64BIT
	select HAVE_ARCH_KGDB if !XIP_KERNEL
	select HAVE_ARCH_KGDB_QXFER_PKT
	select HAVE_ARCH_MMAP_RND_BITS if MMU
	select HAVE_ARCH_MMAP_RND_COMPAT_BITS if COMPAT
	select HAVE_ARCH_SECCOMP_FILTER
	select HAVE_ARCH_THREAD_STRUCT_WHITELIST
	select HAVE_ARCH_TRACEHOOK
	select HAVE_ARCH_TRANSPARENT_HUGEPAGE if 64BIT && MMU
	select HAVE_ARCH_USERFAULTFD_MINOR if 64BIT && USERFAULTFD
	select HAVE_ARCH_VMAP_STACK if MMU && 64BIT
	select HAVE_ASM_MODVERSIONS
	select HAVE_CONTEXT_TRACKING_USER
	select HAVE_DEBUG_KMEMLEAK
	select HAVE_DMA_CONTIGUOUS if MMU
	select HAVE_DYNAMIC_FTRACE if !XIP_KERNEL && MMU && (CLANG_SUPPORTS_DYNAMIC_FTRACE || GCC_SUPPORTS_DYNAMIC_FTRACE)
	select HAVE_DYNAMIC_FTRACE_WITH_REGS if HAVE_DYNAMIC_FTRACE
	select HAVE_FTRACE_MCOUNT_RECORD if !XIP_KERNEL
	select HAVE_FUNCTION_GRAPH_TRACER
	select HAVE_FUNCTION_GRAPH_RETVAL if HAVE_FUNCTION_GRAPH_TRACER
	select HAVE_FUNCTION_TRACER if !XIP_KERNEL && !PREEMPTION
	select HAVE_EBPF_JIT if MMU
	select HAVE_FUNCTION_ARG_ACCESS_API
	select HAVE_FUNCTION_ERROR_INJECTION
	select HAVE_GCC_PLUGINS
	select HAVE_GENERIC_VDSO if MMU && 64BIT
	select HAVE_HW_BREAKPOINT if PERF_EVENTS
	select HAVE_IRQ_TIME_ACCOUNTING
	select HAVE_KPROBES if !XIP_KERNEL
	select HAVE_KPROBES_ON_FTRACE if !XIP_KERNEL
	select HAVE_KRETPROBES if !XIP_KERNEL
<<<<<<< HEAD
	# https://github.com/ClangBuiltLinux/linux/issues/1881
	select HAVE_LD_DEAD_CODE_DATA_ELIMINATION if !LD_IS_LLD
=======
	select HAVE_RETHOOK if !XIP_KERNEL
	select HAVE_MIXED_BREAKPOINTS_REGS
>>>>>>> b247417d
	select HAVE_MOVE_PMD
	select HAVE_MOVE_PUD
	select HAVE_PCI
	select HAVE_PERF_EVENTS
	select HAVE_PERF_REGS
	select HAVE_PERF_USER_STACK_DUMP
	select HAVE_POSIX_CPU_TIMERS_TASK_WORK
	select HAVE_PREEMPT_DYNAMIC_KEY if !XIP_KERNEL
	select HAVE_REGS_AND_STACK_ACCESS_API
	select HAVE_RETHOOK if !XIP_KERNEL
	select HAVE_RSEQ
	select HAVE_STACKPROTECTOR
	select HAVE_SYSCALL_TRACEPOINTS
	select HOTPLUG_CORE_SYNC_DEAD if HOTPLUG_CPU
	select IRQ_DOMAIN
	select IRQ_FORCED_THREADING
	select KASAN_VMALLOC if KASAN
	select LOCK_MM_AND_FIND_VMA
	select MODULES_USE_ELF_RELA if MODULES
	select MODULE_SECTIONS if MODULES
	select OF
	select OF_EARLY_FLATTREE
	select OF_IRQ
	select PCI_DOMAINS_GENERIC if PCI
	select PCI_MSI if PCI
	select RISCV_ALTERNATIVE if !XIP_KERNEL
	select RISCV_INTC
	select RISCV_TIMER if RISCV_SBI
	select SIFIVE_PLIC
	select SPARSE_IRQ
	select SYSCTL_EXCEPTION_TRACE
	select THREAD_INFO_IN_TASK
	select TRACE_IRQFLAGS_SUPPORT
	select UACCESS_MEMCPY if !MMU
	select ZONE_DMA32 if 64BIT

config CLANG_SUPPORTS_DYNAMIC_FTRACE
	def_bool CC_IS_CLANG
	# https://github.com/llvm/llvm-project/commit/6ab8927931851bb42b2c93a00801dc499d7d9b1e
	depends on CLANG_VERSION >= 130000
	# https://github.com/ClangBuiltLinux/linux/issues/1817
	depends on AS_IS_GNU || (AS_IS_LLVM && (LD_IS_LLD || LD_VERSION >= 23600))

config GCC_SUPPORTS_DYNAMIC_FTRACE
	def_bool CC_IS_GCC
	depends on $(cc-option,-fpatchable-function-entry=8)

config HAVE_SHADOW_CALL_STACK
	def_bool $(cc-option,-fsanitize=shadow-call-stack)
	# https://github.com/riscv-non-isa/riscv-elf-psabi-doc/commit/a484e843e6eeb51f0cb7b8819e50da6d2444d769
	depends on $(ld-option,--no-relax-gp)

config ARCH_MMAP_RND_BITS_MIN
	default 18 if 64BIT
	default 8

config ARCH_MMAP_RND_COMPAT_BITS_MIN
	default 8

# max bits determined by the following formula:
#  VA_BITS - PAGE_SHIFT - 3
config ARCH_MMAP_RND_BITS_MAX
	default 24 if 64BIT # SV39 based
	default 17

config ARCH_MMAP_RND_COMPAT_BITS_MAX
	default 17

# set if we run in machine mode, cleared if we run in supervisor mode
config RISCV_M_MODE
	bool
	default !MMU

# set if we are running in S-mode and can use SBI calls
config RISCV_SBI
	bool
	depends on !RISCV_M_MODE
	default y

config MMU
	bool "MMU-based Paged Memory Management Support"
	default y
	help
	  Select if you want MMU-based virtualised addressing space
	  support by paged memory management. If unsure, say 'Y'.

config PAGE_OFFSET
	hex
	default 0xC0000000 if 32BIT && MMU
	default 0x80000000 if !MMU
	default 0xff60000000000000 if 64BIT

config KASAN_SHADOW_OFFSET
	hex
	depends on KASAN_GENERIC
	default 0xdfffffff00000000 if 64BIT
	default 0xffffffff if 32BIT

config ARCH_FLATMEM_ENABLE
	def_bool !NUMA

config ARCH_SPARSEMEM_ENABLE
	def_bool y
	depends on MMU
	select SPARSEMEM_STATIC if 32BIT && SPARSEMEM
	select SPARSEMEM_VMEMMAP_ENABLE if 64BIT

config ARCH_SELECT_MEMORY_MODEL
	def_bool ARCH_SPARSEMEM_ENABLE

config ARCH_SUPPORTS_UPROBES
	def_bool y

config STACKTRACE_SUPPORT
	def_bool y

config GENERIC_BUG
	def_bool y
	depends on BUG
	select GENERIC_BUG_RELATIVE_POINTERS if 64BIT

config GENERIC_BUG_RELATIVE_POINTERS
	bool

config GENERIC_CALIBRATE_DELAY
	def_bool y

config GENERIC_CSUM
	def_bool y

config GENERIC_HWEIGHT
	def_bool y

config FIX_EARLYCON_MEM
	def_bool MMU

config PGTABLE_LEVELS
	int
	default 5 if 64BIT
	default 2

config LOCKDEP_SUPPORT
	def_bool y

config RISCV_DMA_NONCOHERENT
	bool
	select ARCH_HAS_DMA_PREP_COHERENT
	select ARCH_HAS_SETUP_DMA_OPS
	select ARCH_HAS_SYNC_DMA_FOR_CPU
	select ARCH_HAS_SYNC_DMA_FOR_DEVICE
	select DMA_BOUNCE_UNALIGNED_KMALLOC if SWIOTLB

config RISCV_NONSTANDARD_CACHE_OPS
	bool
	help
	  This enables function pointer support for non-standard noncoherent
	  systems to handle cache management.

config AS_HAS_INSN
	def_bool $(as-instr,.insn r 51$(comma) 0$(comma) 0$(comma) t0$(comma) t0$(comma) zero)

config AS_HAS_OPTION_ARCH
	# https://reviews.llvm.org/D123515
	def_bool y
	depends on $(as-instr, .option arch$(comma) +m)
	depends on !$(as-instr, .option arch$(comma) -i)

source "arch/riscv/Kconfig.socs"
source "arch/riscv/Kconfig.errata"

menu "Platform type"

config NONPORTABLE
	bool "Allow configurations that result in non-portable kernels"
	help
	  RISC-V kernel binaries are compatible between all known systems
	  whenever possible, but there are some use cases that can only be
	  satisfied by configurations that result in kernel binaries that are
	  not portable between systems.

	  Selecting N does not guarantee kernels will be portable to all known
	  systems.  Selecting any of the options guarded by NONPORTABLE will
	  result in kernel binaries that are unlikely to be portable between
	  systems.

	  If unsure, say N.

choice
	prompt "Base ISA"
	default ARCH_RV64I
	help
	  This selects the base ISA that this kernel will target and must match
	  the target platform.

config ARCH_RV32I
	bool "RV32I"
	depends on NONPORTABLE
	select 32BIT
	select GENERIC_LIB_ASHLDI3
	select GENERIC_LIB_ASHRDI3
	select GENERIC_LIB_LSHRDI3
	select GENERIC_LIB_UCMPDI2

config ARCH_RV64I
	bool "RV64I"
	select 64BIT
	select ARCH_SUPPORTS_INT128 if CC_HAS_INT128
	select SWIOTLB if MMU

endchoice

# We must be able to map all physical memory into the kernel, but the compiler
# is still a bit more efficient when generating code if it's setup in a manner
# such that it can only map 2GiB of memory.
choice
	prompt "Kernel Code Model"
	default CMODEL_MEDLOW if 32BIT
	default CMODEL_MEDANY if 64BIT

	config CMODEL_MEDLOW
		bool "medium low code model"
	config CMODEL_MEDANY
		bool "medium any code model"
endchoice

config MODULE_SECTIONS
	bool
	select HAVE_MOD_ARCH_SPECIFIC

config SMP
	bool "Symmetric Multi-Processing"
	help
	  This enables support for systems with more than one CPU.  If
	  you say N here, the kernel will run on single and
	  multiprocessor machines, but will use only one CPU of a
	  multiprocessor machine. If you say Y here, the kernel will run
	  on many, but not all, single processor machines. On a single
	  processor machine, the kernel will run faster if you say N
	  here.

	  If you don't know what to do here, say N.

config SCHED_MC
	bool "Multi-core scheduler support"
	depends on SMP
	help
	  Multi-core scheduler support improves the CPU scheduler's decision
	  making when dealing with multi-core CPU chips at a cost of slightly
	  increased overhead in some places. If unsure say N here.

config NR_CPUS
	int "Maximum number of CPUs (2-512)"
	depends on SMP
	range 2 512 if !RISCV_SBI_V01
	range 2 32 if RISCV_SBI_V01 && 32BIT
	range 2 64 if RISCV_SBI_V01 && 64BIT
	default "32" if 32BIT
	default "64" if 64BIT

config HOTPLUG_CPU
	bool "Support for hot-pluggable CPUs"
	depends on SMP
	select GENERIC_IRQ_MIGRATION
	help

	  Say Y here to experiment with turning CPUs off and on.  CPUs
	  can be controlled through /sys/devices/system/cpu.

	  Say N if you want to disable CPU hotplug.

choice
	prompt "CPU Tuning"
	default TUNE_GENERIC

config TUNE_GENERIC
	bool "generic"

endchoice

# Common NUMA Features
config NUMA
	bool "NUMA Memory Allocation and Scheduler Support"
	depends on SMP && MMU
	select ARCH_SUPPORTS_NUMA_BALANCING
	select GENERIC_ARCH_NUMA
	select NEED_PER_CPU_EMBED_FIRST_CHUNK
	select OF_NUMA
	select USE_PERCPU_NUMA_NODE_ID
	help
	  Enable NUMA (Non-Uniform Memory Access) support.

	  The kernel will try to allocate memory used by a CPU on the
	  local memory of the CPU and add some more NUMA awareness to the kernel.

config NODES_SHIFT
	int "Maximum NUMA Nodes (as a power of 2)"
	range 1 10
	default "2"
	depends on NUMA
	help
	  Specify the maximum number of NUMA Nodes available on the target
	  system.  Increases memory reserved to accommodate various tables.

config RISCV_ALTERNATIVE
	bool
	depends on !XIP_KERNEL
	help
	  This Kconfig allows the kernel to automatically patch the
	  erratum or cpufeature required by the execution platform at run
	  time. The code patching overhead is minimal, as it's only done
	  once at boot and once on each module load.

config RISCV_ALTERNATIVE_EARLY
	bool
	depends on RISCV_ALTERNATIVE
	help
	  Allows early patching of the kernel for special errata

config RISCV_ISA_C
	bool "Emit compressed instructions when building Linux"
	default y
	help
	  Adds "C" to the ISA subsets that the toolchain is allowed to emit
	  when building Linux, which results in compressed instructions in the
	  Linux binary.

	  If you don't know what to do here, say Y.

config RISCV_ISA_SVNAPOT
	bool "Svnapot extension support for supervisor mode NAPOT pages"
	depends on 64BIT && MMU
	depends on RISCV_ALTERNATIVE
	default y
	help
	  Allow kernel to detect the Svnapot ISA-extension dynamically at boot
	  time and enable its usage.

	  The Svnapot extension is used to mark contiguous PTEs as a range
	  of contiguous virtual-to-physical translations for a naturally
	  aligned power-of-2 (NAPOT) granularity larger than the base 4KB page
	  size. When HUGETLBFS is also selected this option unconditionally
	  allocates some memory for each NAPOT page size supported by the kernel.
	  When optimizing for low memory consumption and for platforms without
	  the Svnapot extension, it may be better to say N here.

	  If you don't know what to do here, say Y.

config RISCV_ISA_SVPBMT
	bool "Svpbmt extension support for supervisor mode page-based memory types"
	depends on 64BIT && MMU
	depends on RISCV_ALTERNATIVE
	default y
	help
	   Adds support to dynamically detect the presence of the Svpbmt
	   ISA-extension (Supervisor-mode: page-based memory types) and
	   enable its usage.

	   The memory type for a page contains a combination of attributes
	   that indicate the cacheability, idempotency, and ordering
	   properties for access to that page.

	   The Svpbmt extension is only available on 64-bit cpus.

	   If you don't know what to do here, say Y.

config TOOLCHAIN_HAS_V
	bool
	default y
	depends on !64BIT || $(cc-option,-mabi=lp64 -march=rv64iv)
	depends on !32BIT || $(cc-option,-mabi=ilp32 -march=rv32iv)
	depends on LLD_VERSION >= 140000 || LD_VERSION >= 23800
	depends on AS_HAS_OPTION_ARCH

config RISCV_ISA_V
	bool "VECTOR extension support"
	depends on TOOLCHAIN_HAS_V
	depends on FPU
	select DYNAMIC_SIGFRAME
	default y
	help
	  Say N here if you want to disable all vector related procedure
	  in the kernel.

	  If you don't know what to do here, say Y.

config RISCV_ISA_V_DEFAULT_ENABLE
	bool "Enable userspace Vector by default"
	depends on RISCV_ISA_V
	default y
	help
	  Say Y here if you want to enable Vector in userspace by default.
	  Otherwise, userspace has to make explicit prctl() call to enable
	  Vector, or enable it via the sysctl interface.

	  If you don't know what to do here, say Y.

config TOOLCHAIN_HAS_ZBB
	bool
	default y
	depends on !64BIT || $(cc-option,-mabi=lp64 -march=rv64ima_zbb)
	depends on !32BIT || $(cc-option,-mabi=ilp32 -march=rv32ima_zbb)
	depends on LLD_VERSION >= 150000 || LD_VERSION >= 23900
	depends on AS_HAS_OPTION_ARCH

config RISCV_ISA_ZBB
	bool "Zbb extension support for bit manipulation instructions"
	depends on TOOLCHAIN_HAS_ZBB
	depends on MMU
	depends on RISCV_ALTERNATIVE
	default y
	help
	   Adds support to dynamically detect the presence of the ZBB
	   extension (basic bit manipulation) and enable its usage.

	   The Zbb extension provides instructions to accelerate a number
	   of bit-specific operations (count bit population, sign extending,
	   bitrotation, etc).

	   If you don't know what to do here, say Y.

config RISCV_ISA_ZICBOM
	bool "Zicbom extension support for non-coherent DMA operation"
	depends on MMU
	depends on RISCV_ALTERNATIVE
	default y
	select RISCV_DMA_NONCOHERENT
	select DMA_DIRECT_REMAP
	help
	   Adds support to dynamically detect the presence of the ZICBOM
	   extension (Cache Block Management Operations) and enable its
	   usage.

	   The Zicbom extension can be used to handle for example
	   non-coherent DMA support on devices that need it.

	   If you don't know what to do here, say Y.

config RISCV_ISA_ZICBOZ
	bool "Zicboz extension support for faster zeroing of memory"
	depends on MMU
	depends on RISCV_ALTERNATIVE
	default y
	help
	   Enable the use of the Zicboz extension (cbo.zero instruction)
	   when available.

	   The Zicboz extension is used for faster zeroing of memory.

	   If you don't know what to do here, say Y.

config TOOLCHAIN_HAS_ZIHINTPAUSE
	bool
	default y
	depends on !64BIT || $(cc-option,-mabi=lp64 -march=rv64ima_zihintpause)
	depends on !32BIT || $(cc-option,-mabi=ilp32 -march=rv32ima_zihintpause)
	depends on LLD_VERSION >= 150000 || LD_VERSION >= 23600

config TOOLCHAIN_NEEDS_EXPLICIT_ZICSR_ZIFENCEI
	def_bool y
	# https://sourceware.org/git/?p=binutils-gdb.git;a=commit;h=aed44286efa8ae8717a77d94b51ac3614e2ca6dc
	# https://gcc.gnu.org/git/?p=gcc.git;a=commit;h=98416dbb0a62579d4a7a4a76bab51b5b52fec2cd
	depends on AS_IS_GNU && AS_VERSION >= 23600
	help
	  Binutils-2.38 and GCC-12.1.0 bumped the default ISA spec to the newer
	  20191213 version, which moves some instructions from the I extension to
	  the Zicsr and Zifencei extensions. This requires explicitly specifying
	  Zicsr and Zifencei when binutils >= 2.38 or GCC >= 12.1.0. Zicsr
	  and Zifencei are supported in binutils from version 2.36 onwards.
	  To make life easier, and avoid forcing toolchains that default to a
	  newer ISA spec to version 2.2, relax the check to binutils >= 2.36.
	  For clang < 17 or GCC < 11.3.0, for which this is not possible or need
	  special treatment, this is dealt with in TOOLCHAIN_NEEDS_OLD_ISA_SPEC.

config TOOLCHAIN_NEEDS_OLD_ISA_SPEC
	def_bool y
	depends on TOOLCHAIN_NEEDS_EXPLICIT_ZICSR_ZIFENCEI
	# https://github.com/llvm/llvm-project/commit/22e199e6afb1263c943c0c0d4498694e15bf8a16
	# https://gcc.gnu.org/git/?p=gcc.git;a=commit;h=d29f5d6ab513c52fd872f532c492e35ae9fd6671
	depends on (CC_IS_CLANG && CLANG_VERSION < 170000) || (CC_IS_GCC && GCC_VERSION < 110300)
	help
	  Certain versions of clang and GCC do not support zicsr and zifencei via
	  -march. This option causes an older ISA spec compatible with these older
	  versions of clang and GCC to be passed to GAS, which has the same result
	  as passing zicsr and zifencei to -march.

config FPU
	bool "FPU support"
	default y
	help
	  Say N here if you want to disable all floating-point related procedure
	  in the kernel.

	  If you don't know what to do here, say Y.

config IRQ_STACKS
	bool "Independent irq & softirq stacks" if EXPERT
	default y
	select HAVE_IRQ_EXIT_ON_IRQ_STACK
	select HAVE_SOFTIRQ_ON_OWN_STACK
	help
	  Add independent irq & softirq stacks for percpu to prevent kernel stack
	  overflows. We may save some memory footprint by disabling IRQ_STACKS.

config THREAD_SIZE_ORDER
	int "Kernel stack size (in power-of-two numbers of page size)" if VMAP_STACK && EXPERT
	range 0 4
	default 1 if 32BIT && !KASAN
	default 3 if 64BIT && KASAN
	default 2
	help
	  Specify the Pages of thread stack size (from 4KB to 64KB), which also
	  affects irq stack size, which is equal to thread stack size.

config RISCV_MISALIGNED
	bool "Support misaligned load/store traps for kernel and userspace"
	select SYSCTL_ARCH_UNALIGN_ALLOW
	default y
	help
	  Say Y here if you want the kernel to embed support for misaligned
	  load/store for both kernel and userspace. When disable, misaligned
	  accesses will generate SIGBUS in userspace and panic in kernel.

endmenu # "Platform type"

menu "Kernel features"

source "kernel/Kconfig.hz"

config RISCV_SBI_V01
	bool "SBI v0.1 support"
	depends on RISCV_SBI
	help
	  This config allows kernel to use SBI v0.1 APIs. This will be
	  deprecated in future once legacy M-mode software are no longer in use.

config RISCV_BOOT_SPINWAIT
	bool "Spinwait booting method"
	depends on SMP
	default y if RISCV_SBI_V01 || RISCV_M_MODE
	help
	  This enables support for booting Linux via spinwait method. In the
	  spinwait method, all cores randomly jump to Linux. One of the cores
	  gets chosen via lottery and all other keep spinning on a percpu
	  variable. This method cannot support CPU hotplug and sparse hartid
	  scheme. It should be only enabled for M-mode Linux or platforms relying
	  on older firmware without SBI HSM extension. All other platforms should
	  rely on ordered booting via SBI HSM extension which gets chosen
	  dynamically at runtime if the firmware supports it.

	  Since spinwait is incompatible with sparse hart IDs, it requires
	  NR_CPUS be large enough to contain the physical hart ID of the first
	  hart to enter Linux.

	  If unsure what to do here, say N.

config ARCH_SUPPORTS_KEXEC
	def_bool y

config ARCH_SELECTS_KEXEC
	def_bool y
	depends on KEXEC
	select HOTPLUG_CPU if SMP

config ARCH_SUPPORTS_KEXEC_FILE
	def_bool 64BIT

config ARCH_SELECTS_KEXEC_FILE
	def_bool y
	depends on KEXEC_FILE
	select HAVE_IMA_KEXEC if IMA
	select KEXEC_ELF

config ARCH_SUPPORTS_KEXEC_PURGATORY
	def_bool ARCH_SUPPORTS_KEXEC_FILE

config ARCH_SUPPORTS_CRASH_DUMP
	def_bool y

config ARCH_HAS_GENERIC_CRASHKERNEL_RESERVATION
	def_bool CRASH_CORE

config COMPAT
	bool "Kernel support for 32-bit U-mode"
	default 64BIT
	depends on 64BIT && MMU
	help
	  This option enables support for a 32-bit U-mode running under a 64-bit
	  kernel at S-mode. riscv32-specific components such as system calls,
	  the user helper functions (vdso), signal rt_frame functions and the
	  ptrace interface are handled appropriately by the kernel.

	  If you want to execute 32-bit userspace applications, say Y.

config RELOCATABLE
	bool "Build a relocatable kernel"
	depends on MMU && 64BIT && !XIP_KERNEL
	help
          This builds a kernel as a Position Independent Executable (PIE),
          which retains all relocation metadata required to relocate the
          kernel binary at runtime to a different virtual address than the
          address it was linked at.
          Since RISCV uses the RELA relocation format, this requires a
          relocation pass at runtime even if the kernel is loaded at the
          same address it was linked at.

          If unsure, say N.

config RANDOMIZE_BASE
        bool "Randomize the address of the kernel image"
        select RELOCATABLE
        depends on MMU && 64BIT && !XIP_KERNEL
        help
          Randomizes the virtual address at which the kernel image is
          loaded, as a security feature that deters exploit attempts
          relying on knowledge of the location of kernel internals.

          It is the bootloader's job to provide entropy, by passing a
          random u64 value in /chosen/kaslr-seed at kernel entry.

          When booting via the UEFI stub, it will invoke the firmware's
          EFI_RNG_PROTOCOL implementation (if available) to supply entropy
          to the kernel proper. In addition, it will randomise the physical
          location of the kernel Image as well.

          If unsure, say N.

endmenu # "Kernel features"

menu "Boot options"

config CMDLINE
	string "Built-in kernel command line"
	help
	  For most platforms, the arguments for the kernel's command line
	  are provided at run-time, during boot. However, there are cases
	  where either no arguments are being provided or the provided
	  arguments are insufficient or even invalid.

	  When that occurs, it is possible to define a built-in command
	  line here and choose how the kernel should use it later on.

choice
	prompt "Built-in command line usage" if CMDLINE != ""
	default CMDLINE_FALLBACK
	help
	  Choose how the kernel will handle the provided built-in command
	  line.

config CMDLINE_FALLBACK
	bool "Use bootloader kernel arguments if available"
	help
	  Use the built-in command line as fallback in case we get nothing
	  during boot. This is the default behaviour.

config CMDLINE_EXTEND
	bool "Extend bootloader kernel arguments"
	help
	  The command-line arguments provided during boot will be
	  appended to the built-in command line. This is useful in
	  cases where the provided arguments are insufficient and
	  you don't want to or cannot modify them.

config CMDLINE_FORCE
	bool "Always use the default kernel command string"
	help
	  Always use the built-in command line, even if we get one during
	  boot. This is useful in case you need to override the provided
	  command line on systems where you don't have or want control
	  over it.

endchoice

config EFI_STUB
	bool

config EFI
	bool "UEFI runtime support"
	depends on OF && !XIP_KERNEL
	depends on MMU
	default y
	select ARCH_SUPPORTS_ACPI if 64BIT
	select EFI_GENERIC_STUB
	select EFI_PARAMS_FROM_FDT
	select EFI_RUNTIME_WRAPPERS
	select EFI_STUB
	select LIBFDT
	select RISCV_ISA_C
	select UCS2_STRING
	help
	  This option provides support for runtime services provided
	  by UEFI firmware (such as non-volatile variables, realtime
	  clock, and platform reset). A UEFI stub is also provided to
	  allow the kernel to be booted as an EFI application. This
	  is only useful on systems that have UEFI firmware.

config CC_HAVE_STACKPROTECTOR_TLS
	def_bool $(cc-option,-mstack-protector-guard=tls -mstack-protector-guard-reg=tp -mstack-protector-guard-offset=0)

config STACKPROTECTOR_PER_TASK
	def_bool y
	depends on !RANDSTRUCT
	depends on STACKPROTECTOR && CC_HAVE_STACKPROTECTOR_TLS

config PHYS_RAM_BASE_FIXED
	bool "Explicitly specified physical RAM address"
	depends on NONPORTABLE
	default n

config PHYS_RAM_BASE
	hex "Platform Physical RAM address"
	depends on PHYS_RAM_BASE_FIXED
	default "0x80000000"
	help
	  This is the physical address of RAM in the system. It has to be
	  explicitly specified to run early relocations of read-write data
	  from flash to RAM.

config XIP_KERNEL
	bool "Kernel Execute-In-Place from ROM"
	depends on MMU && SPARSEMEM && NONPORTABLE
	# This prevents XIP from being enabled by all{yes,mod}config, which
	# fail to build since XIP doesn't support large kernels.
	depends on !COMPILE_TEST
	select PHYS_RAM_BASE_FIXED
	help
	  Execute-In-Place allows the kernel to run from non-volatile storage
	  directly addressable by the CPU, such as NOR flash. This saves RAM
	  space since the text section of the kernel is not loaded from flash
	  to RAM.  Read-write sections, such as the data section and stack,
	  are still copied to RAM.  The XIP kernel is not compressed since
	  it has to run directly from flash, so it will take more space to
	  store it.  The flash address used to link the kernel object files,
	  and for storing it, is configuration dependent. Therefore, if you
	  say Y here, you must know the proper physical address where to
	  store the kernel image depending on your own flash memory usage.

	  Also note that the make target becomes "make xipImage" rather than
	  "make zImage" or "make Image".  The final kernel binary to put in
	  ROM memory will be arch/riscv/boot/xipImage.

	  SPARSEMEM is required because the kernel text and rodata that are
	  flash resident are not backed by memmap, then any attempt to get
	  a struct page on those regions will trigger a fault.

	  If unsure, say N.

config XIP_PHYS_ADDR
	hex "XIP Kernel Physical Location"
	depends on XIP_KERNEL
	default "0x21000000"
	help
	  This is the physical address in your flash memory the kernel will
	  be linked for and stored to.  This address is dependent on your
	  own flash usage.

config RISCV_ISA_FALLBACK
	bool "Permit falling back to parsing riscv,isa for extension support by default"
	default y
	help
	  Parsing the "riscv,isa" devicetree property has been deprecated and
	  replaced by a list of explicitly defined strings. For compatibility
	  with existing platforms, the kernel will fall back to parsing the
	  "riscv,isa" property if the replacements are not found.

	  Selecting N here will result in a kernel that does not use the
	  fallback, unless the commandline "riscv_isa_fallback" parameter is
	  present.

	  Please see the dt-binding, located at
	  Documentation/devicetree/bindings/riscv/extensions.yaml for details
	  on the replacement properties, "riscv,isa-base" and
	  "riscv,isa-extensions".

endmenu # "Boot options"

config BUILTIN_DTB
	bool
	depends on OF && NONPORTABLE
	default y if XIP_KERNEL

config PORTABLE
	bool
	default !NONPORTABLE
	select EFI
	select MMU
	select OF

config ARCH_PROC_KCORE_TEXT
	def_bool y

menu "Power management options"

source "kernel/power/Kconfig"

# Hibernation is only possible on systems where the SBI implementation has
# marked its reserved memory as not accessible from, or does not run
# from the same memory as, Linux
config ARCH_HIBERNATION_POSSIBLE
	def_bool NONPORTABLE

config ARCH_HIBERNATION_HEADER
	def_bool HIBERNATION

config ARCH_SUSPEND_POSSIBLE
	def_bool y

endmenu # "Power management options"

menu "CPU Power Management"

source "drivers/cpuidle/Kconfig"

source "drivers/cpufreq/Kconfig"

endmenu # "CPU Power Management"

source "arch/riscv/kvm/Kconfig"

source "drivers/acpi/Kconfig"<|MERGE_RESOLUTION|>--- conflicted
+++ resolved
@@ -128,13 +128,9 @@
 	select HAVE_KPROBES if !XIP_KERNEL
 	select HAVE_KPROBES_ON_FTRACE if !XIP_KERNEL
 	select HAVE_KRETPROBES if !XIP_KERNEL
-<<<<<<< HEAD
 	# https://github.com/ClangBuiltLinux/linux/issues/1881
 	select HAVE_LD_DEAD_CODE_DATA_ELIMINATION if !LD_IS_LLD
-=======
-	select HAVE_RETHOOK if !XIP_KERNEL
 	select HAVE_MIXED_BREAKPOINTS_REGS
->>>>>>> b247417d
 	select HAVE_MOVE_PMD
 	select HAVE_MOVE_PUD
 	select HAVE_PCI

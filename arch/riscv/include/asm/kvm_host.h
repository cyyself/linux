/* SPDX-License-Identifier: GPL-2.0-only */
/*
 * Copyright (C) 2019 Western Digital Corporation or its affiliates.
 *
 * Authors:
 *     Anup Patel <anup.patel@wdc.com>
 */

#ifndef __RISCV_KVM_HOST_H__
#define __RISCV_KVM_HOST_H__

#include <linux/types.h>
#include <linux/kvm.h>
#include <linux/kvm_types.h>
#include <linux/spinlock.h>
#include <asm/hwcap.h>
#include <asm/kvm_aia.h>
#include <asm/ptrace.h>
#include <asm/kvm_vcpu_fp.h>
#include <asm/kvm_vcpu_insn.h>
#include <asm/kvm_vcpu_sbi.h>
#include <asm/kvm_vcpu_timer.h>
#include <asm/kvm_vcpu_pmu.h>
#include <asm/kvm_vcpu_dbtr.h>

#define KVM_MAX_VCPUS			1024

#define KVM_HALT_POLL_NS_DEFAULT	500000

#define KVM_VCPU_MAX_FEATURES		0

#define KVM_IRQCHIP_NUM_PINS		1024

#define KVM_REQ_SLEEP \
	KVM_ARCH_REQ_FLAGS(0, KVM_REQUEST_WAIT | KVM_REQUEST_NO_WAKEUP)
#define KVM_REQ_VCPU_RESET		KVM_ARCH_REQ(1)
#define KVM_REQ_UPDATE_HGATP		KVM_ARCH_REQ(2)
#define KVM_REQ_FENCE_I			\
	KVM_ARCH_REQ_FLAGS(3, KVM_REQUEST_WAIT | KVM_REQUEST_NO_WAKEUP)
#define KVM_REQ_HFENCE_GVMA_VMID_ALL	KVM_REQ_TLB_FLUSH
#define KVM_REQ_HFENCE_VVMA_ALL		\
	KVM_ARCH_REQ_FLAGS(4, KVM_REQUEST_WAIT | KVM_REQUEST_NO_WAKEUP)
#define KVM_REQ_HFENCE			\
	KVM_ARCH_REQ_FLAGS(5, KVM_REQUEST_WAIT | KVM_REQUEST_NO_WAKEUP)

enum kvm_riscv_hfence_type {
	KVM_RISCV_HFENCE_UNKNOWN = 0,
	KVM_RISCV_HFENCE_GVMA_VMID_GPA,
	KVM_RISCV_HFENCE_VVMA_ASID_GVA,
	KVM_RISCV_HFENCE_VVMA_ASID_ALL,
	KVM_RISCV_HFENCE_VVMA_GVA,
};

struct kvm_riscv_hfence {
	enum kvm_riscv_hfence_type type;
	unsigned long asid;
	unsigned long order;
	gpa_t addr;
	gpa_t size;
};

#define KVM_RISCV_VCPU_MAX_HFENCE	64

struct kvm_vm_stat {
	struct kvm_vm_stat_generic generic;
};

struct kvm_vcpu_stat {
	struct kvm_vcpu_stat_generic generic;
	u64 ecall_exit_stat;
	u64 wfi_exit_stat;
	u64 mmio_exit_user;
	u64 mmio_exit_kernel;
	u64 csr_exit_user;
	u64 csr_exit_kernel;
	u64 signal_exits;
	u64 exits;
};

struct kvm_arch_memory_slot {
};

struct kvm_vmid {
	/*
	 * Writes to vmid_version and vmid happen with vmid_lock held
	 * whereas reads happen without any lock held.
	 */
	unsigned long vmid_version;
	unsigned long vmid;
};

struct kvm_arch {
	/* G-stage vmid */
	struct kvm_vmid vmid;

	/* G-stage page table */
	pgd_t *pgd;
	phys_addr_t pgd_phys;

	/* Guest Timer */
	struct kvm_guest_timer timer;

	/* AIA Guest/VM context */
	struct kvm_aia aia;
};

struct kvm_cpu_trap {
	unsigned long sepc;
	unsigned long scause;
	unsigned long stval;
	unsigned long htval;
	unsigned long htinst;
};

struct kvm_cpu_context {
	unsigned long zero;
	unsigned long ra;
	unsigned long sp;
	unsigned long gp;
	unsigned long tp;
	unsigned long t0;
	unsigned long t1;
	unsigned long t2;
	unsigned long s0;
	unsigned long s1;
	unsigned long a0;
	unsigned long a1;
	unsigned long a2;
	unsigned long a3;
	unsigned long a4;
	unsigned long a5;
	unsigned long a6;
	unsigned long a7;
	unsigned long s2;
	unsigned long s3;
	unsigned long s4;
	unsigned long s5;
	unsigned long s6;
	unsigned long s7;
	unsigned long s8;
	unsigned long s9;
	unsigned long s10;
	unsigned long s11;
	unsigned long t3;
	unsigned long t4;
	unsigned long t5;
	unsigned long t6;
	unsigned long sepc;
	unsigned long sstatus;
	unsigned long hstatus;
	union __riscv_fp_state fp;
	struct __riscv_v_ext_state vector;
};

struct kvm_vcpu_csr {
	unsigned long vsstatus;
	unsigned long vsie;
	unsigned long vstvec;
	unsigned long vsscratch;
	unsigned long vsepc;
	unsigned long vscause;
	unsigned long vstval;
	unsigned long hvip;
	unsigned long vsatp;
	unsigned long scounteren;
	unsigned long senvcfg;
};

struct kvm_vcpu_config {
	u64 henvcfg;
	u64 hstateen0;
};

struct kvm_vcpu_smstateen_csr {
	unsigned long sstateen0;
};

struct kvm_vcpu_arch {
	/* VCPU ran at least once */
	bool ran_atleast_once;

	/* Last Host CPU on which Guest VCPU exited */
	int last_exit_cpu;

	/* ISA feature bits (similar to MISA) */
	DECLARE_BITMAP(isa, RISCV_ISA_EXT_MAX);

	/* Vendor, Arch, and Implementation details */
	unsigned long mvendorid;
	unsigned long marchid;
	unsigned long mimpid;

	/* SSCRATCH, STVEC, and SCOUNTEREN of Host */
	unsigned long host_sscratch;
	unsigned long host_stvec;
	unsigned long host_scounteren;
	unsigned long host_senvcfg;
	unsigned long host_sstateen0;

	/* CPU context of Host */
	struct kvm_cpu_context host_context;

	/* CPU context of Guest VCPU */
	struct kvm_cpu_context guest_context;

	/* CPU CSR context of Guest VCPU */
	struct kvm_vcpu_csr guest_csr;

	/* CPU Smstateen CSR context of Guest VCPU */
	struct kvm_vcpu_smstateen_csr smstateen_csr;

	/* CPU context upon Guest VCPU reset */
	struct kvm_cpu_context guest_reset_context;

	/* CPU CSR context upon Guest VCPU reset */
	struct kvm_vcpu_csr guest_reset_csr;

	/*
	 * VCPU interrupts
	 *
	 * We have a lockless approach for tracking pending VCPU interrupts
	 * implemented using atomic bitops. The irqs_pending bitmap represent
	 * pending interrupts whereas irqs_pending_mask represent bits changed
	 * in irqs_pending. Our approach is modeled around multiple producer
	 * and single consumer problem where the consumer is the VCPU itself.
	 */
#define KVM_RISCV_VCPU_NR_IRQS	64
	DECLARE_BITMAP(irqs_pending, KVM_RISCV_VCPU_NR_IRQS);
	DECLARE_BITMAP(irqs_pending_mask, KVM_RISCV_VCPU_NR_IRQS);

	/* VCPU Timer */
	struct kvm_vcpu_timer timer;

	/* HFENCE request queue */
	spinlock_t hfence_lock;
	unsigned long hfence_head;
	unsigned long hfence_tail;
	struct kvm_riscv_hfence hfence_queue[KVM_RISCV_VCPU_MAX_HFENCE];

	/* MMIO instruction details */
	struct kvm_mmio_decode mmio_decode;

	/* CSR instruction details */
	struct kvm_csr_decode csr_decode;

	/* SBI context */
	struct kvm_vcpu_sbi_context sbi_context;

	/* AIA VCPU context */
	struct kvm_vcpu_aia aia_context;

	/* Cache pages needed to program page tables with spinlock held */
	struct kvm_mmu_memory_cache mmu_page_cache;

	/* VCPU power-off state */
	bool power_off;

	/* Don't run the VCPU (blocked) */
	bool pause;

	/* Performance monitoring context */
	struct kvm_pmu pmu_context;

<<<<<<< HEAD
	/* 'static' configurations which are set only once */
	struct kvm_vcpu_config cfg;
=======
	/* HW debug triggers context */
	struct kvm_dbtr dbtr_context;
>>>>>>> b247417d
};

static inline void kvm_arch_sync_events(struct kvm *kvm) {}
static inline void kvm_arch_sched_in(struct kvm_vcpu *vcpu, int cpu) {}

#define KVM_ARCH_WANT_MMU_NOTIFIER

#define KVM_RISCV_GSTAGE_TLB_MIN_ORDER		12

void kvm_riscv_local_hfence_gvma_vmid_gpa(unsigned long vmid,
					  gpa_t gpa, gpa_t gpsz,
					  unsigned long order);
void kvm_riscv_local_hfence_gvma_vmid_all(unsigned long vmid);
void kvm_riscv_local_hfence_gvma_gpa(gpa_t gpa, gpa_t gpsz,
				     unsigned long order);
void kvm_riscv_local_hfence_gvma_all(void);
void kvm_riscv_local_hfence_vvma_asid_gva(unsigned long vmid,
					  unsigned long asid,
					  unsigned long gva,
					  unsigned long gvsz,
					  unsigned long order);
void kvm_riscv_local_hfence_vvma_asid_all(unsigned long vmid,
					  unsigned long asid);
void kvm_riscv_local_hfence_vvma_gva(unsigned long vmid,
				     unsigned long gva, unsigned long gvsz,
				     unsigned long order);
void kvm_riscv_local_hfence_vvma_all(unsigned long vmid);

void kvm_riscv_local_tlb_sanitize(struct kvm_vcpu *vcpu);

void kvm_riscv_fence_i_process(struct kvm_vcpu *vcpu);
void kvm_riscv_hfence_gvma_vmid_all_process(struct kvm_vcpu *vcpu);
void kvm_riscv_hfence_vvma_all_process(struct kvm_vcpu *vcpu);
void kvm_riscv_hfence_process(struct kvm_vcpu *vcpu);

void kvm_riscv_fence_i(struct kvm *kvm,
		       unsigned long hbase, unsigned long hmask);
void kvm_riscv_hfence_gvma_vmid_gpa(struct kvm *kvm,
				    unsigned long hbase, unsigned long hmask,
				    gpa_t gpa, gpa_t gpsz,
				    unsigned long order);
void kvm_riscv_hfence_gvma_vmid_all(struct kvm *kvm,
				    unsigned long hbase, unsigned long hmask);
void kvm_riscv_hfence_vvma_asid_gva(struct kvm *kvm,
				    unsigned long hbase, unsigned long hmask,
				    unsigned long gva, unsigned long gvsz,
				    unsigned long order, unsigned long asid);
void kvm_riscv_hfence_vvma_asid_all(struct kvm *kvm,
				    unsigned long hbase, unsigned long hmask,
				    unsigned long asid);
void kvm_riscv_hfence_vvma_gva(struct kvm *kvm,
			       unsigned long hbase, unsigned long hmask,
			       unsigned long gva, unsigned long gvsz,
			       unsigned long order);
void kvm_riscv_hfence_vvma_all(struct kvm *kvm,
			       unsigned long hbase, unsigned long hmask);

int kvm_riscv_gstage_ioremap(struct kvm *kvm, gpa_t gpa,
			     phys_addr_t hpa, unsigned long size,
			     bool writable, bool in_atomic);
void kvm_riscv_gstage_iounmap(struct kvm *kvm, gpa_t gpa,
			      unsigned long size);
int kvm_riscv_gstage_map(struct kvm_vcpu *vcpu,
			 struct kvm_memory_slot *memslot,
			 gpa_t gpa, unsigned long hva, bool is_write);
int kvm_riscv_gstage_alloc_pgd(struct kvm *kvm);
void kvm_riscv_gstage_free_pgd(struct kvm *kvm);
void kvm_riscv_gstage_update_hgatp(struct kvm_vcpu *vcpu);
void __init kvm_riscv_gstage_mode_detect(void);
unsigned long __init kvm_riscv_gstage_mode(void);
int kvm_riscv_gstage_gpa_bits(void);

void __init kvm_riscv_gstage_vmid_detect(void);
unsigned long kvm_riscv_gstage_vmid_bits(void);
int kvm_riscv_gstage_vmid_init(struct kvm *kvm);
bool kvm_riscv_gstage_vmid_ver_changed(struct kvm_vmid *vmid);
void kvm_riscv_gstage_vmid_update(struct kvm_vcpu *vcpu);

int kvm_riscv_setup_default_irq_routing(struct kvm *kvm, u32 lines);

void __kvm_riscv_unpriv_trap(void);

unsigned long kvm_riscv_vcpu_unpriv_read(struct kvm_vcpu *vcpu,
					 bool read_insn,
					 unsigned long guest_addr,
					 struct kvm_cpu_trap *trap);
void kvm_riscv_vcpu_trap_redirect(struct kvm_vcpu *vcpu,
				  struct kvm_cpu_trap *trap);
int kvm_riscv_vcpu_exit(struct kvm_vcpu *vcpu, struct kvm_run *run,
			struct kvm_cpu_trap *trap);

void __kvm_riscv_switch_to(struct kvm_vcpu_arch *vcpu_arch);

void kvm_riscv_vcpu_setup_isa(struct kvm_vcpu *vcpu);
unsigned long kvm_riscv_vcpu_num_regs(struct kvm_vcpu *vcpu);
int kvm_riscv_vcpu_copy_reg_indices(struct kvm_vcpu *vcpu,
				    u64 __user *uindices);
int kvm_riscv_vcpu_get_reg(struct kvm_vcpu *vcpu,
			   const struct kvm_one_reg *reg);
int kvm_riscv_vcpu_set_reg(struct kvm_vcpu *vcpu,
			   const struct kvm_one_reg *reg);

int kvm_riscv_vcpu_set_interrupt(struct kvm_vcpu *vcpu, unsigned int irq);
int kvm_riscv_vcpu_unset_interrupt(struct kvm_vcpu *vcpu, unsigned int irq);
void kvm_riscv_vcpu_flush_interrupts(struct kvm_vcpu *vcpu);
void kvm_riscv_vcpu_sync_interrupts(struct kvm_vcpu *vcpu);
bool kvm_riscv_vcpu_has_interrupts(struct kvm_vcpu *vcpu, u64 mask);
void kvm_riscv_vcpu_power_off(struct kvm_vcpu *vcpu);
void kvm_riscv_vcpu_power_on(struct kvm_vcpu *vcpu);

#endif /* __RISCV_KVM_HOST_H__ */<|MERGE_RESOLUTION|>--- conflicted
+++ resolved
@@ -261,13 +261,10 @@
 	/* Performance monitoring context */
 	struct kvm_pmu pmu_context;
 
-<<<<<<< HEAD
 	/* 'static' configurations which are set only once */
 	struct kvm_vcpu_config cfg;
-=======
 	/* HW debug triggers context */
 	struct kvm_dbtr dbtr_context;
->>>>>>> b247417d
 };
 
 static inline void kvm_arch_sync_events(struct kvm *kvm) {}

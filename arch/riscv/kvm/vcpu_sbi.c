--- conflicted
+++ resolved
@@ -28,7 +28,6 @@
 };
 #endif
 
-<<<<<<< HEAD
 struct kvm_riscv_sbi_extension_entry {
 	enum KVM_RISCV_SBI_EXT_ID ext_idx;
 	const struct kvm_vcpu_sbi_extension *ext_ptr;
@@ -79,7 +78,12 @@
 		.ext_idx = KVM_RISCV_SBI_EXT_VENDOR,
 		.ext_ptr = &vcpu_sbi_ext_vendor,
 	},
-=======
+	{
+		.ext_idx = KVM_RISCV_SBI_EXT_DBTR,
+		.ext_ptr = &vcpu_sbi_ext_dbtr,
+	},
+};
+
 #ifdef CONFIG_HAVE_VIRT_HW_BREAKPOINT
 extern const struct kvm_vcpu_sbi_extension vcpu_sbi_ext_dbtr;
 #else
@@ -89,21 +93,6 @@
 	.handler = NULL,
 };
 #endif
-
-static const struct kvm_vcpu_sbi_extension *sbi_ext[] = {
-	&vcpu_sbi_ext_v01,
-	&vcpu_sbi_ext_base,
-	&vcpu_sbi_ext_time,
-	&vcpu_sbi_ext_ipi,
-	&vcpu_sbi_ext_rfence,
-	&vcpu_sbi_ext_srst,
-	&vcpu_sbi_ext_hsm,
-	&vcpu_sbi_ext_pmu,
-	&vcpu_sbi_ext_dbtr,
-	&vcpu_sbi_ext_experimental,
-	&vcpu_sbi_ext_vendor,
->>>>>>> b247417d
-};
 
 void kvm_riscv_vcpu_sbi_forward(struct kvm_vcpu *vcpu, struct kvm_run *run)
 {

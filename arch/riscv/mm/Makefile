# SPDX-License-Identifier: GPL-2.0-only

CFLAGS_init.o := -mcmodel=medany
ifdef CONFIG_RELOCATABLE
CFLAGS_init.o += -fno-pie
endif

ifdef CONFIG_FTRACE
CFLAGS_REMOVE_init.o = $(CC_FLAGS_FTRACE)
CFLAGS_REMOVE_cacheflush.o = $(CC_FLAGS_FTRACE)
endif

KCOV_INSTRUMENT_init.o := n

obj-y += init.o
<<<<<<< HEAD
obj-$(CONFIG_MMU) += extable.o fault.o pageattr.o pgtable.o
=======
obj-$(CONFIG_MMU) += extable.o fault.o pageattr.o pgtable.o tlbflush.o
>>>>>>> 0c383648
obj-y += cacheflush.o
obj-y += context.o
obj-y += pmem.o

obj-$(CONFIG_HUGETLB_PAGE) += hugetlbpage.o
obj-$(CONFIG_PTDUMP_CORE) += ptdump.o
obj-$(CONFIG_KASAN)   += kasan_init.o

ifdef CONFIG_KASAN
KASAN_SANITIZE_kasan_init.o := n
KASAN_SANITIZE_init.o := n
ifdef CONFIG_DEBUG_VIRTUAL
KASAN_SANITIZE_physaddr.o := n
endif
endif

obj-$(CONFIG_DEBUG_VIRTUAL) += physaddr.o
obj-$(CONFIG_RISCV_DMA_NONCOHERENT) += dma-noncoherent.o
obj-$(CONFIG_RISCV_NONSTANDARD_CACHE_OPS) += cache-ops.o<|MERGE_RESOLUTION|>--- conflicted
+++ resolved
@@ -13,11 +13,7 @@
 KCOV_INSTRUMENT_init.o := n
 
 obj-y += init.o
-<<<<<<< HEAD
-obj-$(CONFIG_MMU) += extable.o fault.o pageattr.o pgtable.o
-=======
 obj-$(CONFIG_MMU) += extable.o fault.o pageattr.o pgtable.o tlbflush.o
->>>>>>> 0c383648
 obj-y += cacheflush.o
 obj-y += context.o
 obj-y += pmem.o

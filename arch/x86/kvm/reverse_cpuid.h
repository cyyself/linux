/* SPDX-License-Identifier: GPL-2.0 */
#ifndef ARCH_X86_KVM_REVERSE_CPUID_H
#define ARCH_X86_KVM_REVERSE_CPUID_H

#include <uapi/asm/kvm.h>
#include <asm/cpufeature.h>
#include <asm/cpufeatures.h>

/*
 * Hardware-defined CPUID leafs that are either scattered by the kernel or are
 * unknown to the kernel, but need to be directly used by KVM.  Note, these
 * word values conflict with the kernel's "bug" caps, but KVM doesn't use those.
 */
enum kvm_only_cpuid_leafs {
	CPUID_12_EAX	 = NCAPINTS,
	CPUID_7_1_EDX,
	CPUID_8000_0007_EDX,
	NR_KVM_CPU_CAPS,

	NKVMCAPINTS = NR_KVM_CPU_CAPS - NCAPINTS,
};

/*
 * Define a KVM-only feature flag.
 *
 * For features that are scattered by cpufeatures.h, __feature_translate() also
 * needs to be updated to translate the kernel-defined feature into the
 * KVM-defined feature.
 *
 * For features that are 100% KVM-only, i.e. not defined by cpufeatures.h,
 * forego the intermediate KVM_X86_FEATURE and directly define X86_FEATURE_* so
 * that X86_FEATURE_* can be used in KVM.  No __feature_translate() handling is
 * needed in this case.
 */
#define KVM_X86_FEATURE(w, f)		((w)*32 + (f))

/* Intel-defined SGX sub-features, CPUID level 0x12 (EAX). */
#define KVM_X86_FEATURE_SGX1		KVM_X86_FEATURE(CPUID_12_EAX, 0)
#define KVM_X86_FEATURE_SGX2		KVM_X86_FEATURE(CPUID_12_EAX, 1)
#define KVM_X86_FEATURE_SGX_EDECCSSA	KVM_X86_FEATURE(CPUID_12_EAX, 11)

/* Intel-defined sub-features, CPUID level 0x00000007:1 (EDX) */
#define X86_FEATURE_AVX_VNNI_INT8       KVM_X86_FEATURE(CPUID_7_1_EDX, 4)
#define X86_FEATURE_AVX_NE_CONVERT      KVM_X86_FEATURE(CPUID_7_1_EDX, 5)
#define X86_FEATURE_PREFETCHITI         KVM_X86_FEATURE(CPUID_7_1_EDX, 14)

/* CPUID level 0x80000007 (EDX). */
#define KVM_X86_FEATURE_CONSTANT_TSC	KVM_X86_FEATURE(CPUID_8000_0007_EDX, 8)

struct cpuid_reg {
	u32 function;
	u32 index;
	int reg;
};

static const struct cpuid_reg reverse_cpuid[] = {
	[CPUID_1_EDX]         = {         1, 0, CPUID_EDX},
	[CPUID_8000_0001_EDX] = {0x80000001, 0, CPUID_EDX},
	[CPUID_8086_0001_EDX] = {0x80860001, 0, CPUID_EDX},
	[CPUID_1_ECX]         = {         1, 0, CPUID_ECX},
	[CPUID_C000_0001_EDX] = {0xc0000001, 0, CPUID_EDX},
	[CPUID_8000_0001_ECX] = {0x80000001, 0, CPUID_ECX},
	[CPUID_7_0_EBX]       = {         7, 0, CPUID_EBX},
	[CPUID_D_1_EAX]       = {       0xd, 1, CPUID_EAX},
	[CPUID_8000_0008_EBX] = {0x80000008, 0, CPUID_EBX},
	[CPUID_6_EAX]         = {         6, 0, CPUID_EAX},
	[CPUID_8000_000A_EDX] = {0x8000000a, 0, CPUID_EDX},
	[CPUID_7_ECX]         = {         7, 0, CPUID_ECX},
	[CPUID_8000_0007_EBX] = {0x80000007, 0, CPUID_EBX},
	[CPUID_7_EDX]         = {         7, 0, CPUID_EDX},
	[CPUID_7_1_EAX]       = {         7, 1, CPUID_EAX},
	[CPUID_12_EAX]        = {0x00000012, 0, CPUID_EAX},
	[CPUID_8000_001F_EAX] = {0x8000001f, 0, CPUID_EAX},
	[CPUID_7_1_EDX]       = {         7, 1, CPUID_EDX},
<<<<<<< HEAD
	[CPUID_8000_0021_EAX] = {0x80000021, 0, CPUID_EAX},
=======
	[CPUID_8000_0007_EDX] = {0x80000007, 0, CPUID_EDX},
>>>>>>> 45dd9bc7
};

/*
 * Reverse CPUID and its derivatives can only be used for hardware-defined
 * feature words, i.e. words whose bits directly correspond to a CPUID leaf.
 * Retrieving a feature bit or masking guest CPUID from a Linux-defined word
 * is nonsensical as the bit number/mask is an arbitrary software-defined value
 * and can't be used by KVM to query/control guest capabilities.  And obviously
 * the leaf being queried must have an entry in the lookup table.
 */
static __always_inline void reverse_cpuid_check(unsigned int x86_leaf)
{
	BUILD_BUG_ON(x86_leaf == CPUID_LNX_1);
	BUILD_BUG_ON(x86_leaf == CPUID_LNX_2);
	BUILD_BUG_ON(x86_leaf == CPUID_LNX_3);
	BUILD_BUG_ON(x86_leaf == CPUID_LNX_4);
	BUILD_BUG_ON(x86_leaf >= ARRAY_SIZE(reverse_cpuid));
	BUILD_BUG_ON(reverse_cpuid[x86_leaf].function == 0);
}

/*
 * Translate feature bits that are scattered in the kernel's cpufeatures word
 * into KVM feature words that align with hardware's definitions.
 */
static __always_inline u32 __feature_translate(int x86_feature)
{
	if (x86_feature == X86_FEATURE_SGX1)
		return KVM_X86_FEATURE_SGX1;
	else if (x86_feature == X86_FEATURE_SGX2)
		return KVM_X86_FEATURE_SGX2;
	else if (x86_feature == X86_FEATURE_SGX_EDECCSSA)
		return KVM_X86_FEATURE_SGX_EDECCSSA;
	else if (x86_feature == X86_FEATURE_CONSTANT_TSC)
		return KVM_X86_FEATURE_CONSTANT_TSC;

	return x86_feature;
}

static __always_inline u32 __feature_leaf(int x86_feature)
{
	return __feature_translate(x86_feature) / 32;
}

/*
 * Retrieve the bit mask from an X86_FEATURE_* definition.  Features contain
 * the hardware defined bit number (stored in bits 4:0) and a software defined
 * "word" (stored in bits 31:5).  The word is used to index into arrays of
 * bit masks that hold the per-cpu feature capabilities, e.g. this_cpu_has().
 */
static __always_inline u32 __feature_bit(int x86_feature)
{
	x86_feature = __feature_translate(x86_feature);

	reverse_cpuid_check(x86_feature / 32);
	return 1 << (x86_feature & 31);
}

#define feature_bit(name)  __feature_bit(X86_FEATURE_##name)

static __always_inline struct cpuid_reg x86_feature_cpuid(unsigned int x86_feature)
{
	unsigned int x86_leaf = __feature_leaf(x86_feature);

	reverse_cpuid_check(x86_leaf);
	return reverse_cpuid[x86_leaf];
}

static __always_inline u32 *__cpuid_entry_get_reg(struct kvm_cpuid_entry2 *entry,
						  u32 reg)
{
	switch (reg) {
	case CPUID_EAX:
		return &entry->eax;
	case CPUID_EBX:
		return &entry->ebx;
	case CPUID_ECX:
		return &entry->ecx;
	case CPUID_EDX:
		return &entry->edx;
	default:
		BUILD_BUG();
		return NULL;
	}
}

static __always_inline u32 *cpuid_entry_get_reg(struct kvm_cpuid_entry2 *entry,
						unsigned int x86_feature)
{
	const struct cpuid_reg cpuid = x86_feature_cpuid(x86_feature);

	return __cpuid_entry_get_reg(entry, cpuid.reg);
}

static __always_inline u32 cpuid_entry_get(struct kvm_cpuid_entry2 *entry,
					   unsigned int x86_feature)
{
	u32 *reg = cpuid_entry_get_reg(entry, x86_feature);

	return *reg & __feature_bit(x86_feature);
}

static __always_inline bool cpuid_entry_has(struct kvm_cpuid_entry2 *entry,
					    unsigned int x86_feature)
{
	return cpuid_entry_get(entry, x86_feature);
}

static __always_inline void cpuid_entry_clear(struct kvm_cpuid_entry2 *entry,
					      unsigned int x86_feature)
{
	u32 *reg = cpuid_entry_get_reg(entry, x86_feature);

	*reg &= ~__feature_bit(x86_feature);
}

static __always_inline void cpuid_entry_set(struct kvm_cpuid_entry2 *entry,
					    unsigned int x86_feature)
{
	u32 *reg = cpuid_entry_get_reg(entry, x86_feature);

	*reg |= __feature_bit(x86_feature);
}

static __always_inline void cpuid_entry_change(struct kvm_cpuid_entry2 *entry,
					       unsigned int x86_feature,
					       bool set)
{
	u32 *reg = cpuid_entry_get_reg(entry, x86_feature);

	/*
	 * Open coded instead of using cpuid_entry_{clear,set}() to coerce the
	 * compiler into using CMOV instead of Jcc when possible.
	 */
	if (set)
		*reg |= __feature_bit(x86_feature);
	else
		*reg &= ~__feature_bit(x86_feature);
}

#endif /* ARCH_X86_KVM_REVERSE_CPUID_H */<|MERGE_RESOLUTION|>--- conflicted
+++ resolved
@@ -72,11 +72,8 @@
 	[CPUID_12_EAX]        = {0x00000012, 0, CPUID_EAX},
 	[CPUID_8000_001F_EAX] = {0x8000001f, 0, CPUID_EAX},
 	[CPUID_7_1_EDX]       = {         7, 1, CPUID_EDX},
-<<<<<<< HEAD
+	[CPUID_8000_0007_EDX] = {0x80000007, 0, CPUID_EDX},
 	[CPUID_8000_0021_EAX] = {0x80000021, 0, CPUID_EAX},
-=======
-	[CPUID_8000_0007_EDX] = {0x80000007, 0, CPUID_EDX},
->>>>>>> 45dd9bc7
 };
 
 /*

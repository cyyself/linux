--- conflicted
+++ resolved
@@ -609,11 +609,7 @@
 late_initcall(check_early_ioremap_leak);
 
 static void __init __iomem *
-<<<<<<< HEAD
-__early_ioremap(unsigned long phys_addr, unsigned long size, pgprot_t prot)
-=======
 __early_ioremap(resource_size_t phys_addr, unsigned long size, pgprot_t prot)
->>>>>>> 6574612f
 {
 	unsigned long offset;
 	resource_size_t last_addr;

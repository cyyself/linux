--- conflicted
+++ resolved
@@ -19,11 +19,7 @@
 		},
 	};
 
-<<<<<<< HEAD
-	return i3c_device_do_priv_xfers(i3c, xfers, ARRAY_SIZE(xfers));
-=======
-	return i3c_device_do_xfers(i3c, xfers, 1, I3C_SDR);
->>>>>>> 79c3ae7a
+	return i3c_device_do_xfers(i3c, xfers, ARRAY_SIZE(xfers), I3C_SDR);
 }
 
 static int regmap_i3c_read(void *context,
@@ -42,11 +38,7 @@
 	xfers[1].len = val_size;
 	xfers[1].data.in = val;
 
-<<<<<<< HEAD
-	return i3c_device_do_priv_xfers(i3c, xfers, ARRAY_SIZE(xfers));
-=======
-	return i3c_device_do_xfers(i3c, xfers, 2, I3C_SDR);
->>>>>>> 79c3ae7a
+	return i3c_device_do_xfers(i3c, xfers, ARRAY_SIZE(xfers), I3C_SDR);
 }
 
 static const struct regmap_bus regmap_i3c = {

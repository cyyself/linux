--- conflicted
+++ resolved
@@ -1597,10 +1597,6 @@
 {
 	struct cpudata *cpudata =
 		container_of(to_delayed_work(work), struct cpudata, hwp_notify_work);
-<<<<<<< HEAD
-
-	cpufreq_update_policy(cpudata->cpu);
-=======
 	struct cpufreq_policy *policy = cpufreq_cpu_acquire(cpudata->cpu);
 
 	if (policy) {
@@ -1610,7 +1606,6 @@
 		cpufreq_cpu_release(policy);
 	}
 
->>>>>>> 754e0b0e
 	wrmsrl_on_cpu(cpudata->cpu, MSR_HWP_STATUS, 0);
 }
 
@@ -1712,15 +1707,10 @@
 
 	if (epp_values[EPP_INDEX_BALANCE_PERFORMANCE] == HWP_EPP_BALANCE_PERFORMANCE) {
 		cpudata->epp_default = intel_pstate_get_epp(cpudata, 0);
-<<<<<<< HEAD
-
-	intel_pstate_enable_hwp_interrupt(cpudata);
-=======
 	} else {
 		cpudata->epp_default = epp_values[EPP_INDEX_BALANCE_PERFORMANCE];
 		intel_pstate_set_epp(cpudata, cpudata->epp_default);
 	}
->>>>>>> 754e0b0e
 }
 
 static int atom_get_min_pstate(void)

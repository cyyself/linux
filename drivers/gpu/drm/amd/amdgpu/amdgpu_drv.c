--- conflicted
+++ resolved
@@ -38,11 +38,8 @@
 #include <linux/mmu_notifier.h>
 #include <linux/suspend.h>
 #include <linux/cc_platform.h>
-<<<<<<< HEAD
-=======
 #include <linux/fb.h>
 #include <linux/dynamic_debug.h>
->>>>>>> 7365df19
 
 #include "amdgpu.h"
 #include "amdgpu_irq.h"
@@ -107,16 +104,10 @@
  * - 3.46.0 - To enable hot plug amdgpu tests in libdrm
  * - 3.47.0 - Add AMDGPU_GEM_CREATE_DISCARDABLE and AMDGPU_VM_NOALLOC flags
  * - 3.48.0 - Add IP discovery version info to HW INFO
-<<<<<<< HEAD
- */
-#define KMS_DRIVER_MAJOR	3
-#define KMS_DRIVER_MINOR	48
-=======
  *   3.49.0 - Add gang submit into CS IOCTL
  */
 #define KMS_DRIVER_MAJOR	3
 #define KMS_DRIVER_MINOR	49
->>>>>>> 7365df19
 #define KMS_DRIVER_PATCHLEVEL	0
 
 int amdgpu_vram_limit;
@@ -2205,11 +2196,6 @@
 	struct drm_device *dev = pci_get_drvdata(pdev);
 	struct amdgpu_device *adev = drm_to_adev(dev);
 
-<<<<<<< HEAD
-	drm_dev_unplug(dev);
-
-=======
->>>>>>> 7365df19
 	if (adev->pm.rpm_mode != AMDGPU_RUNPM_NONE) {
 		pm_runtime_get_sync(dev->dev);
 		pm_runtime_forbid(dev->dev);

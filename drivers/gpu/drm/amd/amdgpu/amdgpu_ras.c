/*
 * Copyright 2018 Advanced Micro Devices, Inc.
 *
 * Permission is hereby granted, free of charge, to any person obtaining a
 * copy of this software and associated documentation files (the "Software"),
 * to deal in the Software without restriction, including without limitation
 * the rights to use, copy, modify, merge, publish, distribute, sublicense,
 * and/or sell copies of the Software, and to permit persons to whom the
 * Software is furnished to do so, subject to the following conditions:
 *
 * The above copyright notice and this permission notice shall be included in
 * all copies or substantial portions of the Software.
 *
 * THE SOFTWARE IS PROVIDED "AS IS", WITHOUT WARRANTY OF ANY KIND, EXPRESS OR
 * IMPLIED, INCLUDING BUT NOT LIMITED TO THE WARRANTIES OF MERCHANTABILITY,
 * FITNESS FOR A PARTICULAR PURPOSE AND NONINFRINGEMENT.  IN NO EVENT SHALL
 * THE COPYRIGHT HOLDER(S) OR AUTHOR(S) BE LIABLE FOR ANY CLAIM, DAMAGES OR
 * OTHER LIABILITY, WHETHER IN AN ACTION OF CONTRACT, TORT OR OTHERWISE,
 * ARISING FROM, OUT OF OR IN CONNECTION WITH THE SOFTWARE OR THE USE OR
 * OTHER DEALINGS IN THE SOFTWARE.
 *
 *
 */
#include <linux/debugfs.h>
#include <linux/list.h>
#include <linux/module.h>
#include <linux/uaccess.h>
#include <linux/reboot.h>
#include <linux/syscalls.h>
#include <linux/pm_runtime.h>

#include "amdgpu.h"
#include "amdgpu_ras.h"
#include "amdgpu_atomfirmware.h"
#include "amdgpu_xgmi.h"
#include "ivsrcid/nbio/irqsrcs_nbif_7_4.h"
#include "atom.h"
#include "amdgpu_reset.h"

#ifdef CONFIG_X86_MCE_AMD
#include <asm/mce.h>

static bool notifier_registered;
#endif
static const char *RAS_FS_NAME = "ras";

const char *ras_error_string[] = {
	"none",
	"parity",
	"single_correctable",
	"multi_uncorrectable",
	"poison",
};

const char *ras_block_string[] = {
	"umc",
	"sdma",
	"gfx",
	"mmhub",
	"athub",
	"pcie_bif",
	"hdp",
	"xgmi_wafl",
	"df",
	"smn",
	"sem",
	"mp0",
	"mp1",
	"fuse",
	"mca",
	"vcn",
	"jpeg",
};

const char *ras_mca_block_string[] = {
	"mca_mp0",
	"mca_mp1",
	"mca_mpio",
	"mca_iohc",
};

struct amdgpu_ras_block_list {
	/* ras block link */
	struct list_head node;

	struct amdgpu_ras_block_object *ras_obj;
};

const char *get_ras_block_str(struct ras_common_if *ras_block)
{
	if (!ras_block)
		return "NULL";

	if (ras_block->block >= AMDGPU_RAS_BLOCK_COUNT)
		return "OUT OF RANGE";

	if (ras_block->block == AMDGPU_RAS_BLOCK__MCA)
		return ras_mca_block_string[ras_block->sub_block_index];

	return ras_block_string[ras_block->block];
}

#define ras_block_str(_BLOCK_) \
	(((_BLOCK_) < ARRAY_SIZE(ras_block_string)) ? ras_block_string[_BLOCK_] : "Out Of Range")

#define ras_err_str(i) (ras_error_string[ffs(i)])

#define RAS_DEFAULT_FLAGS (AMDGPU_RAS_FLAG_INIT_BY_VBIOS)

/* inject address is 52 bits */
#define	RAS_UMC_INJECT_ADDR_LIMIT	(0x1ULL << 52)

/* typical ECC bad page rate is 1 bad page per 100MB VRAM */
#define RAS_BAD_PAGE_COVER              (100 * 1024 * 1024ULL)

enum amdgpu_ras_retire_page_reservation {
	AMDGPU_RAS_RETIRE_PAGE_RESERVED,
	AMDGPU_RAS_RETIRE_PAGE_PENDING,
	AMDGPU_RAS_RETIRE_PAGE_FAULT,
};

atomic_t amdgpu_ras_in_intr = ATOMIC_INIT(0);

static bool amdgpu_ras_check_bad_page_unlock(struct amdgpu_ras *con,
				uint64_t addr);
static bool amdgpu_ras_check_bad_page(struct amdgpu_device *adev,
				uint64_t addr);
#ifdef CONFIG_X86_MCE_AMD
static void amdgpu_register_bad_pages_mca_notifier(struct amdgpu_device *adev);
struct mce_notifier_adev_list {
	struct amdgpu_device *devs[MAX_GPU_INSTANCE];
	int num_gpu;
};
static struct mce_notifier_adev_list mce_adev_list;
#endif

void amdgpu_ras_set_error_query_ready(struct amdgpu_device *adev, bool ready)
{
	if (adev && amdgpu_ras_get_context(adev))
		amdgpu_ras_get_context(adev)->error_query_ready = ready;
}

static bool amdgpu_ras_get_error_query_ready(struct amdgpu_device *adev)
{
	if (adev && amdgpu_ras_get_context(adev))
		return amdgpu_ras_get_context(adev)->error_query_ready;

	return false;
}

static int amdgpu_reserve_page_direct(struct amdgpu_device *adev, uint64_t address)
{
	struct ras_err_data err_data = {0, 0, 0, NULL};
	struct eeprom_table_record err_rec;

	if ((address >= adev->gmc.mc_vram_size) ||
	    (address >= RAS_UMC_INJECT_ADDR_LIMIT)) {
		dev_warn(adev->dev,
		         "RAS WARN: input address 0x%llx is invalid.\n",
		         address);
		return -EINVAL;
	}

	if (amdgpu_ras_check_bad_page(adev, address)) {
		dev_warn(adev->dev,
			 "RAS WARN: 0x%llx has already been marked as bad page!\n",
			 address);
		return 0;
	}

	memset(&err_rec, 0x0, sizeof(struct eeprom_table_record));
	err_data.err_addr = &err_rec;
	amdgpu_umc_fill_error_record(&err_data, address,
			(address >> AMDGPU_GPU_PAGE_SHIFT), 0, 0);

	if (amdgpu_bad_page_threshold != 0) {
		amdgpu_ras_add_bad_pages(adev, err_data.err_addr,
					 err_data.err_addr_cnt);
		amdgpu_ras_save_bad_pages(adev);
	}

	dev_warn(adev->dev, "WARNING: THIS IS ONLY FOR TEST PURPOSES AND WILL CORRUPT RAS EEPROM\n");
	dev_warn(adev->dev, "Clear EEPROM:\n");
	dev_warn(adev->dev, "    echo 1 > /sys/kernel/debug/dri/0/ras/ras_eeprom_reset\n");

	return 0;
}

static ssize_t amdgpu_ras_debugfs_read(struct file *f, char __user *buf,
					size_t size, loff_t *pos)
{
	struct ras_manager *obj = (struct ras_manager *)file_inode(f)->i_private;
	struct ras_query_if info = {
		.head = obj->head,
	};
	ssize_t s;
	char val[128];

	if (amdgpu_ras_query_error_status(obj->adev, &info))
		return -EINVAL;

	/* Hardware counter will be reset automatically after the query on Vega20 and Arcturus */
	if (obj->adev->ip_versions[MP0_HWIP][0] != IP_VERSION(11, 0, 2) &&
	    obj->adev->ip_versions[MP0_HWIP][0] != IP_VERSION(11, 0, 4)) {
		if (amdgpu_ras_reset_error_status(obj->adev, info.head.block))
			dev_warn(obj->adev->dev, "Failed to reset error counter and error status");
	}

	s = snprintf(val, sizeof(val), "%s: %lu\n%s: %lu\n",
			"ue", info.ue_count,
			"ce", info.ce_count);
	if (*pos >= s)
		return 0;

	s -= *pos;
	s = min_t(u64, s, size);


	if (copy_to_user(buf, &val[*pos], s))
		return -EINVAL;

	*pos += s;

	return s;
}

static const struct file_operations amdgpu_ras_debugfs_ops = {
	.owner = THIS_MODULE,
	.read = amdgpu_ras_debugfs_read,
	.write = NULL,
	.llseek = default_llseek
};

static int amdgpu_ras_find_block_id_by_name(const char *name, int *block_id)
{
	int i;

	for (i = 0; i < ARRAY_SIZE(ras_block_string); i++) {
		*block_id = i;
		if (strcmp(name, ras_block_string[i]) == 0)
			return 0;
	}
	return -EINVAL;
}

static int amdgpu_ras_debugfs_ctrl_parse_data(struct file *f,
		const char __user *buf, size_t size,
		loff_t *pos, struct ras_debug_if *data)
{
	ssize_t s = min_t(u64, 64, size);
	char str[65];
	char block_name[33];
	char err[9] = "ue";
	int op = -1;
	int block_id;
	uint32_t sub_block;
	u64 address, value;

	if (*pos)
		return -EINVAL;
	*pos = size;

	memset(str, 0, sizeof(str));
	memset(data, 0, sizeof(*data));

	if (copy_from_user(str, buf, s))
		return -EINVAL;

	if (sscanf(str, "disable %32s", block_name) == 1)
		op = 0;
	else if (sscanf(str, "enable %32s %8s", block_name, err) == 2)
		op = 1;
	else if (sscanf(str, "inject %32s %8s", block_name, err) == 2)
		op = 2;
	else if (strstr(str, "retire_page") != NULL)
		op = 3;
	else if (str[0] && str[1] && str[2] && str[3])
		/* ascii string, but commands are not matched. */
		return -EINVAL;

	if (op != -1) {
		if (op == 3) {
			if (sscanf(str, "%*s 0x%llx", &address) != 1 &&
			    sscanf(str, "%*s %llu", &address) != 1)
				return -EINVAL;

			data->op = op;
			data->inject.address = address;

			return 0;
		}

		if (amdgpu_ras_find_block_id_by_name(block_name, &block_id))
			return -EINVAL;

		data->head.block = block_id;
		/* only ue and ce errors are supported */
		if (!memcmp("ue", err, 2))
			data->head.type = AMDGPU_RAS_ERROR__MULTI_UNCORRECTABLE;
		else if (!memcmp("ce", err, 2))
			data->head.type = AMDGPU_RAS_ERROR__SINGLE_CORRECTABLE;
		else
			return -EINVAL;

		data->op = op;

		if (op == 2) {
			if (sscanf(str, "%*s %*s %*s 0x%x 0x%llx 0x%llx",
				   &sub_block, &address, &value) != 3 &&
			    sscanf(str, "%*s %*s %*s %u %llu %llu",
				   &sub_block, &address, &value) != 3)
				return -EINVAL;
			data->head.sub_block_index = sub_block;
			data->inject.address = address;
			data->inject.value = value;
		}
	} else {
		if (size < sizeof(*data))
			return -EINVAL;

		if (copy_from_user(data, buf, sizeof(*data)))
			return -EINVAL;
	}

	return 0;
}

/**
 * DOC: AMDGPU RAS debugfs control interface
 *
 * The control interface accepts struct ras_debug_if which has two members.
 *
 * First member: ras_debug_if::head or ras_debug_if::inject.
 *
 * head is used to indicate which IP block will be under control.
 *
 * head has four members, they are block, type, sub_block_index, name.
 * block: which IP will be under control.
 * type: what kind of error will be enabled/disabled/injected.
 * sub_block_index: some IPs have subcomponets. say, GFX, sDMA.
 * name: the name of IP.
 *
 * inject has two more members than head, they are address, value.
 * As their names indicate, inject operation will write the
 * value to the address.
 *
 * The second member: struct ras_debug_if::op.
 * It has three kinds of operations.
 *
 * - 0: disable RAS on the block. Take ::head as its data.
 * - 1: enable RAS on the block. Take ::head as its data.
 * - 2: inject errors on the block. Take ::inject as its data.
 *
 * How to use the interface?
 *
 * In a program
 *
 * Copy the struct ras_debug_if in your code and initialize it.
 * Write the struct to the control interface.
 *
 * From shell
 *
 * .. code-block:: bash
 *
 *	echo "disable <block>" > /sys/kernel/debug/dri/<N>/ras/ras_ctrl
 *	echo "enable  <block> <error>" > /sys/kernel/debug/dri/<N>/ras/ras_ctrl
 *	echo "inject  <block> <error> <sub-block> <address> <value> > /sys/kernel/debug/dri/<N>/ras/ras_ctrl
 *
 * Where N, is the card which you want to affect.
 *
 * "disable" requires only the block.
 * "enable" requires the block and error type.
 * "inject" requires the block, error type, address, and value.
 *
 * The block is one of: umc, sdma, gfx, etc.
 *	see ras_block_string[] for details
 *
 * The error type is one of: ue, ce, where,
 *	ue is multi-uncorrectable
 *	ce is single-correctable
 *
 * The sub-block is a the sub-block index, pass 0 if there is no sub-block.
 * The address and value are hexadecimal numbers, leading 0x is optional.
 *
 * For instance,
 *
 * .. code-block:: bash
 *
 *	echo inject umc ue 0x0 0x0 0x0 > /sys/kernel/debug/dri/0/ras/ras_ctrl
 *	echo inject umc ce 0 0 0 > /sys/kernel/debug/dri/0/ras/ras_ctrl
 *	echo disable umc > /sys/kernel/debug/dri/0/ras/ras_ctrl
 *
 * How to check the result of the operation?
 *
 * To check disable/enable, see "ras" features at,
 * /sys/class/drm/card[0/1/2...]/device/ras/features
 *
 * To check inject, see the corresponding error count at,
 * /sys/class/drm/card[0/1/2...]/device/ras/[gfx|sdma|umc|...]_err_count
 *
 * .. note::
 *	Operations are only allowed on blocks which are supported.
 *	Check the "ras" mask at /sys/module/amdgpu/parameters/ras_mask
 *	to see which blocks support RAS on a particular asic.
 *
 */
static ssize_t amdgpu_ras_debugfs_ctrl_write(struct file *f,
					     const char __user *buf,
					     size_t size, loff_t *pos)
{
	struct amdgpu_device *adev = (struct amdgpu_device *)file_inode(f)->i_private;
	struct ras_debug_if data;
	int ret = 0;

	if (!amdgpu_ras_get_error_query_ready(adev)) {
		dev_warn(adev->dev, "RAS WARN: error injection "
				"currently inaccessible\n");
		return size;
	}

	ret = amdgpu_ras_debugfs_ctrl_parse_data(f, buf, size, pos, &data);
	if (ret)
		return ret;

	if (data.op == 3) {
		ret = amdgpu_reserve_page_direct(adev, data.inject.address);
		if (!ret)
			return size;
		else
			return ret;
	}

	if (!amdgpu_ras_is_supported(adev, data.head.block))
		return -EINVAL;

	switch (data.op) {
	case 0:
		ret = amdgpu_ras_feature_enable(adev, &data.head, 0);
		break;
	case 1:
		ret = amdgpu_ras_feature_enable(adev, &data.head, 1);
		break;
	case 2:
		if ((data.inject.address >= adev->gmc.mc_vram_size) ||
		    (data.inject.address >= RAS_UMC_INJECT_ADDR_LIMIT)) {
			dev_warn(adev->dev, "RAS WARN: input address "
					"0x%llx is invalid.",
					data.inject.address);
			ret = -EINVAL;
			break;
		}

		/* umc ce/ue error injection for a bad page is not allowed */
		if ((data.head.block == AMDGPU_RAS_BLOCK__UMC) &&
		    amdgpu_ras_check_bad_page(adev, data.inject.address)) {
			dev_warn(adev->dev, "RAS WARN: inject: 0x%llx has "
				 "already been marked as bad!\n",
				 data.inject.address);
			break;
		}

		/* data.inject.address is offset instead of absolute gpu address */
		ret = amdgpu_ras_error_inject(adev, &data.inject);
		break;
	default:
		ret = -EINVAL;
		break;
	}

	if (ret)
		return ret;

	return size;
}

/**
 * DOC: AMDGPU RAS debugfs EEPROM table reset interface
 *
 * Some boards contain an EEPROM which is used to persistently store a list of
 * bad pages which experiences ECC errors in vram.  This interface provides
 * a way to reset the EEPROM, e.g., after testing error injection.
 *
 * Usage:
 *
 * .. code-block:: bash
 *
 *	echo 1 > ../ras/ras_eeprom_reset
 *
 * will reset EEPROM table to 0 entries.
 *
 */
static ssize_t amdgpu_ras_debugfs_eeprom_write(struct file *f,
					       const char __user *buf,
					       size_t size, loff_t *pos)
{
	struct amdgpu_device *adev =
		(struct amdgpu_device *)file_inode(f)->i_private;
	int ret;

	ret = amdgpu_ras_eeprom_reset_table(
		&(amdgpu_ras_get_context(adev)->eeprom_control));

	if (!ret) {
		/* Something was written to EEPROM.
		 */
		amdgpu_ras_get_context(adev)->flags = RAS_DEFAULT_FLAGS;
		return size;
	} else {
		return ret;
	}
}

static const struct file_operations amdgpu_ras_debugfs_ctrl_ops = {
	.owner = THIS_MODULE,
	.read = NULL,
	.write = amdgpu_ras_debugfs_ctrl_write,
	.llseek = default_llseek
};

static const struct file_operations amdgpu_ras_debugfs_eeprom_ops = {
	.owner = THIS_MODULE,
	.read = NULL,
	.write = amdgpu_ras_debugfs_eeprom_write,
	.llseek = default_llseek
};

/**
 * DOC: AMDGPU RAS sysfs Error Count Interface
 *
 * It allows the user to read the error count for each IP block on the gpu through
 * /sys/class/drm/card[0/1/2...]/device/ras/[gfx/sdma/...]_err_count
 *
 * It outputs the multiple lines which report the uncorrected (ue) and corrected
 * (ce) error counts.
 *
 * The format of one line is below,
 *
 * [ce|ue]: count
 *
 * Example:
 *
 * .. code-block:: bash
 *
 *	ue: 0
 *	ce: 1
 *
 */
static ssize_t amdgpu_ras_sysfs_read(struct device *dev,
		struct device_attribute *attr, char *buf)
{
	struct ras_manager *obj = container_of(attr, struct ras_manager, sysfs_attr);
	struct ras_query_if info = {
		.head = obj->head,
	};

	if (!amdgpu_ras_get_error_query_ready(obj->adev))
		return sysfs_emit(buf, "Query currently inaccessible\n");

	if (amdgpu_ras_query_error_status(obj->adev, &info))
		return -EINVAL;

	if (obj->adev->ip_versions[MP0_HWIP][0] != IP_VERSION(11, 0, 2) &&
	    obj->adev->ip_versions[MP0_HWIP][0] != IP_VERSION(11, 0, 4)) {
		if (amdgpu_ras_reset_error_status(obj->adev, info.head.block))
			dev_warn(obj->adev->dev, "Failed to reset error counter and error status");
	}

	return sysfs_emit(buf, "%s: %lu\n%s: %lu\n", "ue", info.ue_count,
			  "ce", info.ce_count);
}

/* obj begin */

#define get_obj(obj) do { (obj)->use++; } while (0)
#define alive_obj(obj) ((obj)->use)

static inline void put_obj(struct ras_manager *obj)
{
	if (obj && (--obj->use == 0))
		list_del(&obj->node);
	if (obj && (obj->use < 0))
		DRM_ERROR("RAS ERROR: Unbalance obj(%s) use\n", get_ras_block_str(&obj->head));
}

/* make one obj and return it. */
static struct ras_manager *amdgpu_ras_create_obj(struct amdgpu_device *adev,
		struct ras_common_if *head)
{
	struct amdgpu_ras *con = amdgpu_ras_get_context(adev);
	struct ras_manager *obj;

	if (!adev->ras_enabled || !con)
		return NULL;

	if (head->block >= AMDGPU_RAS_BLOCK_COUNT)
		return NULL;

	if (head->block == AMDGPU_RAS_BLOCK__MCA) {
		if (head->sub_block_index >= AMDGPU_RAS_MCA_BLOCK__LAST)
			return NULL;

		obj = &con->objs[AMDGPU_RAS_BLOCK__LAST + head->sub_block_index];
	} else
		obj = &con->objs[head->block];

	/* already exist. return obj? */
	if (alive_obj(obj))
		return NULL;

	obj->head = *head;
	obj->adev = adev;
	list_add(&obj->node, &con->head);
	get_obj(obj);

	return obj;
}

/* return an obj equal to head, or the first when head is NULL */
struct ras_manager *amdgpu_ras_find_obj(struct amdgpu_device *adev,
		struct ras_common_if *head)
{
	struct amdgpu_ras *con = amdgpu_ras_get_context(adev);
	struct ras_manager *obj;
	int i;

	if (!adev->ras_enabled || !con)
		return NULL;

	if (head) {
		if (head->block >= AMDGPU_RAS_BLOCK_COUNT)
			return NULL;

		if (head->block == AMDGPU_RAS_BLOCK__MCA) {
			if (head->sub_block_index >= AMDGPU_RAS_MCA_BLOCK__LAST)
				return NULL;

			obj = &con->objs[AMDGPU_RAS_BLOCK__LAST + head->sub_block_index];
		} else
			obj = &con->objs[head->block];

		if (alive_obj(obj))
			return obj;
	} else {
		for (i = 0; i < AMDGPU_RAS_BLOCK_COUNT + AMDGPU_RAS_MCA_BLOCK_COUNT; i++) {
			obj = &con->objs[i];
			if (alive_obj(obj))
				return obj;
		}
	}

	return NULL;
}
/* obj end */

/* feature ctl begin */
static int amdgpu_ras_is_feature_allowed(struct amdgpu_device *adev,
					 struct ras_common_if *head)
{
	return adev->ras_hw_enabled & BIT(head->block);
}

static int amdgpu_ras_is_feature_enabled(struct amdgpu_device *adev,
		struct ras_common_if *head)
{
	struct amdgpu_ras *con = amdgpu_ras_get_context(adev);

	return con->features & BIT(head->block);
}

/*
 * if obj is not created, then create one.
 * set feature enable flag.
 */
static int __amdgpu_ras_feature_enable(struct amdgpu_device *adev,
		struct ras_common_if *head, int enable)
{
	struct amdgpu_ras *con = amdgpu_ras_get_context(adev);
	struct ras_manager *obj = amdgpu_ras_find_obj(adev, head);

	/* If hardware does not support ras, then do not create obj.
	 * But if hardware support ras, we can create the obj.
	 * Ras framework checks con->hw_supported to see if it need do
	 * corresponding initialization.
	 * IP checks con->support to see if it need disable ras.
	 */
	if (!amdgpu_ras_is_feature_allowed(adev, head))
		return 0;

	if (enable) {
		if (!obj) {
			obj = amdgpu_ras_create_obj(adev, head);
			if (!obj)
				return -EINVAL;
		} else {
			/* In case we create obj somewhere else */
			get_obj(obj);
		}
		con->features |= BIT(head->block);
	} else {
		if (obj && amdgpu_ras_is_feature_enabled(adev, head)) {
			con->features &= ~BIT(head->block);
			put_obj(obj);
		}
	}

	return 0;
}

/* wrapper of psp_ras_enable_features */
int amdgpu_ras_feature_enable(struct amdgpu_device *adev,
		struct ras_common_if *head, bool enable)
{
	struct amdgpu_ras *con = amdgpu_ras_get_context(adev);
	union ta_ras_cmd_input *info;
	int ret;

	if (!con)
		return -EINVAL;

	if (head->block == AMDGPU_RAS_BLOCK__GFX) {
		info = kzalloc(sizeof(union ta_ras_cmd_input), GFP_KERNEL);
		if (!info)
			return -ENOMEM;

		if (!enable) {
			info->disable_features = (struct ta_ras_disable_features_input) {
				.block_id =  amdgpu_ras_block_to_ta(head->block),
				.error_type = amdgpu_ras_error_to_ta(head->type),
			};
		} else {
			info->enable_features = (struct ta_ras_enable_features_input) {
				.block_id =  amdgpu_ras_block_to_ta(head->block),
				.error_type = amdgpu_ras_error_to_ta(head->type),
			};
		}
	}

	/* Do not enable if it is not allowed. */
	WARN_ON(enable && !amdgpu_ras_is_feature_allowed(adev, head));

	/* Only enable ras feature operation handle on host side */
	if (head->block == AMDGPU_RAS_BLOCK__GFX &&
		!amdgpu_sriov_vf(adev) &&
		!amdgpu_ras_intr_triggered()) {
		ret = psp_ras_enable_features(&adev->psp, info, enable);
		if (ret) {
			dev_err(adev->dev, "ras %s %s failed poison:%d ret:%d\n",
				enable ? "enable":"disable",
				get_ras_block_str(head),
				amdgpu_ras_is_poison_mode_supported(adev), ret);
			goto out;
		}
	}

	/* setup the obj */
	__amdgpu_ras_feature_enable(adev, head, enable);
	ret = 0;
out:
	if (head->block == AMDGPU_RAS_BLOCK__GFX)
		kfree(info);
	return ret;
}

/* Only used in device probe stage and called only once. */
int amdgpu_ras_feature_enable_on_boot(struct amdgpu_device *adev,
		struct ras_common_if *head, bool enable)
{
	struct amdgpu_ras *con = amdgpu_ras_get_context(adev);
	int ret;

	if (!con)
		return -EINVAL;

	if (con->flags & AMDGPU_RAS_FLAG_INIT_BY_VBIOS) {
		if (enable) {
			/* There is no harm to issue a ras TA cmd regardless of
			 * the currecnt ras state.
			 * If current state == target state, it will do nothing
			 * But sometimes it requests driver to reset and repost
			 * with error code -EAGAIN.
			 */
			ret = amdgpu_ras_feature_enable(adev, head, 1);
			/* With old ras TA, we might fail to enable ras.
			 * Log it and just setup the object.
			 * TODO need remove this WA in the future.
			 */
			if (ret == -EINVAL) {
				ret = __amdgpu_ras_feature_enable(adev, head, 1);
				if (!ret)
					dev_info(adev->dev,
						"RAS INFO: %s setup object\n",
						get_ras_block_str(head));
			}
		} else {
			/* setup the object then issue a ras TA disable cmd.*/
			ret = __amdgpu_ras_feature_enable(adev, head, 1);
			if (ret)
				return ret;

			/* gfx block ras dsiable cmd must send to ras-ta */
			if (head->block == AMDGPU_RAS_BLOCK__GFX)
				con->features |= BIT(head->block);

			ret = amdgpu_ras_feature_enable(adev, head, 0);

			/* clean gfx block ras features flag */
			if (adev->ras_enabled && head->block == AMDGPU_RAS_BLOCK__GFX)
				con->features &= ~BIT(head->block);
		}
	} else
		ret = amdgpu_ras_feature_enable(adev, head, enable);

	return ret;
}

static int amdgpu_ras_disable_all_features(struct amdgpu_device *adev,
		bool bypass)
{
	struct amdgpu_ras *con = amdgpu_ras_get_context(adev);
	struct ras_manager *obj, *tmp;

	list_for_each_entry_safe(obj, tmp, &con->head, node) {
		/* bypass psp.
		 * aka just release the obj and corresponding flags
		 */
		if (bypass) {
			if (__amdgpu_ras_feature_enable(adev, &obj->head, 0))
				break;
		} else {
			if (amdgpu_ras_feature_enable(adev, &obj->head, 0))
				break;
		}
	}

	return con->features;
}

static int amdgpu_ras_enable_all_features(struct amdgpu_device *adev,
		bool bypass)
{
	struct amdgpu_ras *con = amdgpu_ras_get_context(adev);
	int i;
	const enum amdgpu_ras_error_type default_ras_type = AMDGPU_RAS_ERROR__NONE;

	for (i = 0; i < AMDGPU_RAS_BLOCK_COUNT; i++) {
		struct ras_common_if head = {
			.block = i,
			.type = default_ras_type,
			.sub_block_index = 0,
		};

		if (i == AMDGPU_RAS_BLOCK__MCA)
			continue;

		if (bypass) {
			/*
			 * bypass psp. vbios enable ras for us.
			 * so just create the obj
			 */
			if (__amdgpu_ras_feature_enable(adev, &head, 1))
				break;
		} else {
			if (amdgpu_ras_feature_enable(adev, &head, 1))
				break;
		}
	}

	for (i = 0; i < AMDGPU_RAS_MCA_BLOCK_COUNT; i++) {
		struct ras_common_if head = {
			.block = AMDGPU_RAS_BLOCK__MCA,
			.type = default_ras_type,
			.sub_block_index = i,
		};

		if (bypass) {
			/*
			 * bypass psp. vbios enable ras for us.
			 * so just create the obj
			 */
			if (__amdgpu_ras_feature_enable(adev, &head, 1))
				break;
		} else {
			if (amdgpu_ras_feature_enable(adev, &head, 1))
				break;
		}
	}

	return con->features;
}
/* feature ctl end */

static int amdgpu_ras_block_match_default(struct amdgpu_ras_block_object *block_obj,
		enum amdgpu_ras_block block)
{
	if (!block_obj)
		return -EINVAL;

	if (block_obj->ras_comm.block == block)
		return 0;

	return -EINVAL;
}

static struct amdgpu_ras_block_object *amdgpu_ras_get_ras_block(struct amdgpu_device *adev,
					enum amdgpu_ras_block block, uint32_t sub_block_index)
{
	struct amdgpu_ras_block_list *node, *tmp;
	struct amdgpu_ras_block_object *obj;

	if (block >= AMDGPU_RAS_BLOCK__LAST)
		return NULL;

	if (!amdgpu_ras_is_supported(adev, block))
		return NULL;

	list_for_each_entry_safe(node, tmp, &adev->ras_list, node) {
		if (!node->ras_obj) {
			dev_warn(adev->dev, "Warning: abnormal ras list node.\n");
			continue;
		}

		obj = node->ras_obj;
		if (obj->ras_block_match) {
			if (obj->ras_block_match(obj, block, sub_block_index) == 0)
				return obj;
		} else {
			if (amdgpu_ras_block_match_default(obj, block) == 0)
				return obj;
		}
	}

	return NULL;
}

static void amdgpu_ras_get_ecc_info(struct amdgpu_device *adev, struct ras_err_data *err_data)
{
	struct amdgpu_ras *ras = amdgpu_ras_get_context(adev);
	int ret = 0;

	/*
	 * choosing right query method according to
	 * whether smu support query error information
	 */
	ret = amdgpu_dpm_get_ecc_info(adev, (void *)&(ras->umc_ecc));
	if (ret == -EOPNOTSUPP) {
		if (adev->umc.ras && adev->umc.ras->ras_block.hw_ops &&
			adev->umc.ras->ras_block.hw_ops->query_ras_error_count)
			adev->umc.ras->ras_block.hw_ops->query_ras_error_count(adev, err_data);

		/* umc query_ras_error_address is also responsible for clearing
		 * error status
		 */
		if (adev->umc.ras && adev->umc.ras->ras_block.hw_ops &&
		    adev->umc.ras->ras_block.hw_ops->query_ras_error_address)
			adev->umc.ras->ras_block.hw_ops->query_ras_error_address(adev, err_data);
	} else if (!ret) {
		if (adev->umc.ras &&
			adev->umc.ras->ecc_info_query_ras_error_count)
			adev->umc.ras->ecc_info_query_ras_error_count(adev, err_data);

		if (adev->umc.ras &&
			adev->umc.ras->ecc_info_query_ras_error_address)
			adev->umc.ras->ecc_info_query_ras_error_address(adev, err_data);
	}
}

/* query/inject/cure begin */
int amdgpu_ras_query_error_status(struct amdgpu_device *adev,
				  struct ras_query_if *info)
{
	struct amdgpu_ras_block_object *block_obj = NULL;
	struct ras_manager *obj = amdgpu_ras_find_obj(adev, &info->head);
	struct ras_err_data err_data = {0, 0, 0, NULL};

	if (!obj)
		return -EINVAL;

	if (info->head.block == AMDGPU_RAS_BLOCK__UMC) {
		amdgpu_ras_get_ecc_info(adev, &err_data);
	} else {
		block_obj = amdgpu_ras_get_ras_block(adev, info->head.block, 0);
		if (!block_obj || !block_obj->hw_ops)   {
			dev_dbg_once(adev->dev, "%s doesn't config RAS function\n",
				     get_ras_block_str(&info->head));
			return -EINVAL;
		}

		if (block_obj->hw_ops->query_ras_error_count)
			block_obj->hw_ops->query_ras_error_count(adev, &err_data);

		if ((info->head.block == AMDGPU_RAS_BLOCK__SDMA) ||
		    (info->head.block == AMDGPU_RAS_BLOCK__GFX) ||
		    (info->head.block == AMDGPU_RAS_BLOCK__MMHUB)) {
				if (block_obj->hw_ops->query_ras_error_status)
					block_obj->hw_ops->query_ras_error_status(adev);
			}
	}

	obj->err_data.ue_count += err_data.ue_count;
	obj->err_data.ce_count += err_data.ce_count;

	info->ue_count = obj->err_data.ue_count;
	info->ce_count = obj->err_data.ce_count;

	if (err_data.ce_count) {
		if (adev->smuio.funcs &&
		    adev->smuio.funcs->get_socket_id &&
		    adev->smuio.funcs->get_die_id) {
			dev_info(adev->dev, "socket: %d, die: %d "
					"%ld correctable hardware errors "
					"detected in %s block, no user "
					"action is needed.\n",
					adev->smuio.funcs->get_socket_id(adev),
					adev->smuio.funcs->get_die_id(adev),
					obj->err_data.ce_count,
					get_ras_block_str(&info->head));
		} else {
			dev_info(adev->dev, "%ld correctable hardware errors "
					"detected in %s block, no user "
					"action is needed.\n",
					obj->err_data.ce_count,
					get_ras_block_str(&info->head));
		}
	}
	if (err_data.ue_count) {
		if (adev->smuio.funcs &&
		    adev->smuio.funcs->get_socket_id &&
		    adev->smuio.funcs->get_die_id) {
			dev_info(adev->dev, "socket: %d, die: %d "
					"%ld uncorrectable hardware errors "
					"detected in %s block\n",
					adev->smuio.funcs->get_socket_id(adev),
					adev->smuio.funcs->get_die_id(adev),
					obj->err_data.ue_count,
					get_ras_block_str(&info->head));
		} else {
			dev_info(adev->dev, "%ld uncorrectable hardware errors "
					"detected in %s block\n",
					obj->err_data.ue_count,
					get_ras_block_str(&info->head));
		}
	}

	return 0;
}

int amdgpu_ras_reset_error_status(struct amdgpu_device *adev,
		enum amdgpu_ras_block block)
{
	struct amdgpu_ras_block_object *block_obj = amdgpu_ras_get_ras_block(adev, block, 0);

	if (!amdgpu_ras_is_supported(adev, block))
		return -EINVAL;

	if (!block_obj || !block_obj->hw_ops)   {
		dev_dbg_once(adev->dev, "%s doesn't config RAS function\n",
			     ras_block_str(block));
		return -EINVAL;
	}

	if (block_obj->hw_ops->reset_ras_error_count)
		block_obj->hw_ops->reset_ras_error_count(adev);

	if ((block == AMDGPU_RAS_BLOCK__GFX) ||
	    (block == AMDGPU_RAS_BLOCK__MMHUB)) {
		if (block_obj->hw_ops->reset_ras_error_status)
			block_obj->hw_ops->reset_ras_error_status(adev);
	}

	return 0;
}

/* wrapper of psp_ras_trigger_error */
int amdgpu_ras_error_inject(struct amdgpu_device *adev,
		struct ras_inject_if *info)
{
	struct ras_manager *obj = amdgpu_ras_find_obj(adev, &info->head);
	struct ta_ras_trigger_error_input block_info = {
		.block_id =  amdgpu_ras_block_to_ta(info->head.block),
		.inject_error_type = amdgpu_ras_error_to_ta(info->head.type),
		.sub_block_index = info->head.sub_block_index,
		.address = info->address,
		.value = info->value,
	};
	int ret = -EINVAL;
	struct amdgpu_ras_block_object *block_obj = amdgpu_ras_get_ras_block(adev,
							info->head.block,
							info->head.sub_block_index);

	if (!obj)
		return -EINVAL;

	if (!block_obj || !block_obj->hw_ops)	{
		dev_dbg_once(adev->dev, "%s doesn't config RAS function\n",
			     get_ras_block_str(&info->head));
		return -EINVAL;
	}

	/* Calculate XGMI relative offset */
	if (adev->gmc.xgmi.num_physical_nodes > 1) {
		block_info.address =
			amdgpu_xgmi_get_relative_phy_addr(adev,
							  block_info.address);
	}

	if (info->head.block == AMDGPU_RAS_BLOCK__GFX) {
		if (block_obj->hw_ops->ras_error_inject)
			ret = block_obj->hw_ops->ras_error_inject(adev, info);
	} else {
		/* If defined special ras_error_inject(e.g: xgmi), implement special ras_error_inject */
		if (block_obj->hw_ops->ras_error_inject)
			ret = block_obj->hw_ops->ras_error_inject(adev, &block_info);
		else  /*If not defined .ras_error_inject, use default ras_error_inject*/
			ret = psp_ras_trigger_error(&adev->psp, &block_info);
	}

	if (ret)
		dev_err(adev->dev, "ras inject %s failed %d\n",
			get_ras_block_str(&info->head), ret);

	return ret;
}

/**
 * amdgpu_ras_query_error_count -- Get error counts of all IPs
 * @adev: pointer to AMD GPU device
 * @ce_count: pointer to an integer to be set to the count of correctible errors.
 * @ue_count: pointer to an integer to be set to the count of uncorrectible
 * errors.
 *
 * If set, @ce_count or @ue_count, count and return the corresponding
 * error counts in those integer pointers. Return 0 if the device
 * supports RAS. Return -EOPNOTSUPP if the device doesn't support RAS.
 */
int amdgpu_ras_query_error_count(struct amdgpu_device *adev,
				 unsigned long *ce_count,
				 unsigned long *ue_count)
{
	struct amdgpu_ras *con = amdgpu_ras_get_context(adev);
	struct ras_manager *obj;
	unsigned long ce, ue;

	if (!adev->ras_enabled || !con)
		return -EOPNOTSUPP;

	/* Don't count since no reporting.
	 */
	if (!ce_count && !ue_count)
		return 0;

	ce = 0;
	ue = 0;
	list_for_each_entry(obj, &con->head, node) {
		struct ras_query_if info = {
			.head = obj->head,
		};
		int res;

		res = amdgpu_ras_query_error_status(adev, &info);
		if (res)
			return res;

		if (adev->ip_versions[MP0_HWIP][0] != IP_VERSION(11, 0, 2) &&
		    adev->ip_versions[MP0_HWIP][0] != IP_VERSION(11, 0, 4)) {
			if (amdgpu_ras_reset_error_status(adev, info.head.block))
				dev_warn(adev->dev, "Failed to reset error counter and error status");
		}

		ce += info.ce_count;
		ue += info.ue_count;
	}

	if (ce_count)
		*ce_count = ce;

	if (ue_count)
		*ue_count = ue;

	return 0;
}
/* query/inject/cure end */


/* sysfs begin */

static int amdgpu_ras_badpages_read(struct amdgpu_device *adev,
		struct ras_badpage **bps, unsigned int *count);

static char *amdgpu_ras_badpage_flags_str(unsigned int flags)
{
	switch (flags) {
	case AMDGPU_RAS_RETIRE_PAGE_RESERVED:
		return "R";
	case AMDGPU_RAS_RETIRE_PAGE_PENDING:
		return "P";
	case AMDGPU_RAS_RETIRE_PAGE_FAULT:
	default:
		return "F";
	}
}

/**
 * DOC: AMDGPU RAS sysfs gpu_vram_bad_pages Interface
 *
 * It allows user to read the bad pages of vram on the gpu through
 * /sys/class/drm/card[0/1/2...]/device/ras/gpu_vram_bad_pages
 *
 * It outputs multiple lines, and each line stands for one gpu page.
 *
 * The format of one line is below,
 * gpu pfn : gpu page size : flags
 *
 * gpu pfn and gpu page size are printed in hex format.
 * flags can be one of below character,
 *
 * R: reserved, this gpu page is reserved and not able to use.
 *
 * P: pending for reserve, this gpu page is marked as bad, will be reserved
 * in next window of page_reserve.
 *
 * F: unable to reserve. this gpu page can't be reserved due to some reasons.
 *
 * Examples:
 *
 * .. code-block:: bash
 *
 *	0x00000001 : 0x00001000 : R
 *	0x00000002 : 0x00001000 : P
 *
 */

static ssize_t amdgpu_ras_sysfs_badpages_read(struct file *f,
		struct kobject *kobj, struct bin_attribute *attr,
		char *buf, loff_t ppos, size_t count)
{
	struct amdgpu_ras *con =
		container_of(attr, struct amdgpu_ras, badpages_attr);
	struct amdgpu_device *adev = con->adev;
	const unsigned int element_size =
		sizeof("0xabcdabcd : 0x12345678 : R\n") - 1;
	unsigned int start = div64_ul(ppos + element_size - 1, element_size);
	unsigned int end = div64_ul(ppos + count - 1, element_size);
	ssize_t s = 0;
	struct ras_badpage *bps = NULL;
	unsigned int bps_count = 0;

	memset(buf, 0, count);

	if (amdgpu_ras_badpages_read(adev, &bps, &bps_count))
		return 0;

	for (; start < end && start < bps_count; start++)
		s += scnprintf(&buf[s], element_size + 1,
				"0x%08x : 0x%08x : %1s\n",
				bps[start].bp,
				bps[start].size,
				amdgpu_ras_badpage_flags_str(bps[start].flags));

	kfree(bps);

	return s;
}

static ssize_t amdgpu_ras_sysfs_features_read(struct device *dev,
		struct device_attribute *attr, char *buf)
{
	struct amdgpu_ras *con =
		container_of(attr, struct amdgpu_ras, features_attr);

	return scnprintf(buf, PAGE_SIZE, "feature mask: 0x%x\n", con->features);
}

static void amdgpu_ras_sysfs_remove_bad_page_node(struct amdgpu_device *adev)
{
	struct amdgpu_ras *con = amdgpu_ras_get_context(adev);

	sysfs_remove_file_from_group(&adev->dev->kobj,
				&con->badpages_attr.attr,
				RAS_FS_NAME);
}

static int amdgpu_ras_sysfs_remove_feature_node(struct amdgpu_device *adev)
{
	struct amdgpu_ras *con = amdgpu_ras_get_context(adev);
	struct attribute *attrs[] = {
		&con->features_attr.attr,
		NULL
	};
	struct attribute_group group = {
		.name = RAS_FS_NAME,
		.attrs = attrs,
	};

	sysfs_remove_group(&adev->dev->kobj, &group);

	return 0;
}

int amdgpu_ras_sysfs_create(struct amdgpu_device *adev,
		struct ras_common_if *head)
{
	struct ras_manager *obj = amdgpu_ras_find_obj(adev, head);

	if (!obj || obj->attr_inuse)
		return -EINVAL;

	get_obj(obj);

	snprintf(obj->fs_data.sysfs_name, sizeof(obj->fs_data.sysfs_name),
		"%s_err_count", head->name);

	obj->sysfs_attr = (struct device_attribute){
		.attr = {
			.name = obj->fs_data.sysfs_name,
			.mode = S_IRUGO,
		},
			.show = amdgpu_ras_sysfs_read,
	};
	sysfs_attr_init(&obj->sysfs_attr.attr);

	if (sysfs_add_file_to_group(&adev->dev->kobj,
				&obj->sysfs_attr.attr,
				RAS_FS_NAME)) {
		put_obj(obj);
		return -EINVAL;
	}

	obj->attr_inuse = 1;

	return 0;
}

int amdgpu_ras_sysfs_remove(struct amdgpu_device *adev,
		struct ras_common_if *head)
{
	struct ras_manager *obj = amdgpu_ras_find_obj(adev, head);

	if (!obj || !obj->attr_inuse)
		return -EINVAL;

	sysfs_remove_file_from_group(&adev->dev->kobj,
				&obj->sysfs_attr.attr,
				RAS_FS_NAME);
	obj->attr_inuse = 0;
	put_obj(obj);

	return 0;
}

static int amdgpu_ras_sysfs_remove_all(struct amdgpu_device *adev)
{
	struct amdgpu_ras *con = amdgpu_ras_get_context(adev);
	struct ras_manager *obj, *tmp;

	list_for_each_entry_safe(obj, tmp, &con->head, node) {
		amdgpu_ras_sysfs_remove(adev, &obj->head);
	}

	if (amdgpu_bad_page_threshold != 0)
		amdgpu_ras_sysfs_remove_bad_page_node(adev);

	amdgpu_ras_sysfs_remove_feature_node(adev);

	return 0;
}
/* sysfs end */

/**
 * DOC: AMDGPU RAS Reboot Behavior for Unrecoverable Errors
 *
 * Normally when there is an uncorrectable error, the driver will reset
 * the GPU to recover.  However, in the event of an unrecoverable error,
 * the driver provides an interface to reboot the system automatically
 * in that event.
 *
 * The following file in debugfs provides that interface:
 * /sys/kernel/debug/dri/[0/1/2...]/ras/auto_reboot
 *
 * Usage:
 *
 * .. code-block:: bash
 *
 *	echo true > .../ras/auto_reboot
 *
 */
/* debugfs begin */
static struct dentry *amdgpu_ras_debugfs_create_ctrl_node(struct amdgpu_device *adev)
{
	struct amdgpu_ras *con = amdgpu_ras_get_context(adev);
	struct drm_minor  *minor = adev_to_drm(adev)->primary;
	struct dentry     *dir;

	dir = debugfs_create_dir(RAS_FS_NAME, minor->debugfs_root);
	debugfs_create_file("ras_ctrl", S_IWUGO | S_IRUGO, dir, adev,
			    &amdgpu_ras_debugfs_ctrl_ops);
	debugfs_create_file("ras_eeprom_reset", S_IWUGO | S_IRUGO, dir, adev,
			    &amdgpu_ras_debugfs_eeprom_ops);
	debugfs_create_u32("bad_page_cnt_threshold", 0444, dir,
			   &con->bad_page_cnt_threshold);
	debugfs_create_x32("ras_hw_enabled", 0444, dir, &adev->ras_hw_enabled);
	debugfs_create_x32("ras_enabled", 0444, dir, &adev->ras_enabled);
	debugfs_create_file("ras_eeprom_size", S_IRUGO, dir, adev,
			    &amdgpu_ras_debugfs_eeprom_size_ops);
	con->de_ras_eeprom_table = debugfs_create_file("ras_eeprom_table",
						       S_IRUGO, dir, adev,
						       &amdgpu_ras_debugfs_eeprom_table_ops);
	amdgpu_ras_debugfs_set_ret_size(&con->eeprom_control);

	/*
	 * After one uncorrectable error happens, usually GPU recovery will
	 * be scheduled. But due to the known problem in GPU recovery failing
	 * to bring GPU back, below interface provides one direct way to
	 * user to reboot system automatically in such case within
	 * ERREVENT_ATHUB_INTERRUPT generated. Normal GPU recovery routine
	 * will never be called.
	 */
	debugfs_create_bool("auto_reboot", S_IWUGO | S_IRUGO, dir, &con->reboot);

	/*
	 * User could set this not to clean up hardware's error count register
	 * of RAS IPs during ras recovery.
	 */
	debugfs_create_bool("disable_ras_err_cnt_harvest", 0644, dir,
			    &con->disable_ras_err_cnt_harvest);
	return dir;
}

static void amdgpu_ras_debugfs_create(struct amdgpu_device *adev,
				      struct ras_fs_if *head,
				      struct dentry *dir)
{
	struct ras_manager *obj = amdgpu_ras_find_obj(adev, &head->head);

	if (!obj || !dir)
		return;

	get_obj(obj);

	memcpy(obj->fs_data.debugfs_name,
			head->debugfs_name,
			sizeof(obj->fs_data.debugfs_name));

	debugfs_create_file(obj->fs_data.debugfs_name, S_IWUGO | S_IRUGO, dir,
			    obj, &amdgpu_ras_debugfs_ops);
}

void amdgpu_ras_debugfs_create_all(struct amdgpu_device *adev)
{
	struct amdgpu_ras *con = amdgpu_ras_get_context(adev);
	struct dentry *dir;
	struct ras_manager *obj;
	struct ras_fs_if fs_info;

	/*
	 * it won't be called in resume path, no need to check
	 * suspend and gpu reset status
	 */
	if (!IS_ENABLED(CONFIG_DEBUG_FS) || !con)
		return;

	dir = amdgpu_ras_debugfs_create_ctrl_node(adev);

	list_for_each_entry(obj, &con->head, node) {
		if (amdgpu_ras_is_supported(adev, obj->head.block) &&
			(obj->attr_inuse == 1)) {
			sprintf(fs_info.debugfs_name, "%s_err_inject",
					get_ras_block_str(&obj->head));
			fs_info.head = obj->head;
			amdgpu_ras_debugfs_create(adev, &fs_info, dir);
		}
	}
}

/* debugfs end */

/* ras fs */
static BIN_ATTR(gpu_vram_bad_pages, S_IRUGO,
		amdgpu_ras_sysfs_badpages_read, NULL, 0);
static DEVICE_ATTR(features, S_IRUGO,
		amdgpu_ras_sysfs_features_read, NULL);
static int amdgpu_ras_fs_init(struct amdgpu_device *adev)
{
	struct amdgpu_ras *con = amdgpu_ras_get_context(adev);
	struct attribute_group group = {
		.name = RAS_FS_NAME,
	};
	struct attribute *attrs[] = {
		&con->features_attr.attr,
		NULL
	};
	struct bin_attribute *bin_attrs[] = {
		NULL,
		NULL,
	};
	int r;

	/* add features entry */
	con->features_attr = dev_attr_features;
	group.attrs = attrs;
	sysfs_attr_init(attrs[0]);

	if (amdgpu_bad_page_threshold != 0) {
		/* add bad_page_features entry */
		bin_attr_gpu_vram_bad_pages.private = NULL;
		con->badpages_attr = bin_attr_gpu_vram_bad_pages;
		bin_attrs[0] = &con->badpages_attr;
		group.bin_attrs = bin_attrs;
		sysfs_bin_attr_init(bin_attrs[0]);
	}

	r = sysfs_create_group(&adev->dev->kobj, &group);
	if (r)
		dev_err(adev->dev, "Failed to create RAS sysfs group!");

	return 0;
}

static int amdgpu_ras_fs_fini(struct amdgpu_device *adev)
{
	struct amdgpu_ras *con = amdgpu_ras_get_context(adev);
	struct ras_manager *con_obj, *ip_obj, *tmp;

	if (IS_ENABLED(CONFIG_DEBUG_FS)) {
		list_for_each_entry_safe(con_obj, tmp, &con->head, node) {
			ip_obj = amdgpu_ras_find_obj(adev, &con_obj->head);
			if (ip_obj)
				put_obj(ip_obj);
		}
	}

	amdgpu_ras_sysfs_remove_all(adev);
	return 0;
}
/* ras fs end */

/* ih begin */

/* For the hardware that cannot enable bif ring for both ras_controller_irq
 * and ras_err_evnet_athub_irq ih cookies, the driver has to poll status
 * register to check whether the interrupt is triggered or not, and properly
 * ack the interrupt if it is there
 */
void amdgpu_ras_interrupt_fatal_error_handler(struct amdgpu_device *adev)
{
	/* Fatal error events are handled on host side */
	if (amdgpu_sriov_vf(adev) ||
		!amdgpu_ras_is_supported(adev, AMDGPU_RAS_BLOCK__PCIE_BIF))
		return;

	if (adev->nbio.ras &&
	    adev->nbio.ras->handle_ras_controller_intr_no_bifring)
		adev->nbio.ras->handle_ras_controller_intr_no_bifring(adev);

	if (adev->nbio.ras &&
	    adev->nbio.ras->handle_ras_err_event_athub_intr_no_bifring)
		adev->nbio.ras->handle_ras_err_event_athub_intr_no_bifring(adev);
}

static void amdgpu_ras_interrupt_poison_consumption_handler(struct ras_manager *obj,
				struct amdgpu_iv_entry *entry)
{
	bool poison_stat = false;
	struct amdgpu_device *adev = obj->adev;
	struct ras_err_data err_data = {0, 0, 0, NULL};
	struct amdgpu_ras_block_object *block_obj =
		amdgpu_ras_get_ras_block(adev, obj->head.block, 0);

	if (!block_obj || !block_obj->hw_ops)
		return;

	/* both query_poison_status and handle_poison_consumption are optional,
	 * but at least one of them should be implemented if we need poison
	 * consumption handler
	 */
	if (block_obj->hw_ops->query_poison_status) {
		poison_stat = block_obj->hw_ops->query_poison_status(adev);
		if (!poison_stat) {
			/* Not poison consumption interrupt, no need to handle it */
			dev_info(adev->dev, "No RAS poison status in %s poison IH.\n",
					block_obj->ras_comm.name);

			return;
		}
	}

	if (!adev->gmc.xgmi.connected_to_cpu)
		amdgpu_umc_poison_handler(adev, &err_data, false);

	if (block_obj->hw_ops->handle_poison_consumption)
		poison_stat = block_obj->hw_ops->handle_poison_consumption(adev);

	/* gpu reset is fallback for failed and default cases */
	if (poison_stat) {
		dev_info(adev->dev, "GPU reset for %s RAS poison consumption is issued!\n",
				block_obj->ras_comm.name);
		amdgpu_ras_reset_gpu(adev);
	}
}

static void amdgpu_ras_interrupt_poison_creation_handler(struct ras_manager *obj,
				struct amdgpu_iv_entry *entry)
{
	dev_info(obj->adev->dev,
		"Poison is created, no user action is needed.\n");
}

static void amdgpu_ras_interrupt_umc_handler(struct ras_manager *obj,
				struct amdgpu_iv_entry *entry)
{
	struct ras_ih_data *data = &obj->ih_data;
	struct ras_err_data err_data = {0, 0, 0, NULL};
	int ret;

	if (!data->cb)
		return;

	/* Let IP handle its data, maybe we need get the output
	 * from the callback to update the error type/count, etc
	 */
	ret = data->cb(obj->adev, &err_data, entry);
	/* ue will trigger an interrupt, and in that case
	 * we need do a reset to recovery the whole system.
	 * But leave IP do that recovery, here we just dispatch
	 * the error.
	 */
	if (ret == AMDGPU_RAS_SUCCESS) {
		/* these counts could be left as 0 if
		 * some blocks do not count error number
		 */
		obj->err_data.ue_count += err_data.ue_count;
		obj->err_data.ce_count += err_data.ce_count;
	}
}

static void amdgpu_ras_interrupt_handler(struct ras_manager *obj)
{
	struct ras_ih_data *data = &obj->ih_data;
	struct amdgpu_iv_entry entry;

	while (data->rptr != data->wptr) {
		rmb();
		memcpy(&entry, &data->ring[data->rptr],
				data->element_size);

		wmb();
		data->rptr = (data->aligned_element_size +
				data->rptr) % data->ring_size;

		if (amdgpu_ras_is_poison_mode_supported(obj->adev)) {
			if (obj->head.block == AMDGPU_RAS_BLOCK__UMC)
				amdgpu_ras_interrupt_poison_creation_handler(obj, &entry);
			else
				amdgpu_ras_interrupt_poison_consumption_handler(obj, &entry);
		} else {
			if (obj->head.block == AMDGPU_RAS_BLOCK__UMC)
				amdgpu_ras_interrupt_umc_handler(obj, &entry);
			else
				dev_warn(obj->adev->dev,
					"No RAS interrupt handler for non-UMC block with poison disabled.\n");
		}
	}
}

static void amdgpu_ras_interrupt_process_handler(struct work_struct *work)
{
	struct ras_ih_data *data =
		container_of(work, struct ras_ih_data, ih_work);
	struct ras_manager *obj =
		container_of(data, struct ras_manager, ih_data);

	amdgpu_ras_interrupt_handler(obj);
}

int amdgpu_ras_interrupt_dispatch(struct amdgpu_device *adev,
		struct ras_dispatch_if *info)
{
	struct ras_manager *obj = amdgpu_ras_find_obj(adev, &info->head);
	struct ras_ih_data *data = &obj->ih_data;

	if (!obj)
		return -EINVAL;

	if (data->inuse == 0)
		return 0;

	/* Might be overflow... */
	memcpy(&data->ring[data->wptr], info->entry,
			data->element_size);

	wmb();
	data->wptr = (data->aligned_element_size +
			data->wptr) % data->ring_size;

	schedule_work(&data->ih_work);

	return 0;
}

int amdgpu_ras_interrupt_remove_handler(struct amdgpu_device *adev,
		struct ras_common_if *head)
{
	struct ras_manager *obj = amdgpu_ras_find_obj(adev, head);
	struct ras_ih_data *data;

	if (!obj)
		return -EINVAL;

	data = &obj->ih_data;
	if (data->inuse == 0)
		return 0;

	cancel_work_sync(&data->ih_work);

	kfree(data->ring);
	memset(data, 0, sizeof(*data));
	put_obj(obj);

	return 0;
}

int amdgpu_ras_interrupt_add_handler(struct amdgpu_device *adev,
		struct ras_common_if *head)
{
	struct ras_manager *obj = amdgpu_ras_find_obj(adev, head);
	struct ras_ih_data *data;
	struct amdgpu_ras_block_object *ras_obj;

	if (!obj) {
		/* in case we registe the IH before enable ras feature */
		obj = amdgpu_ras_create_obj(adev, head);
		if (!obj)
			return -EINVAL;
	} else
		get_obj(obj);

	ras_obj = container_of(head, struct amdgpu_ras_block_object, ras_comm);

	data = &obj->ih_data;
	/* add the callback.etc */
	*data = (struct ras_ih_data) {
		.inuse = 0,
		.cb = ras_obj->ras_cb,
		.element_size = sizeof(struct amdgpu_iv_entry),
		.rptr = 0,
		.wptr = 0,
	};

	INIT_WORK(&data->ih_work, amdgpu_ras_interrupt_process_handler);

	data->aligned_element_size = ALIGN(data->element_size, 8);
	/* the ring can store 64 iv entries. */
	data->ring_size = 64 * data->aligned_element_size;
	data->ring = kmalloc(data->ring_size, GFP_KERNEL);
	if (!data->ring) {
		put_obj(obj);
		return -ENOMEM;
	}

	/* IH is ready */
	data->inuse = 1;

	return 0;
}

static int amdgpu_ras_interrupt_remove_all(struct amdgpu_device *adev)
{
	struct amdgpu_ras *con = amdgpu_ras_get_context(adev);
	struct ras_manager *obj, *tmp;

	list_for_each_entry_safe(obj, tmp, &con->head, node) {
		amdgpu_ras_interrupt_remove_handler(adev, &obj->head);
	}

	return 0;
}
/* ih end */

/* traversal all IPs except NBIO to query error counter */
static void amdgpu_ras_log_on_err_counter(struct amdgpu_device *adev)
{
	struct amdgpu_ras *con = amdgpu_ras_get_context(adev);
	struct ras_manager *obj;

	if (!adev->ras_enabled || !con)
		return;

	list_for_each_entry(obj, &con->head, node) {
		struct ras_query_if info = {
			.head = obj->head,
		};

		/*
		 * PCIE_BIF IP has one different isr by ras controller
		 * interrupt, the specific ras counter query will be
		 * done in that isr. So skip such block from common
		 * sync flood interrupt isr calling.
		 */
		if (info.head.block == AMDGPU_RAS_BLOCK__PCIE_BIF)
			continue;

		/*
		 * this is a workaround for aldebaran, skip send msg to
		 * smu to get ecc_info table due to smu handle get ecc
		 * info table failed temporarily.
		 * should be removed until smu fix handle ecc_info table.
		 */
		if ((info.head.block == AMDGPU_RAS_BLOCK__UMC) &&
			(adev->ip_versions[MP1_HWIP][0] == IP_VERSION(13, 0, 2)))
			continue;

		amdgpu_ras_query_error_status(adev, &info);

		if (adev->ip_versions[MP0_HWIP][0] != IP_VERSION(11, 0, 2) &&
<<<<<<< HEAD
		    adev->ip_versions[MP0_HWIP][0] != IP_VERSION(11, 0, 4)) {
=======
		    adev->ip_versions[MP0_HWIP][0] != IP_VERSION(11, 0, 4) &&
		    adev->ip_versions[MP0_HWIP][0] != IP_VERSION(13, 0, 0)) {
>>>>>>> 7365df19
			if (amdgpu_ras_reset_error_status(adev, info.head.block))
				dev_warn(adev->dev, "Failed to reset error counter and error status");
		}
	}
}

/* Parse RdRspStatus and WrRspStatus */
static void amdgpu_ras_error_status_query(struct amdgpu_device *adev,
					  struct ras_query_if *info)
{
	struct amdgpu_ras_block_object *block_obj;
	/*
	 * Only two block need to query read/write
	 * RspStatus at current state
	 */
	if ((info->head.block != AMDGPU_RAS_BLOCK__GFX) &&
		(info->head.block != AMDGPU_RAS_BLOCK__MMHUB))
		return;

	block_obj = amdgpu_ras_get_ras_block(adev,
					info->head.block,
					info->head.sub_block_index);

	if (!block_obj || !block_obj->hw_ops) {
		dev_dbg_once(adev->dev, "%s doesn't config RAS function\n",
			     get_ras_block_str(&info->head));
		return;
	}

	if (block_obj->hw_ops->query_ras_error_status)
		block_obj->hw_ops->query_ras_error_status(adev);

}

static void amdgpu_ras_query_err_status(struct amdgpu_device *adev)
{
	struct amdgpu_ras *con = amdgpu_ras_get_context(adev);
	struct ras_manager *obj;

	if (!adev->ras_enabled || !con)
		return;

	list_for_each_entry(obj, &con->head, node) {
		struct ras_query_if info = {
			.head = obj->head,
		};

		amdgpu_ras_error_status_query(adev, &info);
	}
}

/* recovery begin */

/* return 0 on success.
 * caller need free bps.
 */
static int amdgpu_ras_badpages_read(struct amdgpu_device *adev,
		struct ras_badpage **bps, unsigned int *count)
{
	struct amdgpu_ras *con = amdgpu_ras_get_context(adev);
	struct ras_err_handler_data *data;
	int i = 0;
	int ret = 0, status;

	if (!con || !con->eh_data || !bps || !count)
		return -EINVAL;

	mutex_lock(&con->recovery_lock);
	data = con->eh_data;
	if (!data || data->count == 0) {
		*bps = NULL;
		ret = -EINVAL;
		goto out;
	}

	*bps = kmalloc(sizeof(struct ras_badpage) * data->count, GFP_KERNEL);
	if (!*bps) {
		ret = -ENOMEM;
		goto out;
	}

	for (; i < data->count; i++) {
		(*bps)[i] = (struct ras_badpage){
			.bp = data->bps[i].retired_page,
			.size = AMDGPU_GPU_PAGE_SIZE,
			.flags = AMDGPU_RAS_RETIRE_PAGE_RESERVED,
		};
		status = amdgpu_vram_mgr_query_page_status(&adev->mman.vram_mgr,
				data->bps[i].retired_page);
		if (status == -EBUSY)
			(*bps)[i].flags = AMDGPU_RAS_RETIRE_PAGE_PENDING;
		else if (status == -ENOENT)
			(*bps)[i].flags = AMDGPU_RAS_RETIRE_PAGE_FAULT;
	}

	*count = data->count;
out:
	mutex_unlock(&con->recovery_lock);
	return ret;
}

static void amdgpu_ras_do_recovery(struct work_struct *work)
{
	struct amdgpu_ras *ras =
		container_of(work, struct amdgpu_ras, recovery_work);
	struct amdgpu_device *remote_adev = NULL;
	struct amdgpu_device *adev = ras->adev;
	struct list_head device_list, *device_list_handle =  NULL;

	if (!ras->disable_ras_err_cnt_harvest) {
		struct amdgpu_hive_info *hive = amdgpu_get_xgmi_hive(adev);

		/* Build list of devices to query RAS related errors */
		if  (hive && adev->gmc.xgmi.num_physical_nodes > 1) {
			device_list_handle = &hive->device_list;
		} else {
			INIT_LIST_HEAD(&device_list);
			list_add_tail(&adev->gmc.xgmi.head, &device_list);
			device_list_handle = &device_list;
		}

		list_for_each_entry(remote_adev,
				device_list_handle, gmc.xgmi.head) {
			amdgpu_ras_query_err_status(remote_adev);
			amdgpu_ras_log_on_err_counter(remote_adev);
		}

		amdgpu_put_xgmi_hive(hive);
	}

	if (amdgpu_device_should_recover_gpu(ras->adev)) {
		struct amdgpu_reset_context reset_context;
		memset(&reset_context, 0, sizeof(reset_context));

		reset_context.method = AMD_RESET_METHOD_NONE;
		reset_context.reset_req_dev = adev;
		clear_bit(AMDGPU_NEED_FULL_RESET, &reset_context.flags);
<<<<<<< HEAD
=======
		clear_bit(AMDGPU_SKIP_MODE2_RESET, &reset_context.flags);
>>>>>>> 7365df19

		amdgpu_device_gpu_recover(ras->adev, NULL, &reset_context);
	}
	atomic_set(&ras->in_recovery, 0);
}

/* alloc/realloc bps array */
static int amdgpu_ras_realloc_eh_data_space(struct amdgpu_device *adev,
		struct ras_err_handler_data *data, int pages)
{
	unsigned int old_space = data->count + data->space_left;
	unsigned int new_space = old_space + pages;
	unsigned int align_space = ALIGN(new_space, 512);
	void *bps = kmalloc(align_space * sizeof(*data->bps), GFP_KERNEL);

	if (!bps) {
		return -ENOMEM;
	}

	if (data->bps) {
		memcpy(bps, data->bps,
				data->count * sizeof(*data->bps));
		kfree(data->bps);
	}

	data->bps = bps;
	data->space_left += align_space - old_space;
	return 0;
}

/* it deal with vram only. */
int amdgpu_ras_add_bad_pages(struct amdgpu_device *adev,
		struct eeprom_table_record *bps, int pages)
{
	struct amdgpu_ras *con = amdgpu_ras_get_context(adev);
	struct ras_err_handler_data *data;
	int ret = 0;
	uint32_t i;

	if (!con || !con->eh_data || !bps || pages <= 0)
		return 0;

	mutex_lock(&con->recovery_lock);
	data = con->eh_data;
	if (!data)
		goto out;

	for (i = 0; i < pages; i++) {
		if (amdgpu_ras_check_bad_page_unlock(con,
			bps[i].retired_page << AMDGPU_GPU_PAGE_SHIFT))
			continue;

		if (!data->space_left &&
			amdgpu_ras_realloc_eh_data_space(adev, data, 256)) {
			ret = -ENOMEM;
			goto out;
		}

		amdgpu_vram_mgr_reserve_range(&adev->mman.vram_mgr,
			bps[i].retired_page << AMDGPU_GPU_PAGE_SHIFT,
			AMDGPU_GPU_PAGE_SIZE);

		memcpy(&data->bps[data->count], &bps[i], sizeof(*data->bps));
		data->count++;
		data->space_left--;
	}
out:
	mutex_unlock(&con->recovery_lock);

	return ret;
}

/*
 * write error record array to eeprom, the function should be
 * protected by recovery_lock
 */
int amdgpu_ras_save_bad_pages(struct amdgpu_device *adev)
{
	struct amdgpu_ras *con = amdgpu_ras_get_context(adev);
	struct ras_err_handler_data *data;
	struct amdgpu_ras_eeprom_control *control;
	int save_count;

	if (!con || !con->eh_data)
		return 0;

	mutex_lock(&con->recovery_lock);
	control = &con->eeprom_control;
	data = con->eh_data;
	save_count = data->count - control->ras_num_recs;
	mutex_unlock(&con->recovery_lock);
	/* only new entries are saved */
	if (save_count > 0) {
		if (amdgpu_ras_eeprom_append(control,
					     &data->bps[control->ras_num_recs],
					     save_count)) {
			dev_err(adev->dev, "Failed to save EEPROM table data!");
			return -EIO;
		}

		dev_info(adev->dev, "Saved %d pages to EEPROM table.\n", save_count);
	}

	return 0;
}

/*
 * read error record array in eeprom and reserve enough space for
 * storing new bad pages
 */
static int amdgpu_ras_load_bad_pages(struct amdgpu_device *adev)
{
	struct amdgpu_ras_eeprom_control *control =
		&adev->psp.ras_context.ras->eeprom_control;
	struct eeprom_table_record *bps;
	int ret;

	/* no bad page record, skip eeprom access */
	if (control->ras_num_recs == 0 || amdgpu_bad_page_threshold == 0)
		return 0;

	bps = kcalloc(control->ras_num_recs, sizeof(*bps), GFP_KERNEL);
	if (!bps)
		return -ENOMEM;

	ret = amdgpu_ras_eeprom_read(control, bps, control->ras_num_recs);
	if (ret)
		dev_err(adev->dev, "Failed to load EEPROM table records!");
	else
		ret = amdgpu_ras_add_bad_pages(adev, bps, control->ras_num_recs);

	kfree(bps);
	return ret;
}

static bool amdgpu_ras_check_bad_page_unlock(struct amdgpu_ras *con,
				uint64_t addr)
{
	struct ras_err_handler_data *data = con->eh_data;
	int i;

	addr >>= AMDGPU_GPU_PAGE_SHIFT;
	for (i = 0; i < data->count; i++)
		if (addr == data->bps[i].retired_page)
			return true;

	return false;
}

/*
 * check if an address belongs to bad page
 *
 * Note: this check is only for umc block
 */
static bool amdgpu_ras_check_bad_page(struct amdgpu_device *adev,
				uint64_t addr)
{
	struct amdgpu_ras *con = amdgpu_ras_get_context(adev);
	bool ret = false;

	if (!con || !con->eh_data)
		return ret;

	mutex_lock(&con->recovery_lock);
	ret = amdgpu_ras_check_bad_page_unlock(con, addr);
	mutex_unlock(&con->recovery_lock);
	return ret;
}

static void amdgpu_ras_validate_threshold(struct amdgpu_device *adev,
					  uint32_t max_count)
{
	struct amdgpu_ras *con = amdgpu_ras_get_context(adev);

	/*
	 * Justification of value bad_page_cnt_threshold in ras structure
	 *
	 * Generally, -1 <= amdgpu_bad_page_threshold <= max record length
	 * in eeprom, and introduce two scenarios accordingly.
	 *
	 * Bad page retirement enablement:
	 *    - If amdgpu_bad_page_threshold = -1,
	 *      bad_page_cnt_threshold = typical value by formula.
	 *
	 *    - When the value from user is 0 < amdgpu_bad_page_threshold <
	 *      max record length in eeprom, use it directly.
	 *
	 * Bad page retirement disablement:
	 *    - If amdgpu_bad_page_threshold = 0, bad page retirement
	 *      functionality is disabled, and bad_page_cnt_threshold will
	 *      take no effect.
	 */

	if (amdgpu_bad_page_threshold < 0) {
		u64 val = adev->gmc.mc_vram_size;

		do_div(val, RAS_BAD_PAGE_COVER);
		con->bad_page_cnt_threshold = min(lower_32_bits(val),
						  max_count);
	} else {
		con->bad_page_cnt_threshold = min_t(int, max_count,
						    amdgpu_bad_page_threshold);
	}
}

int amdgpu_ras_recovery_init(struct amdgpu_device *adev)
{
	struct amdgpu_ras *con = amdgpu_ras_get_context(adev);
	struct ras_err_handler_data **data;
	u32  max_eeprom_records_count = 0;
	bool exc_err_limit = false;
	int ret;

	if (!con || amdgpu_sriov_vf(adev))
		return 0;

	/* Allow access to RAS EEPROM via debugfs, when the ASIC
	 * supports RAS and debugfs is enabled, but when
	 * adev->ras_enabled is unset, i.e. when "ras_enable"
	 * module parameter is set to 0.
	 */
	con->adev = adev;

	if (!adev->ras_enabled)
		return 0;

	data = &con->eh_data;
	*data = kmalloc(sizeof(**data), GFP_KERNEL | __GFP_ZERO);
	if (!*data) {
		ret = -ENOMEM;
		goto out;
	}

	mutex_init(&con->recovery_lock);
	INIT_WORK(&con->recovery_work, amdgpu_ras_do_recovery);
	atomic_set(&con->in_recovery, 0);
	con->eeprom_control.bad_channel_bitmap = 0;

	max_eeprom_records_count = amdgpu_ras_eeprom_max_record_count();
	amdgpu_ras_validate_threshold(adev, max_eeprom_records_count);

	/* Todo: During test the SMU might fail to read the eeprom through I2C
	 * when the GPU is pending on XGMI reset during probe time
	 * (Mostly after second bus reset), skip it now
	 */
	if (adev->gmc.xgmi.pending_reset)
		return 0;
	ret = amdgpu_ras_eeprom_init(&con->eeprom_control, &exc_err_limit);
	/*
	 * This calling fails when exc_err_limit is true or
	 * ret != 0.
	 */
	if (exc_err_limit || ret)
		goto free;

	if (con->eeprom_control.ras_num_recs) {
		ret = amdgpu_ras_load_bad_pages(adev);
		if (ret)
			goto free;

		amdgpu_dpm_send_hbm_bad_pages_num(adev, con->eeprom_control.ras_num_recs);

		if (con->update_channel_flag == true) {
			amdgpu_dpm_send_hbm_bad_channel_flag(adev, con->eeprom_control.bad_channel_bitmap);
			con->update_channel_flag = false;
		}
	}

#ifdef CONFIG_X86_MCE_AMD
	if ((adev->asic_type == CHIP_ALDEBARAN) &&
	    (adev->gmc.xgmi.connected_to_cpu))
		amdgpu_register_bad_pages_mca_notifier(adev);
#endif
	return 0;

free:
	kfree((*data)->bps);
	kfree(*data);
	con->eh_data = NULL;
out:
	dev_warn(adev->dev, "Failed to initialize ras recovery! (%d)\n", ret);

	/*
	 * Except error threshold exceeding case, other failure cases in this
	 * function would not fail amdgpu driver init.
	 */
	if (!exc_err_limit)
		ret = 0;
	else
		ret = -EINVAL;

	return ret;
}

static int amdgpu_ras_recovery_fini(struct amdgpu_device *adev)
{
	struct amdgpu_ras *con = amdgpu_ras_get_context(adev);
	struct ras_err_handler_data *data = con->eh_data;

	/* recovery_init failed to init it, fini is useless */
	if (!data)
		return 0;

	cancel_work_sync(&con->recovery_work);

	mutex_lock(&con->recovery_lock);
	con->eh_data = NULL;
	kfree(data->bps);
	kfree(data);
	mutex_unlock(&con->recovery_lock);

	return 0;
}
/* recovery end */

static bool amdgpu_ras_asic_supported(struct amdgpu_device *adev)
{
	return adev->asic_type == CHIP_VEGA10 ||
		adev->asic_type == CHIP_VEGA20 ||
		adev->asic_type == CHIP_ARCTURUS ||
		adev->asic_type == CHIP_ALDEBARAN ||
		adev->asic_type == CHIP_SIENNA_CICHLID;
}

/*
 * this is workaround for vega20 workstation sku,
 * force enable gfx ras, ignore vbios gfx ras flag
 * due to GC EDC can not write
 */
static void amdgpu_ras_get_quirks(struct amdgpu_device *adev)
{
	struct atom_context *ctx = adev->mode_info.atom_context;

	if (!ctx)
		return;

	if (strnstr(ctx->vbios_version, "D16406",
		    sizeof(ctx->vbios_version)) ||
		strnstr(ctx->vbios_version, "D36002",
			sizeof(ctx->vbios_version)))
		adev->ras_hw_enabled |= (1 << AMDGPU_RAS_BLOCK__GFX);
}

/*
 * check hardware's ras ability which will be saved in hw_supported.
 * if hardware does not support ras, we can skip some ras initializtion and
 * forbid some ras operations from IP.
 * if software itself, say boot parameter, limit the ras ability. We still
 * need allow IP do some limited operations, like disable. In such case,
 * we have to initialize ras as normal. but need check if operation is
 * allowed or not in each function.
 */
static void amdgpu_ras_check_supported(struct amdgpu_device *adev)
{
	adev->ras_hw_enabled = adev->ras_enabled = 0;

	if (!adev->is_atom_fw ||
	    !amdgpu_ras_asic_supported(adev))
		return;

	/* If driver run on sriov guest side, only enable ras for aldebaran */
	if (amdgpu_sriov_vf(adev) &&
		adev->ip_versions[MP1_HWIP][0] != IP_VERSION(13, 0, 2))
		return;

	if (!adev->gmc.xgmi.connected_to_cpu) {
		if (amdgpu_atomfirmware_mem_ecc_supported(adev)) {
			dev_info(adev->dev, "MEM ECC is active.\n");
			adev->ras_hw_enabled |= (1 << AMDGPU_RAS_BLOCK__UMC |
						   1 << AMDGPU_RAS_BLOCK__DF);
		} else {
			dev_info(adev->dev, "MEM ECC is not presented.\n");
		}

		if (amdgpu_atomfirmware_sram_ecc_supported(adev)) {
			dev_info(adev->dev, "SRAM ECC is active.\n");
			if (!amdgpu_sriov_vf(adev)) {
				adev->ras_hw_enabled |= ~(1 << AMDGPU_RAS_BLOCK__UMC |
							    1 << AMDGPU_RAS_BLOCK__DF);

				if (adev->ip_versions[VCN_HWIP][0] == IP_VERSION(2, 6, 0))
					adev->ras_hw_enabled |= (1 << AMDGPU_RAS_BLOCK__VCN |
							1 << AMDGPU_RAS_BLOCK__JPEG);
				else
					adev->ras_hw_enabled &= ~(1 << AMDGPU_RAS_BLOCK__VCN |
							1 << AMDGPU_RAS_BLOCK__JPEG);
			} else {
				adev->ras_hw_enabled |= (1 << AMDGPU_RAS_BLOCK__PCIE_BIF |
								1 << AMDGPU_RAS_BLOCK__SDMA |
								1 << AMDGPU_RAS_BLOCK__GFX);
			}
		} else {
			dev_info(adev->dev, "SRAM ECC is not presented.\n");
		}
	} else {
		/* driver only manages a few IP blocks RAS feature
		 * when GPU is connected cpu through XGMI */
		adev->ras_hw_enabled |= (1 << AMDGPU_RAS_BLOCK__GFX |
					   1 << AMDGPU_RAS_BLOCK__SDMA |
					   1 << AMDGPU_RAS_BLOCK__MMHUB);
	}

	amdgpu_ras_get_quirks(adev);

	/* hw_supported needs to be aligned with RAS block mask. */
	adev->ras_hw_enabled &= AMDGPU_RAS_BLOCK_MASK;

	adev->ras_enabled = amdgpu_ras_enable == 0 ? 0 :
		adev->ras_hw_enabled & amdgpu_ras_mask;
}

static void amdgpu_ras_counte_dw(struct work_struct *work)
{
	struct amdgpu_ras *con = container_of(work, struct amdgpu_ras,
					      ras_counte_delay_work.work);
	struct amdgpu_device *adev = con->adev;
	struct drm_device *dev = adev_to_drm(adev);
	unsigned long ce_count, ue_count;
	int res;

	res = pm_runtime_get_sync(dev->dev);
	if (res < 0)
		goto Out;

	/* Cache new values.
	 */
	if (amdgpu_ras_query_error_count(adev, &ce_count, &ue_count) == 0) {
		atomic_set(&con->ras_ce_count, ce_count);
		atomic_set(&con->ras_ue_count, ue_count);
	}

	pm_runtime_mark_last_busy(dev->dev);
Out:
	pm_runtime_put_autosuspend(dev->dev);
}

int amdgpu_ras_init(struct amdgpu_device *adev)
{
	struct amdgpu_ras *con = amdgpu_ras_get_context(adev);
	int r;
	bool df_poison, umc_poison;

	if (con)
		return 0;

	con = kmalloc(sizeof(struct amdgpu_ras) +
			sizeof(struct ras_manager) * AMDGPU_RAS_BLOCK_COUNT +
			sizeof(struct ras_manager) * AMDGPU_RAS_MCA_BLOCK_COUNT,
			GFP_KERNEL|__GFP_ZERO);
	if (!con)
		return -ENOMEM;

	con->adev = adev;
	INIT_DELAYED_WORK(&con->ras_counte_delay_work, amdgpu_ras_counte_dw);
	atomic_set(&con->ras_ce_count, 0);
	atomic_set(&con->ras_ue_count, 0);

	con->objs = (struct ras_manager *)(con + 1);

	amdgpu_ras_set_context(adev, con);

	amdgpu_ras_check_supported(adev);

	if (!adev->ras_enabled || adev->asic_type == CHIP_VEGA10) {
		/* set gfx block ras context feature for VEGA20 Gaming
		 * send ras disable cmd to ras ta during ras late init.
		 */
		if (!adev->ras_enabled && adev->asic_type == CHIP_VEGA20) {
			con->features |= BIT(AMDGPU_RAS_BLOCK__GFX);

			return 0;
		}

		r = 0;
		goto release_con;
	}

	con->update_channel_flag = false;
	con->features = 0;
	INIT_LIST_HEAD(&con->head);
	/* Might need get this flag from vbios. */
	con->flags = RAS_DEFAULT_FLAGS;

	/* initialize nbio ras function ahead of any other
	 * ras functions so hardware fatal error interrupt
	 * can be enabled as early as possible */
	switch (adev->asic_type) {
	case CHIP_VEGA20:
	case CHIP_ARCTURUS:
	case CHIP_ALDEBARAN:
		if (!adev->gmc.xgmi.connected_to_cpu) {
			adev->nbio.ras = &nbio_v7_4_ras;
			amdgpu_ras_register_ras_block(adev, &adev->nbio.ras->ras_block);
			adev->nbio.ras_if = &adev->nbio.ras->ras_block.ras_comm;
		}
		break;
	default:
		/* nbio ras is not available */
		break;
	}

	if (adev->nbio.ras &&
	    adev->nbio.ras->init_ras_controller_interrupt) {
		r = adev->nbio.ras->init_ras_controller_interrupt(adev);
		if (r)
			goto release_con;
	}

	if (adev->nbio.ras &&
	    adev->nbio.ras->init_ras_err_event_athub_interrupt) {
		r = adev->nbio.ras->init_ras_err_event_athub_interrupt(adev);
		if (r)
			goto release_con;
	}

	/* Init poison supported flag, the default value is false */
	if (adev->gmc.xgmi.connected_to_cpu) {
		/* enabled by default when GPU is connected to CPU */
		con->poison_supported = true;
	}
	else if (adev->df.funcs &&
	    adev->df.funcs->query_ras_poison_mode &&
	    adev->umc.ras &&
	    adev->umc.ras->query_ras_poison_mode) {
		df_poison =
			adev->df.funcs->query_ras_poison_mode(adev);
		umc_poison =
			adev->umc.ras->query_ras_poison_mode(adev);
		/* Only poison is set in both DF and UMC, we can support it */
		if (df_poison && umc_poison)
			con->poison_supported = true;
		else if (df_poison != umc_poison)
			dev_warn(adev->dev, "Poison setting is inconsistent in DF/UMC(%d:%d)!\n",
					df_poison, umc_poison);
	}

	if (amdgpu_ras_fs_init(adev)) {
		r = -EINVAL;
		goto release_con;
	}

	dev_info(adev->dev, "RAS INFO: ras initialized successfully, "
		 "hardware ability[%x] ras_mask[%x]\n",
		 adev->ras_hw_enabled, adev->ras_enabled);

	return 0;
release_con:
	amdgpu_ras_set_context(adev, NULL);
	kfree(con);

	return r;
}

int amdgpu_persistent_edc_harvesting_supported(struct amdgpu_device *adev)
{
	if (adev->gmc.xgmi.connected_to_cpu)
		return 1;
	return 0;
}

static int amdgpu_persistent_edc_harvesting(struct amdgpu_device *adev,
					struct ras_common_if *ras_block)
{
	struct ras_query_if info = {
		.head = *ras_block,
	};

	if (!amdgpu_persistent_edc_harvesting_supported(adev))
		return 0;

	if (amdgpu_ras_query_error_status(adev, &info) != 0)
		DRM_WARN("RAS init harvest failure");

	if (amdgpu_ras_reset_error_status(adev, ras_block->block) != 0)
		DRM_WARN("RAS init harvest reset failure");

	return 0;
}

bool amdgpu_ras_is_poison_mode_supported(struct amdgpu_device *adev)
{
       struct amdgpu_ras *con = amdgpu_ras_get_context(adev);

       if (!con)
               return false;

       return con->poison_supported;
}

/* helper function to handle common stuff in ip late init phase */
int amdgpu_ras_block_late_init(struct amdgpu_device *adev,
			 struct ras_common_if *ras_block)
{
	struct amdgpu_ras_block_object *ras_obj = NULL;
	struct amdgpu_ras *con = amdgpu_ras_get_context(adev);
	unsigned long ue_count, ce_count;
	int r;

	/* disable RAS feature per IP block if it is not supported */
	if (!amdgpu_ras_is_supported(adev, ras_block->block)) {
		amdgpu_ras_feature_enable_on_boot(adev, ras_block, 0);
		return 0;
	}

	r = amdgpu_ras_feature_enable_on_boot(adev, ras_block, 1);
	if (r) {
		if (adev->in_suspend || amdgpu_in_reset(adev)) {
			/* in resume phase, if fail to enable ras,
			 * clean up all ras fs nodes, and disable ras */
			goto cleanup;
		} else
			return r;
	}

	/* check for errors on warm reset edc persisant supported ASIC */
	amdgpu_persistent_edc_harvesting(adev, ras_block);

	/* in resume phase, no need to create ras fs node */
	if (adev->in_suspend || amdgpu_in_reset(adev))
		return 0;

	ras_obj = container_of(ras_block, struct amdgpu_ras_block_object, ras_comm);
	if (ras_obj->ras_cb || (ras_obj->hw_ops &&
	    (ras_obj->hw_ops->query_poison_status ||
	    ras_obj->hw_ops->handle_poison_consumption))) {
		r = amdgpu_ras_interrupt_add_handler(adev, ras_block);
		if (r)
			goto cleanup;
	}

	r = amdgpu_ras_sysfs_create(adev, ras_block);
	if (r)
		goto interrupt;

	/* Those are the cached values at init.
	 */
	if (amdgpu_ras_query_error_count(adev, &ce_count, &ue_count) == 0) {
		atomic_set(&con->ras_ce_count, ce_count);
		atomic_set(&con->ras_ue_count, ue_count);
	}

	return 0;

interrupt:
	if (ras_obj->ras_cb)
		amdgpu_ras_interrupt_remove_handler(adev, ras_block);
cleanup:
	amdgpu_ras_feature_enable(adev, ras_block, 0);
	return r;
}

static int amdgpu_ras_block_late_init_default(struct amdgpu_device *adev,
			 struct ras_common_if *ras_block)
{
	return amdgpu_ras_block_late_init(adev, ras_block);
}

/* helper function to remove ras fs node and interrupt handler */
void amdgpu_ras_block_late_fini(struct amdgpu_device *adev,
			  struct ras_common_if *ras_block)
{
	struct amdgpu_ras_block_object *ras_obj;
	if (!ras_block)
		return;

	amdgpu_ras_sysfs_remove(adev, ras_block);

	ras_obj = container_of(ras_block, struct amdgpu_ras_block_object, ras_comm);
	if (ras_obj->ras_cb)
		amdgpu_ras_interrupt_remove_handler(adev, ras_block);
}

static void amdgpu_ras_block_late_fini_default(struct amdgpu_device *adev,
			  struct ras_common_if *ras_block)
{
	return amdgpu_ras_block_late_fini(adev, ras_block);
}

/* do some init work after IP late init as dependence.
 * and it runs in resume/gpu reset/booting up cases.
 */
void amdgpu_ras_resume(struct amdgpu_device *adev)
{
	struct amdgpu_ras *con = amdgpu_ras_get_context(adev);
	struct ras_manager *obj, *tmp;

	if (!adev->ras_enabled || !con) {
		/* clean ras context for VEGA20 Gaming after send ras disable cmd */
		amdgpu_release_ras_context(adev);

		return;
	}

	if (con->flags & AMDGPU_RAS_FLAG_INIT_BY_VBIOS) {
		/* Set up all other IPs which are not implemented. There is a
		 * tricky thing that IP's actual ras error type should be
		 * MULTI_UNCORRECTABLE, but as driver does not handle it, so
		 * ERROR_NONE make sense anyway.
		 */
		amdgpu_ras_enable_all_features(adev, 1);

		/* We enable ras on all hw_supported block, but as boot
		 * parameter might disable some of them and one or more IP has
		 * not implemented yet. So we disable them on behalf.
		 */
		list_for_each_entry_safe(obj, tmp, &con->head, node) {
			if (!amdgpu_ras_is_supported(adev, obj->head.block)) {
				amdgpu_ras_feature_enable(adev, &obj->head, 0);
				/* there should be no any reference. */
				WARN_ON(alive_obj(obj));
			}
		}
	}
}

void amdgpu_ras_suspend(struct amdgpu_device *adev)
{
	struct amdgpu_ras *con = amdgpu_ras_get_context(adev);

	if (!adev->ras_enabled || !con)
		return;

	amdgpu_ras_disable_all_features(adev, 0);
	/* Make sure all ras objects are disabled. */
	if (con->features)
		amdgpu_ras_disable_all_features(adev, 1);
}

int amdgpu_ras_late_init(struct amdgpu_device *adev)
{
	struct amdgpu_ras_block_list *node, *tmp;
	struct amdgpu_ras_block_object *obj;
	int r;

	/* Guest side doesn't need init ras feature */
	if (amdgpu_sriov_vf(adev))
		return 0;

	list_for_each_entry_safe(node, tmp, &adev->ras_list, node) {
		if (!node->ras_obj) {
			dev_warn(adev->dev, "Warning: abnormal ras list node.\n");
			continue;
		}

		obj = node->ras_obj;
		if (obj->ras_late_init) {
			r = obj->ras_late_init(adev, &obj->ras_comm);
			if (r) {
				dev_err(adev->dev, "%s failed to execute ras_late_init! ret:%d\n",
					obj->ras_comm.name, r);
				return r;
			}
		} else
			amdgpu_ras_block_late_init_default(adev, &obj->ras_comm);
	}

	return 0;
}

/* do some fini work before IP fini as dependence */
int amdgpu_ras_pre_fini(struct amdgpu_device *adev)
{
	struct amdgpu_ras *con = amdgpu_ras_get_context(adev);

	if (!adev->ras_enabled || !con)
		return 0;


	/* Need disable ras on all IPs here before ip [hw/sw]fini */
	if (con->features)
		amdgpu_ras_disable_all_features(adev, 0);
	amdgpu_ras_recovery_fini(adev);
	return 0;
}

int amdgpu_ras_fini(struct amdgpu_device *adev)
{
	struct amdgpu_ras_block_list *ras_node, *tmp;
	struct amdgpu_ras_block_object *obj = NULL;
	struct amdgpu_ras *con = amdgpu_ras_get_context(adev);

	if (!adev->ras_enabled || !con)
		return 0;

	list_for_each_entry_safe(ras_node, tmp, &adev->ras_list, node) {
		if (ras_node->ras_obj) {
			obj = ras_node->ras_obj;
			if (amdgpu_ras_is_supported(adev, obj->ras_comm.block) &&
			    obj->ras_fini)
				obj->ras_fini(adev, &obj->ras_comm);
			else
				amdgpu_ras_block_late_fini_default(adev, &obj->ras_comm);
		}

		/* Clear ras blocks from ras_list and free ras block list node */
		list_del(&ras_node->node);
		kfree(ras_node);
	}

	amdgpu_ras_fs_fini(adev);
	amdgpu_ras_interrupt_remove_all(adev);

	WARN(con->features, "Feature mask is not cleared");

	if (con->features)
		amdgpu_ras_disable_all_features(adev, 1);

	cancel_delayed_work_sync(&con->ras_counte_delay_work);

	amdgpu_ras_set_context(adev, NULL);
	kfree(con);

	return 0;
}

void amdgpu_ras_global_ras_isr(struct amdgpu_device *adev)
{
	amdgpu_ras_check_supported(adev);
	if (!adev->ras_hw_enabled)
		return;

	if (atomic_cmpxchg(&amdgpu_ras_in_intr, 0, 1) == 0) {
		dev_info(adev->dev, "uncorrectable hardware error"
			"(ERREVENT_ATHUB_INTERRUPT) detected!\n");

		amdgpu_ras_reset_gpu(adev);
	}
}

bool amdgpu_ras_need_emergency_restart(struct amdgpu_device *adev)
{
	if (adev->asic_type == CHIP_VEGA20 &&
	    adev->pm.fw_version <= 0x283400) {
		return !(amdgpu_asic_reset_method(adev) == AMD_RESET_METHOD_BACO) &&
				amdgpu_ras_intr_triggered();
	}

	return false;
}

void amdgpu_release_ras_context(struct amdgpu_device *adev)
{
	struct amdgpu_ras *con = amdgpu_ras_get_context(adev);

	if (!con)
		return;

	if (!adev->ras_enabled && con->features & BIT(AMDGPU_RAS_BLOCK__GFX)) {
		con->features &= ~BIT(AMDGPU_RAS_BLOCK__GFX);
		amdgpu_ras_set_context(adev, NULL);
		kfree(con);
	}
}

#ifdef CONFIG_X86_MCE_AMD
static struct amdgpu_device *find_adev(uint32_t node_id)
{
	int i;
	struct amdgpu_device *adev = NULL;

	for (i = 0; i < mce_adev_list.num_gpu; i++) {
		adev = mce_adev_list.devs[i];

		if (adev && adev->gmc.xgmi.connected_to_cpu &&
		    adev->gmc.xgmi.physical_node_id == node_id)
			break;
		adev = NULL;
	}

	return adev;
}

#define GET_MCA_IPID_GPUID(m)	(((m) >> 44) & 0xF)
#define GET_UMC_INST(m)		(((m) >> 21) & 0x7)
#define GET_CHAN_INDEX(m)	((((m) >> 12) & 0x3) | (((m) >> 18) & 0x4))
#define GPU_ID_OFFSET		8

static int amdgpu_bad_page_notifier(struct notifier_block *nb,
				    unsigned long val, void *data)
{
	struct mce *m = (struct mce *)data;
	struct amdgpu_device *adev = NULL;
	uint32_t gpu_id = 0;
	uint32_t umc_inst = 0, ch_inst = 0;
	struct ras_err_data err_data = {0, 0, 0, NULL};

	/*
	 * If the error was generated in UMC_V2, which belongs to GPU UMCs,
	 * and error occurred in DramECC (Extended error code = 0) then only
	 * process the error, else bail out.
	 */
	if (!m || !((smca_get_bank_type(m->extcpu, m->bank) == SMCA_UMC_V2) &&
		    (XEC(m->status, 0x3f) == 0x0)))
		return NOTIFY_DONE;

	/*
	 * If it is correctable error, return.
	 */
	if (mce_is_correctable(m))
		return NOTIFY_OK;

	/*
	 * GPU Id is offset by GPU_ID_OFFSET in MCA_IPID_UMC register.
	 */
	gpu_id = GET_MCA_IPID_GPUID(m->ipid) - GPU_ID_OFFSET;

	adev = find_adev(gpu_id);
	if (!adev) {
		DRM_WARN("%s: Unable to find adev for gpu_id: %d\n", __func__,
								gpu_id);
		return NOTIFY_DONE;
	}

	/*
	 * If it is uncorrectable error, then find out UMC instance and
	 * channel index.
	 */
	umc_inst = GET_UMC_INST(m->ipid);
	ch_inst = GET_CHAN_INDEX(m->ipid);

	dev_info(adev->dev, "Uncorrectable error detected in UMC inst: %d, chan_idx: %d",
			     umc_inst, ch_inst);

	err_data.err_addr =
		kcalloc(adev->umc.max_ras_err_cnt_per_query,
			sizeof(struct eeprom_table_record), GFP_KERNEL);
	if(!err_data.err_addr) {
		dev_warn(adev->dev, "Failed to alloc memory for "
				"umc error address record in mca notifier!\n");
		return NOTIFY_DONE;
	}

	/*
	 * Translate UMC channel address to Physical address
	 */
	if (adev->umc.ras &&
	    adev->umc.ras->convert_ras_error_address)
		adev->umc.ras->convert_ras_error_address(adev,
			&err_data, 0, ch_inst, umc_inst, m->addr);

	if (amdgpu_bad_page_threshold != 0) {
		amdgpu_ras_add_bad_pages(adev, err_data.err_addr,
						err_data.err_addr_cnt);
		amdgpu_ras_save_bad_pages(adev);
	}

	kfree(err_data.err_addr);
	return NOTIFY_OK;
}

static struct notifier_block amdgpu_bad_page_nb = {
	.notifier_call  = amdgpu_bad_page_notifier,
	.priority       = MCE_PRIO_UC,
};

static void amdgpu_register_bad_pages_mca_notifier(struct amdgpu_device *adev)
{
	/*
	 * Add the adev to the mce_adev_list.
	 * During mode2 reset, amdgpu device is temporarily
	 * removed from the mgpu_info list which can cause
	 * page retirement to fail.
	 * Use this list instead of mgpu_info to find the amdgpu
	 * device on which the UMC error was reported.
	 */
	mce_adev_list.devs[mce_adev_list.num_gpu++] = adev;

	/*
	 * Register the x86 notifier only once
	 * with MCE subsystem.
	 */
	if (notifier_registered == false) {
		mce_register_decode_chain(&amdgpu_bad_page_nb);
		notifier_registered = true;
	}
}
#endif

struct amdgpu_ras *amdgpu_ras_get_context(struct amdgpu_device *adev)
{
	if (!adev)
		return NULL;

	return adev->psp.ras_context.ras;
}

int amdgpu_ras_set_context(struct amdgpu_device *adev, struct amdgpu_ras *ras_con)
{
	if (!adev)
		return -EINVAL;

	adev->psp.ras_context.ras = ras_con;
	return 0;
}

/* check if ras is supported on block, say, sdma, gfx */
int amdgpu_ras_is_supported(struct amdgpu_device *adev,
		unsigned int block)
{
	struct amdgpu_ras *ras = amdgpu_ras_get_context(adev);

	if (block >= AMDGPU_RAS_BLOCK_COUNT)
		return 0;
	return ras && (adev->ras_enabled & (1 << block));
}

int amdgpu_ras_reset_gpu(struct amdgpu_device *adev)
{
	struct amdgpu_ras *ras = amdgpu_ras_get_context(adev);

	if (atomic_cmpxchg(&ras->in_recovery, 0, 1) == 0)
		amdgpu_reset_domain_schedule(ras->adev->reset_domain, &ras->recovery_work);
	return 0;
}


/* Register each ip ras block into amdgpu ras */
int amdgpu_ras_register_ras_block(struct amdgpu_device *adev,
		struct amdgpu_ras_block_object *ras_block_obj)
{
	struct amdgpu_ras_block_list *ras_node;
	if (!adev || !ras_block_obj)
		return -EINVAL;

	if (!amdgpu_ras_asic_supported(adev))
		return 0;

	ras_node = kzalloc(sizeof(*ras_node), GFP_KERNEL);
	if (!ras_node)
		return -ENOMEM;

	INIT_LIST_HEAD(&ras_node->node);
	ras_node->ras_obj = ras_block_obj;
	list_add_tail(&ras_node->node, &adev->ras_list);

	return 0;
}<|MERGE_RESOLUTION|>--- conflicted
+++ resolved
@@ -1811,12 +1811,8 @@
 		amdgpu_ras_query_error_status(adev, &info);
 
 		if (adev->ip_versions[MP0_HWIP][0] != IP_VERSION(11, 0, 2) &&
-<<<<<<< HEAD
-		    adev->ip_versions[MP0_HWIP][0] != IP_VERSION(11, 0, 4)) {
-=======
 		    adev->ip_versions[MP0_HWIP][0] != IP_VERSION(11, 0, 4) &&
 		    adev->ip_versions[MP0_HWIP][0] != IP_VERSION(13, 0, 0)) {
->>>>>>> 7365df19
 			if (amdgpu_ras_reset_error_status(adev, info.head.block))
 				dev_warn(adev->dev, "Failed to reset error counter and error status");
 		}
@@ -1954,10 +1950,7 @@
 		reset_context.method = AMD_RESET_METHOD_NONE;
 		reset_context.reset_req_dev = adev;
 		clear_bit(AMDGPU_NEED_FULL_RESET, &reset_context.flags);
-<<<<<<< HEAD
-=======
 		clear_bit(AMDGPU_SKIP_MODE2_RESET, &reset_context.flags);
->>>>>>> 7365df19
 
 		amdgpu_device_gpu_recover(ras->adev, NULL, &reset_context);
 	}

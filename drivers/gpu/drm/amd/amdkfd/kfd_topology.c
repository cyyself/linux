// SPDX-License-Identifier: GPL-2.0 OR MIT
/*
 * Copyright 2014-2022 Advanced Micro Devices, Inc.
 *
 * Permission is hereby granted, free of charge, to any person obtaining a
 * copy of this software and associated documentation files (the "Software"),
 * to deal in the Software without restriction, including without limitation
 * the rights to use, copy, modify, merge, publish, distribute, sublicense,
 * and/or sell copies of the Software, and to permit persons to whom the
 * Software is furnished to do so, subject to the following conditions:
 *
 * The above copyright notice and this permission notice shall be included in
 * all copies or substantial portions of the Software.
 *
 * THE SOFTWARE IS PROVIDED "AS IS", WITHOUT WARRANTY OF ANY KIND, EXPRESS OR
 * IMPLIED, INCLUDING BUT NOT LIMITED TO THE WARRANTIES OF MERCHANTABILITY,
 * FITNESS FOR A PARTICULAR PURPOSE AND NONINFRINGEMENT.  IN NO EVENT SHALL
 * THE COPYRIGHT HOLDER(S) OR AUTHOR(S) BE LIABLE FOR ANY CLAIM, DAMAGES OR
 * OTHER LIABILITY, WHETHER IN AN ACTION OF CONTRACT, TORT OR OTHERWISE,
 * ARISING FROM, OUT OF OR IN CONNECTION WITH THE SOFTWARE OR THE USE OR
 * OTHER DEALINGS IN THE SOFTWARE.
 */

#include <linux/types.h>
#include <linux/kernel.h>
#include <linux/pci.h>
#include <linux/errno.h>
#include <linux/acpi.h>
#include <linux/hash.h>
#include <linux/cpufreq.h>
#include <linux/log2.h>
#include <linux/dmi.h>
#include <linux/atomic.h>

#include "kfd_priv.h"
#include "kfd_crat.h"
#include "kfd_topology.h"
#include "kfd_device_queue_manager.h"
#include "kfd_iommu.h"
#include "kfd_svm.h"
#include "amdgpu_amdkfd.h"
#include "amdgpu_ras.h"
#include "amdgpu.h"

/* topology_device_list - Master list of all topology devices */
static struct list_head topology_device_list;
static struct kfd_system_properties sys_props;

static DECLARE_RWSEM(topology_lock);
static uint32_t topology_crat_proximity_domain;

struct kfd_topology_device *kfd_topology_device_by_proximity_domain_no_lock(
						uint32_t proximity_domain)
{
	struct kfd_topology_device *top_dev;
	struct kfd_topology_device *device = NULL;

	list_for_each_entry(top_dev, &topology_device_list, list)
		if (top_dev->proximity_domain == proximity_domain) {
			device = top_dev;
			break;
		}

	return device;
}

struct kfd_topology_device *kfd_topology_device_by_proximity_domain(
						uint32_t proximity_domain)
{
	struct kfd_topology_device *device = NULL;

	down_read(&topology_lock);

	device = kfd_topology_device_by_proximity_domain_no_lock(
							proximity_domain);
	up_read(&topology_lock);

	return device;
}

struct kfd_topology_device *kfd_topology_device_by_id(uint32_t gpu_id)
{
	struct kfd_topology_device *top_dev = NULL;
	struct kfd_topology_device *ret = NULL;

	down_read(&topology_lock);

	list_for_each_entry(top_dev, &topology_device_list, list)
		if (top_dev->gpu_id == gpu_id) {
			ret = top_dev;
			break;
		}

	up_read(&topology_lock);

	return ret;
}

struct kfd_dev *kfd_device_by_id(uint32_t gpu_id)
{
	struct kfd_topology_device *top_dev;

	top_dev = kfd_topology_device_by_id(gpu_id);
	if (!top_dev)
		return NULL;

	return top_dev->gpu;
}

struct kfd_dev *kfd_device_by_pci_dev(const struct pci_dev *pdev)
{
	struct kfd_topology_device *top_dev;
	struct kfd_dev *device = NULL;

	down_read(&topology_lock);

	list_for_each_entry(top_dev, &topology_device_list, list)
		if (top_dev->gpu && top_dev->gpu->pdev == pdev) {
			device = top_dev->gpu;
			break;
		}

	up_read(&topology_lock);

	return device;
}

struct kfd_dev *kfd_device_by_adev(const struct amdgpu_device *adev)
{
	struct kfd_topology_device *top_dev;
	struct kfd_dev *device = NULL;

	down_read(&topology_lock);

	list_for_each_entry(top_dev, &topology_device_list, list)
		if (top_dev->gpu && top_dev->gpu->adev == adev) {
			device = top_dev->gpu;
			break;
		}

	up_read(&topology_lock);

	return device;
}

/* Called with write topology_lock acquired */
static void kfd_release_topology_device(struct kfd_topology_device *dev)
{
	struct kfd_mem_properties *mem;
	struct kfd_cache_properties *cache;
	struct kfd_iolink_properties *iolink;
	struct kfd_iolink_properties *p2plink;
	struct kfd_perf_properties *perf;

	list_del(&dev->list);

	while (dev->mem_props.next != &dev->mem_props) {
		mem = container_of(dev->mem_props.next,
				struct kfd_mem_properties, list);
		list_del(&mem->list);
		kfree(mem);
	}

	while (dev->cache_props.next != &dev->cache_props) {
		cache = container_of(dev->cache_props.next,
				struct kfd_cache_properties, list);
		list_del(&cache->list);
		kfree(cache);
	}

	while (dev->io_link_props.next != &dev->io_link_props) {
		iolink = container_of(dev->io_link_props.next,
				struct kfd_iolink_properties, list);
		list_del(&iolink->list);
		kfree(iolink);
	}

	while (dev->p2p_link_props.next != &dev->p2p_link_props) {
		p2plink = container_of(dev->p2p_link_props.next,
				struct kfd_iolink_properties, list);
		list_del(&p2plink->list);
		kfree(p2plink);
	}

	while (dev->perf_props.next != &dev->perf_props) {
		perf = container_of(dev->perf_props.next,
				struct kfd_perf_properties, list);
		list_del(&perf->list);
		kfree(perf);
	}

	kfree(dev);
}

void kfd_release_topology_device_list(struct list_head *device_list)
{
	struct kfd_topology_device *dev;

	while (!list_empty(device_list)) {
		dev = list_first_entry(device_list,
				       struct kfd_topology_device, list);
		kfd_release_topology_device(dev);
	}
}

static void kfd_release_live_view(void)
{
	kfd_release_topology_device_list(&topology_device_list);
	memset(&sys_props, 0, sizeof(sys_props));
}

struct kfd_topology_device *kfd_create_topology_device(
				struct list_head *device_list)
{
	struct kfd_topology_device *dev;

	dev = kfd_alloc_struct(dev);
	if (!dev) {
		pr_err("No memory to allocate a topology device");
		return NULL;
	}

	INIT_LIST_HEAD(&dev->mem_props);
	INIT_LIST_HEAD(&dev->cache_props);
	INIT_LIST_HEAD(&dev->io_link_props);
	INIT_LIST_HEAD(&dev->p2p_link_props);
	INIT_LIST_HEAD(&dev->perf_props);

	list_add_tail(&dev->list, device_list);

	return dev;
}


#define sysfs_show_gen_prop(buffer, offs, fmt, ...)		\
		(offs += snprintf(buffer+offs, PAGE_SIZE-offs,	\
				  fmt, __VA_ARGS__))
#define sysfs_show_32bit_prop(buffer, offs, name, value) \
		sysfs_show_gen_prop(buffer, offs, "%s %u\n", name, value)
#define sysfs_show_64bit_prop(buffer, offs, name, value) \
		sysfs_show_gen_prop(buffer, offs, "%s %llu\n", name, value)
#define sysfs_show_32bit_val(buffer, offs, value) \
		sysfs_show_gen_prop(buffer, offs, "%u\n", value)
#define sysfs_show_str_val(buffer, offs, value) \
		sysfs_show_gen_prop(buffer, offs, "%s\n", value)

static ssize_t sysprops_show(struct kobject *kobj, struct attribute *attr,
		char *buffer)
{
	int offs = 0;

	/* Making sure that the buffer is an empty string */
	buffer[0] = 0;

	if (attr == &sys_props.attr_genid) {
		sysfs_show_32bit_val(buffer, offs,
				     sys_props.generation_count);
	} else if (attr == &sys_props.attr_props) {
		sysfs_show_64bit_prop(buffer, offs, "platform_oem",
				      sys_props.platform_oem);
		sysfs_show_64bit_prop(buffer, offs, "platform_id",
				      sys_props.platform_id);
		sysfs_show_64bit_prop(buffer, offs, "platform_rev",
				      sys_props.platform_rev);
	} else {
		offs = -EINVAL;
	}

	return offs;
}

static void kfd_topology_kobj_release(struct kobject *kobj)
{
	kfree(kobj);
}

static const struct sysfs_ops sysprops_ops = {
	.show = sysprops_show,
};

static struct kobj_type sysprops_type = {
	.release = kfd_topology_kobj_release,
	.sysfs_ops = &sysprops_ops,
};

static ssize_t iolink_show(struct kobject *kobj, struct attribute *attr,
		char *buffer)
{
	int offs = 0;
	struct kfd_iolink_properties *iolink;

	/* Making sure that the buffer is an empty string */
	buffer[0] = 0;

	iolink = container_of(attr, struct kfd_iolink_properties, attr);
	if (iolink->gpu && kfd_devcgroup_check_permission(iolink->gpu))
		return -EPERM;
	sysfs_show_32bit_prop(buffer, offs, "type", iolink->iolink_type);
	sysfs_show_32bit_prop(buffer, offs, "version_major", iolink->ver_maj);
	sysfs_show_32bit_prop(buffer, offs, "version_minor", iolink->ver_min);
	sysfs_show_32bit_prop(buffer, offs, "node_from", iolink->node_from);
	sysfs_show_32bit_prop(buffer, offs, "node_to", iolink->node_to);
	sysfs_show_32bit_prop(buffer, offs, "weight", iolink->weight);
	sysfs_show_32bit_prop(buffer, offs, "min_latency", iolink->min_latency);
	sysfs_show_32bit_prop(buffer, offs, "max_latency", iolink->max_latency);
	sysfs_show_32bit_prop(buffer, offs, "min_bandwidth",
			      iolink->min_bandwidth);
	sysfs_show_32bit_prop(buffer, offs, "max_bandwidth",
			      iolink->max_bandwidth);
	sysfs_show_32bit_prop(buffer, offs, "recommended_transfer_size",
			      iolink->rec_transfer_size);
	sysfs_show_32bit_prop(buffer, offs, "flags", iolink->flags);

	return offs;
}

static const struct sysfs_ops iolink_ops = {
	.show = iolink_show,
};

static struct kobj_type iolink_type = {
	.release = kfd_topology_kobj_release,
	.sysfs_ops = &iolink_ops,
};

static ssize_t mem_show(struct kobject *kobj, struct attribute *attr,
		char *buffer)
{
	int offs = 0;
	struct kfd_mem_properties *mem;

	/* Making sure that the buffer is an empty string */
	buffer[0] = 0;

	mem = container_of(attr, struct kfd_mem_properties, attr);
	if (mem->gpu && kfd_devcgroup_check_permission(mem->gpu))
		return -EPERM;
	sysfs_show_32bit_prop(buffer, offs, "heap_type", mem->heap_type);
	sysfs_show_64bit_prop(buffer, offs, "size_in_bytes",
			      mem->size_in_bytes);
	sysfs_show_32bit_prop(buffer, offs, "flags", mem->flags);
	sysfs_show_32bit_prop(buffer, offs, "width", mem->width);
	sysfs_show_32bit_prop(buffer, offs, "mem_clk_max",
			      mem->mem_clk_max);

	return offs;
}

static const struct sysfs_ops mem_ops = {
	.show = mem_show,
};

static struct kobj_type mem_type = {
	.release = kfd_topology_kobj_release,
	.sysfs_ops = &mem_ops,
};

static ssize_t kfd_cache_show(struct kobject *kobj, struct attribute *attr,
		char *buffer)
{
	int offs = 0;
	uint32_t i, j;
	struct kfd_cache_properties *cache;

	/* Making sure that the buffer is an empty string */
	buffer[0] = 0;

	cache = container_of(attr, struct kfd_cache_properties, attr);
	if (cache->gpu && kfd_devcgroup_check_permission(cache->gpu))
		return -EPERM;
	sysfs_show_32bit_prop(buffer, offs, "processor_id_low",
			cache->processor_id_low);
	sysfs_show_32bit_prop(buffer, offs, "level", cache->cache_level);
	sysfs_show_32bit_prop(buffer, offs, "size", cache->cache_size);
	sysfs_show_32bit_prop(buffer, offs, "cache_line_size",
			      cache->cacheline_size);
	sysfs_show_32bit_prop(buffer, offs, "cache_lines_per_tag",
			      cache->cachelines_per_tag);
	sysfs_show_32bit_prop(buffer, offs, "association", cache->cache_assoc);
	sysfs_show_32bit_prop(buffer, offs, "latency", cache->cache_latency);
	sysfs_show_32bit_prop(buffer, offs, "type", cache->cache_type);
	offs += snprintf(buffer+offs, PAGE_SIZE-offs, "sibling_map ");
	for (i = 0; i < CRAT_SIBLINGMAP_SIZE; i++)
		for (j = 0; j < sizeof(cache->sibling_map[0])*8; j++)
			/* Check each bit */
			offs += snprintf(buffer+offs, PAGE_SIZE-offs, "%d,",
					 (cache->sibling_map[i] >> j) & 1);

	/* Replace the last "," with end of line */
	buffer[offs-1] = '\n';
	return offs;
}

static const struct sysfs_ops cache_ops = {
	.show = kfd_cache_show,
};

static struct kobj_type cache_type = {
	.release = kfd_topology_kobj_release,
	.sysfs_ops = &cache_ops,
};

/****** Sysfs of Performance Counters ******/

struct kfd_perf_attr {
	struct kobj_attribute attr;
	uint32_t data;
};

static ssize_t perf_show(struct kobject *kobj, struct kobj_attribute *attrs,
			char *buf)
{
	int offs = 0;
	struct kfd_perf_attr *attr;

	buf[0] = 0;
	attr = container_of(attrs, struct kfd_perf_attr, attr);
	if (!attr->data) /* invalid data for PMC */
		return 0;
	else
		return sysfs_show_32bit_val(buf, offs, attr->data);
}

#define KFD_PERF_DESC(_name, _data)			\
{							\
	.attr  = __ATTR(_name, 0444, perf_show, NULL),	\
	.data = _data,					\
}

static struct kfd_perf_attr perf_attr_iommu[] = {
	KFD_PERF_DESC(max_concurrent, 0),
	KFD_PERF_DESC(num_counters, 0),
	KFD_PERF_DESC(counter_ids, 0),
};
/****************************************/

static ssize_t node_show(struct kobject *kobj, struct attribute *attr,
		char *buffer)
{
	int offs = 0;
	struct kfd_topology_device *dev;
	uint32_t log_max_watch_addr;

	/* Making sure that the buffer is an empty string */
	buffer[0] = 0;

	if (strcmp(attr->name, "gpu_id") == 0) {
		dev = container_of(attr, struct kfd_topology_device,
				attr_gpuid);
		if (dev->gpu && kfd_devcgroup_check_permission(dev->gpu))
			return -EPERM;
		return sysfs_show_32bit_val(buffer, offs, dev->gpu_id);
	}

	if (strcmp(attr->name, "name") == 0) {
		dev = container_of(attr, struct kfd_topology_device,
				attr_name);

		if (dev->gpu && kfd_devcgroup_check_permission(dev->gpu))
			return -EPERM;
		return sysfs_show_str_val(buffer, offs, dev->node_props.name);
	}

	dev = container_of(attr, struct kfd_topology_device,
			attr_props);
	if (dev->gpu && kfd_devcgroup_check_permission(dev->gpu))
		return -EPERM;
	sysfs_show_32bit_prop(buffer, offs, "cpu_cores_count",
			      dev->node_props.cpu_cores_count);
	sysfs_show_32bit_prop(buffer, offs, "simd_count",
			      dev->gpu ? dev->node_props.simd_count : 0);
	sysfs_show_32bit_prop(buffer, offs, "mem_banks_count",
			      dev->node_props.mem_banks_count);
	sysfs_show_32bit_prop(buffer, offs, "caches_count",
			      dev->node_props.caches_count);
	sysfs_show_32bit_prop(buffer, offs, "io_links_count",
			      dev->node_props.io_links_count);
	sysfs_show_32bit_prop(buffer, offs, "p2p_links_count",
			      dev->node_props.p2p_links_count);
	sysfs_show_32bit_prop(buffer, offs, "cpu_core_id_base",
			      dev->node_props.cpu_core_id_base);
	sysfs_show_32bit_prop(buffer, offs, "simd_id_base",
			      dev->node_props.simd_id_base);
	sysfs_show_32bit_prop(buffer, offs, "max_waves_per_simd",
			      dev->node_props.max_waves_per_simd);
	sysfs_show_32bit_prop(buffer, offs, "lds_size_in_kb",
			      dev->node_props.lds_size_in_kb);
	sysfs_show_32bit_prop(buffer, offs, "gds_size_in_kb",
			      dev->node_props.gds_size_in_kb);
	sysfs_show_32bit_prop(buffer, offs, "num_gws",
			      dev->node_props.num_gws);
	sysfs_show_32bit_prop(buffer, offs, "wave_front_size",
			      dev->node_props.wave_front_size);
	sysfs_show_32bit_prop(buffer, offs, "array_count",
			      dev->node_props.array_count);
	sysfs_show_32bit_prop(buffer, offs, "simd_arrays_per_engine",
			      dev->node_props.simd_arrays_per_engine);
	sysfs_show_32bit_prop(buffer, offs, "cu_per_simd_array",
			      dev->node_props.cu_per_simd_array);
	sysfs_show_32bit_prop(buffer, offs, "simd_per_cu",
			      dev->node_props.simd_per_cu);
	sysfs_show_32bit_prop(buffer, offs, "max_slots_scratch_cu",
			      dev->node_props.max_slots_scratch_cu);
	sysfs_show_32bit_prop(buffer, offs, "gfx_target_version",
			      dev->node_props.gfx_target_version);
	sysfs_show_32bit_prop(buffer, offs, "vendor_id",
			      dev->node_props.vendor_id);
	sysfs_show_32bit_prop(buffer, offs, "device_id",
			      dev->node_props.device_id);
	sysfs_show_32bit_prop(buffer, offs, "location_id",
			      dev->node_props.location_id);
	sysfs_show_32bit_prop(buffer, offs, "domain",
			      dev->node_props.domain);
	sysfs_show_32bit_prop(buffer, offs, "drm_render_minor",
			      dev->node_props.drm_render_minor);
	sysfs_show_64bit_prop(buffer, offs, "hive_id",
			      dev->node_props.hive_id);
	sysfs_show_32bit_prop(buffer, offs, "num_sdma_engines",
			      dev->node_props.num_sdma_engines);
	sysfs_show_32bit_prop(buffer, offs, "num_sdma_xgmi_engines",
			      dev->node_props.num_sdma_xgmi_engines);
	sysfs_show_32bit_prop(buffer, offs, "num_sdma_queues_per_engine",
			      dev->node_props.num_sdma_queues_per_engine);
	sysfs_show_32bit_prop(buffer, offs, "num_cp_queues",
			      dev->node_props.num_cp_queues);

	if (dev->gpu) {
		log_max_watch_addr =
			__ilog2_u32(dev->gpu->device_info.num_of_watch_points);

		if (log_max_watch_addr) {
			dev->node_props.capability |=
					HSA_CAP_WATCH_POINTS_SUPPORTED;

			dev->node_props.capability |=
				((log_max_watch_addr <<
					HSA_CAP_WATCH_POINTS_TOTALBITS_SHIFT) &
				HSA_CAP_WATCH_POINTS_TOTALBITS_MASK);
		}

		if (dev->gpu->adev->asic_type == CHIP_TONGA)
			dev->node_props.capability |=
					HSA_CAP_AQL_QUEUE_DOUBLE_MAP;

		sysfs_show_32bit_prop(buffer, offs, "max_engine_clk_fcompute",
			dev->node_props.max_engine_clk_fcompute);

		sysfs_show_64bit_prop(buffer, offs, "local_mem_size", 0ULL);

		sysfs_show_32bit_prop(buffer, offs, "fw_version",
				      dev->gpu->mec_fw_version);
		sysfs_show_32bit_prop(buffer, offs, "capability",
				      dev->node_props.capability);
		sysfs_show_32bit_prop(buffer, offs, "sdma_fw_version",
				      dev->gpu->sdma_fw_version);
		sysfs_show_64bit_prop(buffer, offs, "unique_id",
				      dev->gpu->adev->unique_id);

	}

	return sysfs_show_32bit_prop(buffer, offs, "max_engine_clk_ccompute",
				     cpufreq_quick_get_max(0)/1000);
}

static const struct sysfs_ops node_ops = {
	.show = node_show,
};

static struct kobj_type node_type = {
	.release = kfd_topology_kobj_release,
	.sysfs_ops = &node_ops,
};

static void kfd_remove_sysfs_file(struct kobject *kobj, struct attribute *attr)
{
	sysfs_remove_file(kobj, attr);
	kobject_del(kobj);
	kobject_put(kobj);
}

static void kfd_remove_sysfs_node_entry(struct kfd_topology_device *dev)
{
	struct kfd_iolink_properties *p2plink;
	struct kfd_iolink_properties *iolink;
	struct kfd_cache_properties *cache;
	struct kfd_mem_properties *mem;
	struct kfd_perf_properties *perf;

	if (dev->kobj_iolink) {
		list_for_each_entry(iolink, &dev->io_link_props, list)
			if (iolink->kobj) {
				kfd_remove_sysfs_file(iolink->kobj,
							&iolink->attr);
				iolink->kobj = NULL;
			}
		kobject_del(dev->kobj_iolink);
		kobject_put(dev->kobj_iolink);
		dev->kobj_iolink = NULL;
	}

	if (dev->kobj_p2plink) {
		list_for_each_entry(p2plink, &dev->p2p_link_props, list)
			if (p2plink->kobj) {
				kfd_remove_sysfs_file(p2plink->kobj,
							&p2plink->attr);
				p2plink->kobj = NULL;
			}
		kobject_del(dev->kobj_p2plink);
		kobject_put(dev->kobj_p2plink);
		dev->kobj_p2plink = NULL;
	}

	if (dev->kobj_cache) {
		list_for_each_entry(cache, &dev->cache_props, list)
			if (cache->kobj) {
				kfd_remove_sysfs_file(cache->kobj,
							&cache->attr);
				cache->kobj = NULL;
			}
		kobject_del(dev->kobj_cache);
		kobject_put(dev->kobj_cache);
		dev->kobj_cache = NULL;
	}

	if (dev->kobj_mem) {
		list_for_each_entry(mem, &dev->mem_props, list)
			if (mem->kobj) {
				kfd_remove_sysfs_file(mem->kobj, &mem->attr);
				mem->kobj = NULL;
			}
		kobject_del(dev->kobj_mem);
		kobject_put(dev->kobj_mem);
		dev->kobj_mem = NULL;
	}

	if (dev->kobj_perf) {
		list_for_each_entry(perf, &dev->perf_props, list) {
			kfree(perf->attr_group);
			perf->attr_group = NULL;
		}
		kobject_del(dev->kobj_perf);
		kobject_put(dev->kobj_perf);
		dev->kobj_perf = NULL;
	}

	if (dev->kobj_node) {
		sysfs_remove_file(dev->kobj_node, &dev->attr_gpuid);
		sysfs_remove_file(dev->kobj_node, &dev->attr_name);
		sysfs_remove_file(dev->kobj_node, &dev->attr_props);
		kobject_del(dev->kobj_node);
		kobject_put(dev->kobj_node);
		dev->kobj_node = NULL;
	}
}

static int kfd_build_sysfs_node_entry(struct kfd_topology_device *dev,
		uint32_t id)
{
	struct kfd_iolink_properties *p2plink;
	struct kfd_iolink_properties *iolink;
	struct kfd_cache_properties *cache;
	struct kfd_mem_properties *mem;
	struct kfd_perf_properties *perf;
	int ret;
	uint32_t i, num_attrs;
	struct attribute **attrs;

	if (WARN_ON(dev->kobj_node))
		return -EEXIST;

	/*
	 * Creating the sysfs folders
	 */
	dev->kobj_node = kfd_alloc_struct(dev->kobj_node);
	if (!dev->kobj_node)
		return -ENOMEM;

	ret = kobject_init_and_add(dev->kobj_node, &node_type,
			sys_props.kobj_nodes, "%d", id);
	if (ret < 0) {
		kobject_put(dev->kobj_node);
		return ret;
	}

	dev->kobj_mem = kobject_create_and_add("mem_banks", dev->kobj_node);
	if (!dev->kobj_mem)
		return -ENOMEM;

	dev->kobj_cache = kobject_create_and_add("caches", dev->kobj_node);
	if (!dev->kobj_cache)
		return -ENOMEM;

	dev->kobj_iolink = kobject_create_and_add("io_links", dev->kobj_node);
	if (!dev->kobj_iolink)
		return -ENOMEM;

	dev->kobj_p2plink = kobject_create_and_add("p2p_links", dev->kobj_node);
	if (!dev->kobj_p2plink)
		return -ENOMEM;

	dev->kobj_perf = kobject_create_and_add("perf", dev->kobj_node);
	if (!dev->kobj_perf)
		return -ENOMEM;

	/*
	 * Creating sysfs files for node properties
	 */
	dev->attr_gpuid.name = "gpu_id";
	dev->attr_gpuid.mode = KFD_SYSFS_FILE_MODE;
	sysfs_attr_init(&dev->attr_gpuid);
	dev->attr_name.name = "name";
	dev->attr_name.mode = KFD_SYSFS_FILE_MODE;
	sysfs_attr_init(&dev->attr_name);
	dev->attr_props.name = "properties";
	dev->attr_props.mode = KFD_SYSFS_FILE_MODE;
	sysfs_attr_init(&dev->attr_props);
	ret = sysfs_create_file(dev->kobj_node, &dev->attr_gpuid);
	if (ret < 0)
		return ret;
	ret = sysfs_create_file(dev->kobj_node, &dev->attr_name);
	if (ret < 0)
		return ret;
	ret = sysfs_create_file(dev->kobj_node, &dev->attr_props);
	if (ret < 0)
		return ret;

	i = 0;
	list_for_each_entry(mem, &dev->mem_props, list) {
		mem->kobj = kzalloc(sizeof(struct kobject), GFP_KERNEL);
		if (!mem->kobj)
			return -ENOMEM;
		ret = kobject_init_and_add(mem->kobj, &mem_type,
				dev->kobj_mem, "%d", i);
		if (ret < 0) {
			kobject_put(mem->kobj);
			return ret;
		}

		mem->attr.name = "properties";
		mem->attr.mode = KFD_SYSFS_FILE_MODE;
		sysfs_attr_init(&mem->attr);
		ret = sysfs_create_file(mem->kobj, &mem->attr);
		if (ret < 0)
			return ret;
		i++;
	}

	i = 0;
	list_for_each_entry(cache, &dev->cache_props, list) {
		cache->kobj = kzalloc(sizeof(struct kobject), GFP_KERNEL);
		if (!cache->kobj)
			return -ENOMEM;
		ret = kobject_init_and_add(cache->kobj, &cache_type,
				dev->kobj_cache, "%d", i);
		if (ret < 0) {
			kobject_put(cache->kobj);
			return ret;
		}

		cache->attr.name = "properties";
		cache->attr.mode = KFD_SYSFS_FILE_MODE;
		sysfs_attr_init(&cache->attr);
		ret = sysfs_create_file(cache->kobj, &cache->attr);
		if (ret < 0)
			return ret;
		i++;
	}

	i = 0;
	list_for_each_entry(iolink, &dev->io_link_props, list) {
		iolink->kobj = kzalloc(sizeof(struct kobject), GFP_KERNEL);
		if (!iolink->kobj)
			return -ENOMEM;
		ret = kobject_init_and_add(iolink->kobj, &iolink_type,
				dev->kobj_iolink, "%d", i);
		if (ret < 0) {
			kobject_put(iolink->kobj);
			return ret;
		}

		iolink->attr.name = "properties";
		iolink->attr.mode = KFD_SYSFS_FILE_MODE;
		sysfs_attr_init(&iolink->attr);
		ret = sysfs_create_file(iolink->kobj, &iolink->attr);
		if (ret < 0)
			return ret;
		i++;
	}

	i = 0;
	list_for_each_entry(p2plink, &dev->p2p_link_props, list) {
		p2plink->kobj = kzalloc(sizeof(struct kobject), GFP_KERNEL);
		if (!p2plink->kobj)
			return -ENOMEM;
		ret = kobject_init_and_add(p2plink->kobj, &iolink_type,
				dev->kobj_p2plink, "%d", i);
		if (ret < 0) {
			kobject_put(p2plink->kobj);
			return ret;
		}

		p2plink->attr.name = "properties";
		p2plink->attr.mode = KFD_SYSFS_FILE_MODE;
		sysfs_attr_init(&iolink->attr);
		ret = sysfs_create_file(p2plink->kobj, &p2plink->attr);
		if (ret < 0)
			return ret;
		i++;
	}

	/* All hardware blocks have the same number of attributes. */
	num_attrs = ARRAY_SIZE(perf_attr_iommu);
	list_for_each_entry(perf, &dev->perf_props, list) {
		perf->attr_group = kzalloc(sizeof(struct kfd_perf_attr)
			* num_attrs + sizeof(struct attribute_group),
			GFP_KERNEL);
		if (!perf->attr_group)
			return -ENOMEM;

		attrs = (struct attribute **)(perf->attr_group + 1);
		if (!strcmp(perf->block_name, "iommu")) {
		/* Information of IOMMU's num_counters and counter_ids is shown
		 * under /sys/bus/event_source/devices/amd_iommu. We don't
		 * duplicate here.
		 */
			perf_attr_iommu[0].data = perf->max_concurrent;
			for (i = 0; i < num_attrs; i++)
				attrs[i] = &perf_attr_iommu[i].attr.attr;
		}
		perf->attr_group->name = perf->block_name;
		perf->attr_group->attrs = attrs;
		ret = sysfs_create_group(dev->kobj_perf, perf->attr_group);
		if (ret < 0)
			return ret;
	}

	return 0;
}

/* Called with write topology lock acquired */
static int kfd_build_sysfs_node_tree(void)
{
	struct kfd_topology_device *dev;
	int ret;
	uint32_t i = 0;

	list_for_each_entry(dev, &topology_device_list, list) {
		ret = kfd_build_sysfs_node_entry(dev, i);
		if (ret < 0)
			return ret;
		i++;
	}

	return 0;
}

/* Called with write topology lock acquired */
static void kfd_remove_sysfs_node_tree(void)
{
	struct kfd_topology_device *dev;

	list_for_each_entry(dev, &topology_device_list, list)
		kfd_remove_sysfs_node_entry(dev);
}

static int kfd_topology_update_sysfs(void)
{
	int ret;

	if (!sys_props.kobj_topology) {
		sys_props.kobj_topology =
				kfd_alloc_struct(sys_props.kobj_topology);
		if (!sys_props.kobj_topology)
			return -ENOMEM;

		ret = kobject_init_and_add(sys_props.kobj_topology,
				&sysprops_type,  &kfd_device->kobj,
				"topology");
		if (ret < 0) {
			kobject_put(sys_props.kobj_topology);
			return ret;
		}

		sys_props.kobj_nodes = kobject_create_and_add("nodes",
				sys_props.kobj_topology);
		if (!sys_props.kobj_nodes)
			return -ENOMEM;

		sys_props.attr_genid.name = "generation_id";
		sys_props.attr_genid.mode = KFD_SYSFS_FILE_MODE;
		sysfs_attr_init(&sys_props.attr_genid);
		ret = sysfs_create_file(sys_props.kobj_topology,
				&sys_props.attr_genid);
		if (ret < 0)
			return ret;

		sys_props.attr_props.name = "system_properties";
		sys_props.attr_props.mode = KFD_SYSFS_FILE_MODE;
		sysfs_attr_init(&sys_props.attr_props);
		ret = sysfs_create_file(sys_props.kobj_topology,
				&sys_props.attr_props);
		if (ret < 0)
			return ret;
	}

	kfd_remove_sysfs_node_tree();

	return kfd_build_sysfs_node_tree();
}

static void kfd_topology_release_sysfs(void)
{
	kfd_remove_sysfs_node_tree();
	if (sys_props.kobj_topology) {
		sysfs_remove_file(sys_props.kobj_topology,
				&sys_props.attr_genid);
		sysfs_remove_file(sys_props.kobj_topology,
				&sys_props.attr_props);
		if (sys_props.kobj_nodes) {
			kobject_del(sys_props.kobj_nodes);
			kobject_put(sys_props.kobj_nodes);
			sys_props.kobj_nodes = NULL;
		}
		kobject_del(sys_props.kobj_topology);
		kobject_put(sys_props.kobj_topology);
		sys_props.kobj_topology = NULL;
	}
}

/* Called with write topology_lock acquired */
static void kfd_topology_update_device_list(struct list_head *temp_list,
					struct list_head *master_list)
{
	while (!list_empty(temp_list)) {
		list_move_tail(temp_list->next, master_list);
		sys_props.num_devices++;
	}
}

static void kfd_debug_print_topology(void)
{
	struct kfd_topology_device *dev;

	down_read(&topology_lock);

	dev = list_last_entry(&topology_device_list,
			struct kfd_topology_device, list);
	if (dev) {
		if (dev->node_props.cpu_cores_count &&
				dev->node_props.simd_count) {
			pr_info("Topology: Add APU node [0x%0x:0x%0x]\n",
				dev->node_props.device_id,
				dev->node_props.vendor_id);
		} else if (dev->node_props.cpu_cores_count)
			pr_info("Topology: Add CPU node\n");
		else if (dev->node_props.simd_count)
			pr_info("Topology: Add dGPU node [0x%0x:0x%0x]\n",
				dev->node_props.device_id,
				dev->node_props.vendor_id);
	}
	up_read(&topology_lock);
}

/* Helper function for intializing platform_xx members of
 * kfd_system_properties. Uses OEM info from the last CPU/APU node.
 */
static void kfd_update_system_properties(void)
{
	struct kfd_topology_device *dev;

	down_read(&topology_lock);
	dev = list_last_entry(&topology_device_list,
			struct kfd_topology_device, list);
	if (dev) {
		sys_props.platform_id =
			(*((uint64_t *)dev->oem_id)) & CRAT_OEMID_64BIT_MASK;
		sys_props.platform_oem = *((uint64_t *)dev->oem_table_id);
		sys_props.platform_rev = dev->oem_revision;
	}
	up_read(&topology_lock);
}

static void find_system_memory(const struct dmi_header *dm,
	void *private)
{
	struct kfd_mem_properties *mem;
	u16 mem_width, mem_clock;
	struct kfd_topology_device *kdev =
		(struct kfd_topology_device *)private;
	const u8 *dmi_data = (const u8 *)(dm + 1);

	if (dm->type == DMI_ENTRY_MEM_DEVICE && dm->length >= 0x15) {
		mem_width = (u16)(*(const u16 *)(dmi_data + 0x6));
		mem_clock = (u16)(*(const u16 *)(dmi_data + 0x11));
		list_for_each_entry(mem, &kdev->mem_props, list) {
			if (mem_width != 0xFFFF && mem_width != 0)
				mem->width = mem_width;
			if (mem_clock != 0)
				mem->mem_clk_max = mem_clock;
		}
	}
}

/*
 * Performance counters information is not part of CRAT but we would like to
 * put them in the sysfs under topology directory for Thunk to get the data.
 * This function is called before updating the sysfs.
 */
static int kfd_add_perf_to_topology(struct kfd_topology_device *kdev)
{
	/* These are the only counters supported so far */
	return kfd_iommu_add_perf_counters(kdev);
}

/* kfd_add_non_crat_information - Add information that is not currently
 *	defined in CRAT but is necessary for KFD topology
 * @dev - topology device to which addition info is added
 */
static void kfd_add_non_crat_information(struct kfd_topology_device *kdev)
{
	/* Check if CPU only node. */
	if (!kdev->gpu) {
		/* Add system memory information */
		dmi_walk(find_system_memory, kdev);
	}
	/* TODO: For GPU node, rearrange code from kfd_topology_add_device */
}

/* kfd_is_acpi_crat_invalid - CRAT from ACPI is valid only for AMD APU devices.
 *	Ignore CRAT for all other devices. AMD APU is identified if both CPU
 *	and GPU cores are present.
 * @device_list - topology device list created by parsing ACPI CRAT table.
 * @return - TRUE if invalid, FALSE is valid.
 */
static bool kfd_is_acpi_crat_invalid(struct list_head *device_list)
{
	struct kfd_topology_device *dev;

	list_for_each_entry(dev, device_list, list) {
		if (dev->node_props.cpu_cores_count &&
			dev->node_props.simd_count)
			return false;
	}
	pr_info("Ignoring ACPI CRAT on non-APU system\n");
	return true;
}

int kfd_topology_init(void)
{
	void *crat_image = NULL;
	size_t image_size = 0;
	int ret;
	struct list_head temp_topology_device_list;
	int cpu_only_node = 0;
	struct kfd_topology_device *kdev;
	int proximity_domain;

	/* topology_device_list - Master list of all topology devices
	 * temp_topology_device_list - temporary list created while parsing CRAT
	 * or VCRAT. Once parsing is complete the contents of list is moved to
	 * topology_device_list
	 */

	/* Initialize the head for the both the lists */
	INIT_LIST_HEAD(&topology_device_list);
	INIT_LIST_HEAD(&temp_topology_device_list);
	init_rwsem(&topology_lock);

	memset(&sys_props, 0, sizeof(sys_props));

	/* Proximity domains in ACPI CRAT tables start counting at
	 * 0. The same should be true for virtual CRAT tables created
	 * at this stage. GPUs added later in kfd_topology_add_device
	 * use a counter.
	 */
	proximity_domain = 0;

	/*
	 * Get the CRAT image from the ACPI. If ACPI doesn't have one
	 * or if ACPI CRAT is invalid create a virtual CRAT.
	 * NOTE: The current implementation expects all AMD APUs to have
	 *	CRAT. If no CRAT is available, it is assumed to be a CPU
	 */
	ret = kfd_create_crat_image_acpi(&crat_image, &image_size);
	if (!ret) {
		ret = kfd_parse_crat_table(crat_image,
					   &temp_topology_device_list,
					   proximity_domain);
		if (ret ||
		    kfd_is_acpi_crat_invalid(&temp_topology_device_list)) {
			kfd_release_topology_device_list(
				&temp_topology_device_list);
			kfd_destroy_crat_image(crat_image);
			crat_image = NULL;
		}
	}

	if (!crat_image) {
		ret = kfd_create_crat_image_virtual(&crat_image, &image_size,
						    COMPUTE_UNIT_CPU, NULL,
						    proximity_domain);
		cpu_only_node = 1;
		if (ret) {
			pr_err("Error creating VCRAT table for CPU\n");
			return ret;
		}

		ret = kfd_parse_crat_table(crat_image,
					   &temp_topology_device_list,
					   proximity_domain);
		if (ret) {
			pr_err("Error parsing VCRAT table for CPU\n");
			goto err;
		}
	}

	kdev = list_first_entry(&temp_topology_device_list,
				struct kfd_topology_device, list);
	kfd_add_perf_to_topology(kdev);

	down_write(&topology_lock);
	kfd_topology_update_device_list(&temp_topology_device_list,
					&topology_device_list);
	topology_crat_proximity_domain = sys_props.num_devices-1;
	ret = kfd_topology_update_sysfs();
	up_write(&topology_lock);

	if (!ret) {
		sys_props.generation_count++;
		kfd_update_system_properties();
		kfd_debug_print_topology();
	} else
		pr_err("Failed to update topology in sysfs ret=%d\n", ret);

	/* For nodes with GPU, this information gets added
	 * when GPU is detected (kfd_topology_add_device).
	 */
	if (cpu_only_node) {
		/* Add additional information to CPU only node created above */
		down_write(&topology_lock);
		kdev = list_first_entry(&topology_device_list,
				struct kfd_topology_device, list);
		up_write(&topology_lock);
		kfd_add_non_crat_information(kdev);
	}

err:
	kfd_destroy_crat_image(crat_image);
	return ret;
}

void kfd_topology_shutdown(void)
{
	down_write(&topology_lock);
	kfd_topology_release_sysfs();
	kfd_release_live_view();
	up_write(&topology_lock);
}

static uint32_t kfd_generate_gpu_id(struct kfd_dev *gpu)
{
	uint32_t hashout;
	uint32_t buf[7];
	uint64_t local_mem_size;
	int i;

	if (!gpu)
		return 0;

	local_mem_size = gpu->local_mem_info.local_mem_size_private +
			gpu->local_mem_info.local_mem_size_public;

	buf[0] = gpu->pdev->devfn;
	buf[1] = gpu->pdev->subsystem_vendor |
		(gpu->pdev->subsystem_device << 16);
	buf[2] = pci_domain_nr(gpu->pdev->bus);
	buf[3] = gpu->pdev->device;
	buf[4] = gpu->pdev->bus->number;
	buf[5] = lower_32_bits(local_mem_size);
	buf[6] = upper_32_bits(local_mem_size);

	for (i = 0, hashout = 0; i < 7; i++)
		hashout ^= hash_32(buf[i], KFD_GPU_ID_HASH_WIDTH);

	return hashout;
}
/* kfd_assign_gpu - Attach @gpu to the correct kfd topology device. If
 *		the GPU device is not already present in the topology device
 *		list then return NULL. This means a new topology device has to
 *		be created for this GPU.
 */
static struct kfd_topology_device *kfd_assign_gpu(struct kfd_dev *gpu)
{
	struct kfd_topology_device *dev;
	struct kfd_topology_device *out_dev = NULL;
	struct kfd_mem_properties *mem;
	struct kfd_cache_properties *cache;
	struct kfd_iolink_properties *iolink;
	struct kfd_iolink_properties *p2plink;

	down_write(&topology_lock);
	list_for_each_entry(dev, &topology_device_list, list) {
		/* Discrete GPUs need their own topology device list
		 * entries. Don't assign them to CPU/APU nodes.
		 */
		if (!gpu->use_iommu_v2 &&
		    dev->node_props.cpu_cores_count)
			continue;

		if (!dev->gpu && (dev->node_props.simd_count > 0)) {
			dev->gpu = gpu;
			out_dev = dev;

			list_for_each_entry(mem, &dev->mem_props, list)
				mem->gpu = dev->gpu;
			list_for_each_entry(cache, &dev->cache_props, list)
				cache->gpu = dev->gpu;
			list_for_each_entry(iolink, &dev->io_link_props, list)
				iolink->gpu = dev->gpu;
			list_for_each_entry(p2plink, &dev->p2p_link_props, list)
				p2plink->gpu = dev->gpu;
			break;
		}
	}
	up_write(&topology_lock);
	return out_dev;
}

static void kfd_notify_gpu_change(uint32_t gpu_id, int arrival)
{
	/*
	 * TODO: Generate an event for thunk about the arrival/removal
	 * of the GPU
	 */
}

/* kfd_fill_mem_clk_max_info - Since CRAT doesn't have memory clock info,
 *		patch this after CRAT parsing.
 */
static void kfd_fill_mem_clk_max_info(struct kfd_topology_device *dev)
{
	struct kfd_mem_properties *mem;
	struct kfd_local_mem_info local_mem_info;

	if (!dev)
		return;

	/* Currently, amdgpu driver (amdgpu_mc) deals only with GPUs with
	 * single bank of VRAM local memory.
	 * for dGPUs - VCRAT reports only one bank of Local Memory
	 * for APUs - If CRAT from ACPI reports more than one bank, then
	 *	all the banks will report the same mem_clk_max information
	 */
	amdgpu_amdkfd_get_local_mem_info(dev->gpu->adev, &local_mem_info);

	list_for_each_entry(mem, &dev->mem_props, list)
		mem->mem_clk_max = local_mem_info.mem_clk_max;
}

static void kfd_set_iolink_no_atomics(struct kfd_topology_device *dev,
					struct kfd_topology_device *target_gpu_dev,
					struct kfd_iolink_properties *link)
{
	/* xgmi always supports atomics between links. */
	if (link->iolink_type == CRAT_IOLINK_TYPE_XGMI)
		return;

	/* check pcie support to set cpu(dev) flags for target_gpu_dev link. */
	if (target_gpu_dev) {
		uint32_t cap;

		pcie_capability_read_dword(target_gpu_dev->gpu->pdev,
				PCI_EXP_DEVCAP2, &cap);

		if (!(cap & (PCI_EXP_DEVCAP2_ATOMIC_COMP32 |
			     PCI_EXP_DEVCAP2_ATOMIC_COMP64)))
			link->flags |= CRAT_IOLINK_FLAGS_NO_ATOMICS_32_BIT |
				CRAT_IOLINK_FLAGS_NO_ATOMICS_64_BIT;
	/* set gpu (dev) flags. */
	} else {
		if (!dev->gpu->pci_atomic_requested ||
				dev->gpu->adev->asic_type == CHIP_HAWAII)
			link->flags |= CRAT_IOLINK_FLAGS_NO_ATOMICS_32_BIT |
				CRAT_IOLINK_FLAGS_NO_ATOMICS_64_BIT;
	}
}

static void kfd_set_iolink_non_coherent(struct kfd_topology_device *to_dev,
		struct kfd_iolink_properties *outbound_link,
		struct kfd_iolink_properties *inbound_link)
{
	/* CPU -> GPU with PCIe */
	if (!to_dev->gpu &&
	    inbound_link->iolink_type == CRAT_IOLINK_TYPE_PCIEXPRESS)
		inbound_link->flags |= CRAT_IOLINK_FLAGS_NON_COHERENT;

	if (to_dev->gpu) {
		/* GPU <-> GPU with PCIe and
		 * Vega20 with XGMI
		 */
		if (inbound_link->iolink_type == CRAT_IOLINK_TYPE_PCIEXPRESS ||
		    (inbound_link->iolink_type == CRAT_IOLINK_TYPE_XGMI &&
		    KFD_GC_VERSION(to_dev->gpu) == IP_VERSION(9, 4, 0))) {
			outbound_link->flags |= CRAT_IOLINK_FLAGS_NON_COHERENT;
			inbound_link->flags |= CRAT_IOLINK_FLAGS_NON_COHERENT;
		}
	}
}

static void kfd_fill_iolink_non_crat_info(struct kfd_topology_device *dev)
{
	struct kfd_iolink_properties *link, *inbound_link;
	struct kfd_topology_device *peer_dev;

	if (!dev || !dev->gpu)
		return;

	/* GPU only creates direct links so apply flags setting to all */
	list_for_each_entry(link, &dev->io_link_props, list) {
		link->flags = CRAT_IOLINK_FLAGS_ENABLED;
		kfd_set_iolink_no_atomics(dev, NULL, link);
		peer_dev = kfd_topology_device_by_proximity_domain(
				link->node_to);

		if (!peer_dev)
			continue;

		/* Include the CPU peer in GPU hive if connected over xGMI. */
		if (!peer_dev->gpu && !peer_dev->node_props.hive_id &&
				dev->node_props.hive_id &&
				dev->gpu->adev->gmc.xgmi.connected_to_cpu)
			peer_dev->node_props.hive_id = dev->node_props.hive_id;

		list_for_each_entry(inbound_link, &peer_dev->io_link_props,
									list) {
			if (inbound_link->node_to != link->node_from)
				continue;

			inbound_link->flags = CRAT_IOLINK_FLAGS_ENABLED;
			kfd_set_iolink_no_atomics(peer_dev, dev, inbound_link);
			kfd_set_iolink_non_coherent(peer_dev, link, inbound_link);
		}
	}

	/* Create indirect links so apply flags setting to all */
	list_for_each_entry(link, &dev->p2p_link_props, list) {
		link->flags = CRAT_IOLINK_FLAGS_ENABLED;
		kfd_set_iolink_no_atomics(dev, NULL, link);
		peer_dev = kfd_topology_device_by_proximity_domain(
				link->node_to);

		if (!peer_dev)
			continue;

		list_for_each_entry(inbound_link, &peer_dev->p2p_link_props,
									list) {
			if (inbound_link->node_to != link->node_from)
				continue;

			inbound_link->flags = CRAT_IOLINK_FLAGS_ENABLED;
			kfd_set_iolink_no_atomics(peer_dev, dev, inbound_link);
			kfd_set_iolink_non_coherent(peer_dev, link, inbound_link);
		}
	}
}

static int kfd_build_p2p_node_entry(struct kfd_topology_device *dev,
				struct kfd_iolink_properties *p2plink)
{
	int ret;

	p2plink->kobj = kzalloc(sizeof(struct kobject), GFP_KERNEL);
	if (!p2plink->kobj)
		return -ENOMEM;

	ret = kobject_init_and_add(p2plink->kobj, &iolink_type,
			dev->kobj_p2plink, "%d", dev->node_props.p2p_links_count - 1);
	if (ret < 0) {
		kobject_put(p2plink->kobj);
		return ret;
	}

	p2plink->attr.name = "properties";
	p2plink->attr.mode = KFD_SYSFS_FILE_MODE;
	sysfs_attr_init(&p2plink->attr);
	ret = sysfs_create_file(p2plink->kobj, &p2plink->attr);
	if (ret < 0)
		return ret;

	return 0;
}

static int kfd_create_indirect_link_prop(struct kfd_topology_device *kdev, int gpu_node)
{
<<<<<<< HEAD
	struct kfd_iolink_properties *props = NULL, *props2 = NULL;
	struct kfd_iolink_properties *gpu_link, *cpu_link;
=======
	struct kfd_iolink_properties *gpu_link, *tmp_link, *cpu_link;
	struct kfd_iolink_properties *props = NULL, *props2 = NULL;
>>>>>>> 0db78532
	struct kfd_topology_device *cpu_dev;
	int ret = 0;
	int i, num_cpu;

	num_cpu = 0;
	list_for_each_entry(cpu_dev, &topology_device_list, list) {
		if (cpu_dev->gpu)
			break;
		num_cpu++;
	}

	gpu_link = list_first_entry(&kdev->io_link_props,
					struct kfd_iolink_properties, list);
	if (!gpu_link)
		return -ENOMEM;

	for (i = 0; i < num_cpu; i++) {
		/* CPU <--> GPU */
		if (gpu_link->node_to == i)
			continue;

		/* find CPU <-->  CPU links */
<<<<<<< HEAD
		cpu_dev = kfd_topology_device_by_proximity_domain(i);
		if (cpu_dev) {
			list_for_each_entry(cpu_link,
					&cpu_dev->io_link_props, list) {
				if (cpu_link->node_to == gpu_link->node_to)
					break;
			}
		}

		if (cpu_link->node_to != gpu_link->node_to)
=======
		cpu_link = NULL;
		cpu_dev = kfd_topology_device_by_proximity_domain(i);
		if (cpu_dev) {
			list_for_each_entry(tmp_link,
					&cpu_dev->io_link_props, list) {
				if (tmp_link->node_to == gpu_link->node_to) {
					cpu_link = tmp_link;
					break;
				}
			}
		}

		if (!cpu_link)
>>>>>>> 0db78532
			return -ENOMEM;

		/* CPU <--> CPU <--> GPU, GPU node*/
		props = kfd_alloc_struct(props);
		if (!props)
			return -ENOMEM;

		memcpy(props, gpu_link, sizeof(struct kfd_iolink_properties));
		props->weight = gpu_link->weight + cpu_link->weight;
		props->min_latency = gpu_link->min_latency + cpu_link->min_latency;
		props->max_latency = gpu_link->max_latency + cpu_link->max_latency;
		props->min_bandwidth = min(gpu_link->min_bandwidth, cpu_link->min_bandwidth);
		props->max_bandwidth = min(gpu_link->max_bandwidth, cpu_link->max_bandwidth);

		props->node_from = gpu_node;
		props->node_to = i;
		kdev->node_props.p2p_links_count++;
		list_add_tail(&props->list, &kdev->p2p_link_props);
		ret = kfd_build_p2p_node_entry(kdev, props);
		if (ret < 0)
			return ret;

		/* for small Bar, no CPU --> GPU in-direct links */
		if (kfd_dev_is_large_bar(kdev->gpu)) {
			/* CPU <--> CPU <--> GPU, CPU node*/
			props2 = kfd_alloc_struct(props2);
			if (!props2)
				return -ENOMEM;

			memcpy(props2, props, sizeof(struct kfd_iolink_properties));
			props2->node_from = i;
			props2->node_to = gpu_node;
			props2->kobj = NULL;
			cpu_dev->node_props.p2p_links_count++;
			list_add_tail(&props2->list, &cpu_dev->p2p_link_props);
			ret = kfd_build_p2p_node_entry(cpu_dev, props2);
			if (ret < 0)
				return ret;
		}
	}
	return ret;
}

#if defined(CONFIG_HSA_AMD_P2P)
static int kfd_add_peer_prop(struct kfd_topology_device *kdev,
		struct kfd_topology_device *peer, int from, int to)
{
	struct kfd_iolink_properties *props = NULL;
	struct kfd_iolink_properties *iolink1, *iolink2, *iolink3;
	struct kfd_topology_device *cpu_dev;
	int ret = 0;

	if (!amdgpu_device_is_peer_accessible(
				kdev->gpu->adev,
				peer->gpu->adev))
		return ret;

	iolink1 = list_first_entry(&kdev->io_link_props,
							struct kfd_iolink_properties, list);
	if (!iolink1)
		return -ENOMEM;

	iolink2 = list_first_entry(&peer->io_link_props,
							struct kfd_iolink_properties, list);
	if (!iolink2)
		return -ENOMEM;

	props = kfd_alloc_struct(props);
	if (!props)
		return -ENOMEM;

	memcpy(props, iolink1, sizeof(struct kfd_iolink_properties));

	props->weight = iolink1->weight + iolink2->weight;
	props->min_latency = iolink1->min_latency + iolink2->min_latency;
	props->max_latency = iolink1->max_latency + iolink2->max_latency;
	props->min_bandwidth = min(iolink1->min_bandwidth, iolink2->min_bandwidth);
	props->max_bandwidth = min(iolink2->max_bandwidth, iolink2->max_bandwidth);

	if (iolink1->node_to != iolink2->node_to) {
		/* CPU->CPU  link*/
		cpu_dev = kfd_topology_device_by_proximity_domain(iolink1->node_to);
		if (cpu_dev) {
			list_for_each_entry(iolink3, &cpu_dev->io_link_props, list)
				if (iolink3->node_to == iolink2->node_to)
					break;

			props->weight += iolink3->weight;
			props->min_latency += iolink3->min_latency;
			props->max_latency += iolink3->max_latency;
			props->min_bandwidth = min(props->min_bandwidth,
							iolink3->min_bandwidth);
			props->max_bandwidth = min(props->max_bandwidth,
							iolink3->max_bandwidth);
		} else {
			WARN(1, "CPU node not found");
		}
	}

	props->node_from = from;
	props->node_to = to;
	peer->node_props.p2p_links_count++;
	list_add_tail(&props->list, &peer->p2p_link_props);
	ret = kfd_build_p2p_node_entry(peer, props);

	return ret;
}
#endif

static int kfd_dev_create_p2p_links(void)
{
	struct kfd_topology_device *dev;
	struct kfd_topology_device *new_dev;
#if defined(CONFIG_HSA_AMD_P2P)
	uint32_t i;
#endif
	uint32_t k;
	int ret = 0;

	k = 0;
	list_for_each_entry(dev, &topology_device_list, list)
		k++;
	if (k < 2)
		return 0;

	new_dev = list_last_entry(&topology_device_list, struct kfd_topology_device, list);
	if (WARN_ON(!new_dev->gpu))
		return 0;

	k--;

	/* create in-direct links */
	ret = kfd_create_indirect_link_prop(new_dev, k);
	if (ret < 0)
		goto out;

	/* create p2p links */
#if defined(CONFIG_HSA_AMD_P2P)
	i = 0;
	list_for_each_entry(dev, &topology_device_list, list) {
		if (dev == new_dev)
			break;
		if (!dev->gpu || !dev->gpu->adev ||
		    (dev->gpu->hive_id &&
		     dev->gpu->hive_id == new_dev->gpu->hive_id))
			goto next;

		/* check if node(s) is/are peer accessible in one direction or bi-direction */
		ret = kfd_add_peer_prop(new_dev, dev, i, k);
		if (ret < 0)
			goto out;

		ret = kfd_add_peer_prop(dev, new_dev, k, i);
		if (ret < 0)
			goto out;
next:
		i++;
	}
#endif

out:
	return ret;
}

int kfd_topology_add_device(struct kfd_dev *gpu)
{
	uint32_t gpu_id;
	struct kfd_topology_device *dev;
	struct kfd_cu_info cu_info;
	int res = 0;
	struct list_head temp_topology_device_list;
	void *crat_image = NULL;
	size_t image_size = 0;
	int proximity_domain;
	int i;
	const char *asic_name = amdgpu_asic_name[gpu->adev->asic_type];

	INIT_LIST_HEAD(&temp_topology_device_list);

	gpu_id = kfd_generate_gpu_id(gpu);
	pr_debug("Adding new GPU (ID: 0x%x) to topology\n", gpu_id);

	/* Check to see if this gpu device exists in the topology_device_list.
	 * If so, assign the gpu to that device,
	 * else create a Virtual CRAT for this gpu device and then parse that
	 * CRAT to create a new topology device. Once created assign the gpu to
	 * that topology device
	 */
	dev = kfd_assign_gpu(gpu);
	if (!dev) {
		down_write(&topology_lock);
		proximity_domain = ++topology_crat_proximity_domain;

		res = kfd_create_crat_image_virtual(&crat_image, &image_size,
						    COMPUTE_UNIT_GPU, gpu,
						    proximity_domain);
		if (res) {
			pr_err("Error creating VCRAT for GPU (ID: 0x%x)\n",
			       gpu_id);
			topology_crat_proximity_domain--;
			return res;
		}
		res = kfd_parse_crat_table(crat_image,
					   &temp_topology_device_list,
					   proximity_domain);
		if (res) {
			pr_err("Error parsing VCRAT for GPU (ID: 0x%x)\n",
			       gpu_id);
			topology_crat_proximity_domain--;
			goto err;
		}

		kfd_topology_update_device_list(&temp_topology_device_list,
			&topology_device_list);

		/* Update the SYSFS tree, since we added another topology
		 * device
		 */
		res = kfd_topology_update_sysfs();
		up_write(&topology_lock);

		if (!res)
			sys_props.generation_count++;
		else
			pr_err("Failed to update GPU (ID: 0x%x) to sysfs topology. res=%d\n",
						gpu_id, res);
		dev = kfd_assign_gpu(gpu);
		if (WARN_ON(!dev)) {
			res = -ENODEV;
			goto err;
		}
	}

	dev->gpu_id = gpu_id;
	gpu->id = gpu_id;

	kfd_dev_create_p2p_links();

	/* TODO: Move the following lines to function
	 *	kfd_add_non_crat_information
	 */

	/* Fill-in additional information that is not available in CRAT but
	 * needed for the topology
	 */

	amdgpu_amdkfd_get_cu_info(dev->gpu->adev, &cu_info);

	for (i = 0; i < KFD_TOPOLOGY_PUBLIC_NAME_SIZE-1; i++) {
		dev->node_props.name[i] = __tolower(asic_name[i]);
		if (asic_name[i] == '\0')
			break;
	}
	dev->node_props.name[i] = '\0';

	dev->node_props.simd_arrays_per_engine =
		cu_info.num_shader_arrays_per_engine;

	dev->node_props.gfx_target_version = gpu->device_info.gfx_target_version;
	dev->node_props.vendor_id = gpu->pdev->vendor;
	dev->node_props.device_id = gpu->pdev->device;
	dev->node_props.capability |=
		((dev->gpu->adev->rev_id << HSA_CAP_ASIC_REVISION_SHIFT) &
			HSA_CAP_ASIC_REVISION_MASK);
	dev->node_props.location_id = pci_dev_id(gpu->pdev);
	dev->node_props.domain = pci_domain_nr(gpu->pdev->bus);
	dev->node_props.max_engine_clk_fcompute =
		amdgpu_amdkfd_get_max_engine_clock_in_mhz(dev->gpu->adev);
	dev->node_props.max_engine_clk_ccompute =
		cpufreq_quick_get_max(0) / 1000;
	dev->node_props.drm_render_minor =
		gpu->shared_resources.drm_render_minor;

	dev->node_props.hive_id = gpu->hive_id;
	dev->node_props.num_sdma_engines = kfd_get_num_sdma_engines(gpu);
	dev->node_props.num_sdma_xgmi_engines =
					kfd_get_num_xgmi_sdma_engines(gpu);
	dev->node_props.num_sdma_queues_per_engine =
				gpu->device_info.num_sdma_queues_per_engine -
				gpu->device_info.num_reserved_sdma_queues_per_engine;
	dev->node_props.num_gws = (dev->gpu->gws &&
		dev->gpu->dqm->sched_policy != KFD_SCHED_POLICY_NO_HWS) ?
		dev->gpu->adev->gds.gws_size : 0;
	dev->node_props.num_cp_queues = get_cp_queues_num(dev->gpu->dqm);

	kfd_fill_mem_clk_max_info(dev);
	kfd_fill_iolink_non_crat_info(dev);

	switch (dev->gpu->adev->asic_type) {
	case CHIP_KAVERI:
	case CHIP_HAWAII:
	case CHIP_TONGA:
		dev->node_props.capability |= ((HSA_CAP_DOORBELL_TYPE_PRE_1_0 <<
			HSA_CAP_DOORBELL_TYPE_TOTALBITS_SHIFT) &
			HSA_CAP_DOORBELL_TYPE_TOTALBITS_MASK);
		break;
	case CHIP_CARRIZO:
	case CHIP_FIJI:
	case CHIP_POLARIS10:
	case CHIP_POLARIS11:
	case CHIP_POLARIS12:
	case CHIP_VEGAM:
		pr_debug("Adding doorbell packet type capability\n");
		dev->node_props.capability |= ((HSA_CAP_DOORBELL_TYPE_1_0 <<
			HSA_CAP_DOORBELL_TYPE_TOTALBITS_SHIFT) &
			HSA_CAP_DOORBELL_TYPE_TOTALBITS_MASK);
		break;
	default:
		if (KFD_GC_VERSION(dev->gpu) >= IP_VERSION(9, 0, 1))
			dev->node_props.capability |= ((HSA_CAP_DOORBELL_TYPE_2_0 <<
				HSA_CAP_DOORBELL_TYPE_TOTALBITS_SHIFT) &
				HSA_CAP_DOORBELL_TYPE_TOTALBITS_MASK);
		else
			WARN(1, "Unexpected ASIC family %u",
			     dev->gpu->adev->asic_type);
	}

	/*
	 * Overwrite ATS capability according to needs_iommu_device to fix
	 * potential missing corresponding bit in CRAT of BIOS.
	 */
	if (dev->gpu->use_iommu_v2)
		dev->node_props.capability |= HSA_CAP_ATS_PRESENT;
	else
		dev->node_props.capability &= ~HSA_CAP_ATS_PRESENT;

	/* Fix errors in CZ CRAT.
	 * simd_count: Carrizo CRAT reports wrong simd_count, probably
	 *		because it doesn't consider masked out CUs
	 * max_waves_per_simd: Carrizo reports wrong max_waves_per_simd
	 */
	if (dev->gpu->adev->asic_type == CHIP_CARRIZO) {
		dev->node_props.simd_count =
			cu_info.simd_per_cu * cu_info.cu_active_number;
		dev->node_props.max_waves_per_simd = 10;
	}

	/* kfd only concerns sram ecc on GFX and HBM ecc on UMC */
	dev->node_props.capability |=
		((dev->gpu->adev->ras_enabled & BIT(AMDGPU_RAS_BLOCK__GFX)) != 0) ?
		HSA_CAP_SRAM_EDCSUPPORTED : 0;
	dev->node_props.capability |=
		((dev->gpu->adev->ras_enabled & BIT(AMDGPU_RAS_BLOCK__UMC)) != 0) ?
		HSA_CAP_MEM_EDCSUPPORTED : 0;

	if (KFD_GC_VERSION(dev->gpu) != IP_VERSION(9, 0, 1))
		dev->node_props.capability |= (dev->gpu->adev->ras_enabled != 0) ?
			HSA_CAP_RASEVENTNOTIFY : 0;

	if (KFD_IS_SVM_API_SUPPORTED(dev->gpu->adev->kfd.dev))
		dev->node_props.capability |= HSA_CAP_SVMAPI_SUPPORTED;

	kfd_debug_print_topology();

	if (!res)
		kfd_notify_gpu_change(gpu_id, 1);
err:
	kfd_destroy_crat_image(crat_image);
	return res;
}

/**
 * kfd_topology_update_io_links() - Update IO links after device removal.
 * @proximity_domain: Proximity domain value of the dev being removed.
 *
 * The topology list currently is arranged in increasing order of
 * proximity domain.
 *
 * Two things need to be done when a device is removed:
 * 1. All the IO links to this device need to be removed.
 * 2. All nodes after the current device node need to move
 *    up once this device node is removed from the topology
 *    list. As a result, the proximity domain values for
 *    all nodes after the node being deleted reduce by 1.
 *    This would also cause the proximity domain values for
 *    io links to be updated based on new proximity domain
 *    values.
 *
 * Context: The caller must hold write topology_lock.
 */
static void kfd_topology_update_io_links(int proximity_domain)
{
	struct kfd_topology_device *dev;
	struct kfd_iolink_properties *iolink, *p2plink, *tmp;

	list_for_each_entry(dev, &topology_device_list, list) {
		if (dev->proximity_domain > proximity_domain)
			dev->proximity_domain--;

		list_for_each_entry_safe(iolink, tmp, &dev->io_link_props, list) {
			/*
			 * If there is an io link to the dev being deleted
			 * then remove that IO link also.
			 */
			if (iolink->node_to == proximity_domain) {
				list_del(&iolink->list);
				dev->node_props.io_links_count--;
			} else {
				if (iolink->node_from > proximity_domain)
					iolink->node_from--;
				if (iolink->node_to > proximity_domain)
					iolink->node_to--;
			}
		}

		list_for_each_entry_safe(p2plink, tmp, &dev->p2p_link_props, list) {
			/*
			 * If there is a p2p link to the dev being deleted
			 * then remove that p2p link also.
			 */
			if (p2plink->node_to == proximity_domain) {
				list_del(&p2plink->list);
				dev->node_props.p2p_links_count--;
			} else {
				if (p2plink->node_from > proximity_domain)
					p2plink->node_from--;
				if (p2plink->node_to > proximity_domain)
					p2plink->node_to--;
			}
		}
	}
}

int kfd_topology_remove_device(struct kfd_dev *gpu)
{
	struct kfd_topology_device *dev, *tmp;
	uint32_t gpu_id;
	int res = -ENODEV;
	int i = 0;

	down_write(&topology_lock);

	list_for_each_entry_safe(dev, tmp, &topology_device_list, list) {
		if (dev->gpu == gpu) {
			gpu_id = dev->gpu_id;
			kfd_remove_sysfs_node_entry(dev);
			kfd_release_topology_device(dev);
			sys_props.num_devices--;
			kfd_topology_update_io_links(i);
			topology_crat_proximity_domain = sys_props.num_devices-1;
			sys_props.generation_count++;
			res = 0;
			if (kfd_topology_update_sysfs() < 0)
				kfd_topology_release_sysfs();
			break;
		}
		i++;
	}

	up_write(&topology_lock);

	if (!res)
		kfd_notify_gpu_change(gpu_id, 0);

	return res;
}

/* kfd_topology_enum_kfd_devices - Enumerate through all devices in KFD
 *	topology. If GPU device is found @idx, then valid kfd_dev pointer is
 *	returned through @kdev
 * Return -	0: On success (@kdev will be NULL for non GPU nodes)
 *		-1: If end of list
 */
int kfd_topology_enum_kfd_devices(uint8_t idx, struct kfd_dev **kdev)
{

	struct kfd_topology_device *top_dev;
	uint8_t device_idx = 0;

	*kdev = NULL;
	down_read(&topology_lock);

	list_for_each_entry(top_dev, &topology_device_list, list) {
		if (device_idx == idx) {
			*kdev = top_dev->gpu;
			up_read(&topology_lock);
			return 0;
		}

		device_idx++;
	}

	up_read(&topology_lock);

	return -1;

}

static int kfd_cpumask_to_apic_id(const struct cpumask *cpumask)
{
	int first_cpu_of_numa_node;

	if (!cpumask || cpumask == cpu_none_mask)
		return -1;
	first_cpu_of_numa_node = cpumask_first(cpumask);
	if (first_cpu_of_numa_node >= nr_cpu_ids)
		return -1;
#ifdef CONFIG_X86_64
	return cpu_data(first_cpu_of_numa_node).apicid;
#else
	return first_cpu_of_numa_node;
#endif
}

/* kfd_numa_node_to_apic_id - Returns the APIC ID of the first logical processor
 *	of the given NUMA node (numa_node_id)
 * Return -1 on failure
 */
int kfd_numa_node_to_apic_id(int numa_node_id)
{
	if (numa_node_id == -1) {
		pr_warn("Invalid NUMA Node. Use online CPU mask\n");
		return kfd_cpumask_to_apic_id(cpu_online_mask);
	}
	return kfd_cpumask_to_apic_id(cpumask_of_node(numa_node_id));
}

void kfd_double_confirm_iommu_support(struct kfd_dev *gpu)
{
	struct kfd_topology_device *dev;

	gpu->use_iommu_v2 = false;

	if (!gpu->device_info.needs_iommu_device)
		return;

	down_read(&topology_lock);

	/* Only use IOMMUv2 if there is an APU topology node with no GPU
	 * assigned yet. This GPU will be assigned to it.
	 */
	list_for_each_entry(dev, &topology_device_list, list)
		if (dev->node_props.cpu_cores_count &&
		    dev->node_props.simd_count &&
		    !dev->gpu)
			gpu->use_iommu_v2 = true;

	up_read(&topology_lock);
}

#if defined(CONFIG_DEBUG_FS)

int kfd_debugfs_hqds_by_device(struct seq_file *m, void *data)
{
	struct kfd_topology_device *dev;
	unsigned int i = 0;
	int r = 0;

	down_read(&topology_lock);

	list_for_each_entry(dev, &topology_device_list, list) {
		if (!dev->gpu) {
			i++;
			continue;
		}

		seq_printf(m, "Node %u, gpu_id %x:\n", i++, dev->gpu->id);
		r = dqm_debugfs_hqds(m, dev->gpu->dqm);
		if (r)
			break;
	}

	up_read(&topology_lock);

	return r;
}

int kfd_debugfs_rls_by_device(struct seq_file *m, void *data)
{
	struct kfd_topology_device *dev;
	unsigned int i = 0;
	int r = 0;

	down_read(&topology_lock);

	list_for_each_entry(dev, &topology_device_list, list) {
		if (!dev->gpu) {
			i++;
			continue;
		}

		seq_printf(m, "Node %u, gpu_id %x:\n", i++, dev->gpu->id);
		r = pm_debugfs_runlist(m, &dev->gpu->dqm->packet_mgr);
		if (r)
			break;
	}

	up_read(&topology_lock);

	return r;
}

#endif<|MERGE_RESOLUTION|>--- conflicted
+++ resolved
@@ -1392,13 +1392,8 @@
 
 static int kfd_create_indirect_link_prop(struct kfd_topology_device *kdev, int gpu_node)
 {
-<<<<<<< HEAD
-	struct kfd_iolink_properties *props = NULL, *props2 = NULL;
-	struct kfd_iolink_properties *gpu_link, *cpu_link;
-=======
 	struct kfd_iolink_properties *gpu_link, *tmp_link, *cpu_link;
 	struct kfd_iolink_properties *props = NULL, *props2 = NULL;
->>>>>>> 0db78532
 	struct kfd_topology_device *cpu_dev;
 	int ret = 0;
 	int i, num_cpu;
@@ -1421,18 +1416,6 @@
 			continue;
 
 		/* find CPU <-->  CPU links */
-<<<<<<< HEAD
-		cpu_dev = kfd_topology_device_by_proximity_domain(i);
-		if (cpu_dev) {
-			list_for_each_entry(cpu_link,
-					&cpu_dev->io_link_props, list) {
-				if (cpu_link->node_to == gpu_link->node_to)
-					break;
-			}
-		}
-
-		if (cpu_link->node_to != gpu_link->node_to)
-=======
 		cpu_link = NULL;
 		cpu_dev = kfd_topology_device_by_proximity_domain(i);
 		if (cpu_dev) {
@@ -1446,7 +1429,6 @@
 		}
 
 		if (!cpu_link)
->>>>>>> 0db78532
 			return -ENOMEM;
 
 		/* CPU <--> CPU <--> GPU, GPU node*/

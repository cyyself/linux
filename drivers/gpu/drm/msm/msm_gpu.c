// SPDX-License-Identifier: GPL-2.0-only
/*
 * Copyright (C) 2013 Red Hat
 * Author: Rob Clark <robdclark@gmail.com>
 */

#include "drm/drm_drv.h"

#include "msm_gpu.h"
#include "msm_gem.h"
#include "msm_mmu.h"
#include "msm_fence.h"
#include "msm_gpu_trace.h"
//#include "adreno/adreno_gpu.h"

#include <generated/utsrelease.h>
#include <linux/string_helpers.h>
#include <linux/devcoredump.h>
#include <linux/sched/task.h>

/*
 * Power Management:
 */

static int enable_pwrrail(struct msm_gpu *gpu)
{
	struct drm_device *dev = gpu->dev;
	int ret = 0;

	if (gpu->gpu_reg) {
		ret = regulator_enable(gpu->gpu_reg);
		if (ret) {
			DRM_DEV_ERROR(dev->dev, "failed to enable 'gpu_reg': %d\n", ret);
			return ret;
		}
	}

	if (gpu->gpu_cx) {
		ret = regulator_enable(gpu->gpu_cx);
		if (ret) {
			DRM_DEV_ERROR(dev->dev, "failed to enable 'gpu_cx': %d\n", ret);
			return ret;
		}
	}

	return 0;
}

static int disable_pwrrail(struct msm_gpu *gpu)
{
	if (gpu->gpu_cx)
		regulator_disable(gpu->gpu_cx);
	if (gpu->gpu_reg)
		regulator_disable(gpu->gpu_reg);
	return 0;
}

static int enable_clk(struct msm_gpu *gpu)
{
	if (gpu->core_clk && gpu->fast_rate)
		dev_pm_opp_set_rate(&gpu->pdev->dev, gpu->fast_rate);

	/* Set the RBBM timer rate to 19.2Mhz */
	if (gpu->rbbmtimer_clk)
		clk_set_rate(gpu->rbbmtimer_clk, 19200000);

	return clk_bulk_prepare_enable(gpu->nr_clocks, gpu->grp_clks);
}

static int disable_clk(struct msm_gpu *gpu)
{
	clk_bulk_disable_unprepare(gpu->nr_clocks, gpu->grp_clks);

	/*
	 * Set the clock to a deliberately low rate. On older targets the clock
	 * speed had to be non zero to avoid problems. On newer targets this
	 * will be rounded down to zero anyway so it all works out.
	 */
	if (gpu->core_clk)
		dev_pm_opp_set_rate(&gpu->pdev->dev, 27000000);

	if (gpu->rbbmtimer_clk)
		clk_set_rate(gpu->rbbmtimer_clk, 0);

	return 0;
}

static int enable_axi(struct msm_gpu *gpu)
{
	return clk_prepare_enable(gpu->ebi1_clk);
}

static int disable_axi(struct msm_gpu *gpu)
{
	clk_disable_unprepare(gpu->ebi1_clk);
	return 0;
}

int msm_gpu_pm_resume(struct msm_gpu *gpu)
{
	int ret;

	DBG("%s", gpu->name);
	trace_msm_gpu_resume(0);

	ret = enable_pwrrail(gpu);
	if (ret)
		return ret;

	ret = enable_clk(gpu);
	if (ret)
		return ret;

	ret = enable_axi(gpu);
	if (ret)
		return ret;

	msm_devfreq_resume(gpu);

	gpu->needs_hw_init = true;

	return 0;
}

int msm_gpu_pm_suspend(struct msm_gpu *gpu)
{
	int ret;

	DBG("%s", gpu->name);
	trace_msm_gpu_suspend(0);

	msm_devfreq_suspend(gpu);

	ret = disable_axi(gpu);
	if (ret)
		return ret;

	ret = disable_clk(gpu);
	if (ret)
		return ret;

	ret = disable_pwrrail(gpu);
	if (ret)
		return ret;

	gpu->suspend_count++;

	return 0;
}

void msm_gpu_show_fdinfo(struct msm_gpu *gpu, struct msm_context *ctx,
			 struct drm_printer *p)
{
	drm_printf(p, "drm-engine-gpu:\t%llu ns\n", ctx->elapsed_ns);
	drm_printf(p, "drm-cycles-gpu:\t%llu\n", ctx->cycles);
	drm_printf(p, "drm-maxfreq-gpu:\t%u Hz\n", gpu->fast_rate);
}

int msm_gpu_hw_init(struct msm_gpu *gpu)
{
	int ret;

	WARN_ON(!mutex_is_locked(&gpu->lock));

	if (!gpu->needs_hw_init)
		return 0;

	disable_irq(gpu->irq);
	ret = gpu->funcs->hw_init(gpu);
	if (!ret)
		gpu->needs_hw_init = false;
	enable_irq(gpu->irq);

	return ret;
}

#ifdef CONFIG_DEV_COREDUMP
static ssize_t msm_gpu_devcoredump_read(char *buffer, loff_t offset,
		size_t count, void *data, size_t datalen)
{
	struct msm_gpu *gpu = data;
	struct drm_print_iterator iter;
	struct drm_printer p;
	struct msm_gpu_state *state;

	state = msm_gpu_crashstate_get(gpu);
	if (!state)
		return 0;

	iter.data = buffer;
	iter.offset = 0;
	iter.start = offset;
	iter.remain = count;

	p = drm_coredump_printer(&iter);

	drm_printf(&p, "---\n");
	drm_printf(&p, "kernel: " UTS_RELEASE "\n");
	drm_printf(&p, "module: " KBUILD_MODNAME "\n");
	drm_printf(&p, "time: %lld.%09ld\n",
		state->time.tv_sec, state->time.tv_nsec);
	if (state->comm)
		drm_printf(&p, "comm: %s\n", state->comm);
	if (state->cmd)
		drm_printf(&p, "cmdline: %s\n", state->cmd);

	gpu->funcs->show(gpu, state, &p);

	msm_gpu_crashstate_put(gpu);

	return count - iter.remain;
}

static void msm_gpu_devcoredump_free(void *data)
{
	struct msm_gpu *gpu = data;

	msm_gpu_crashstate_put(gpu);
}

static void msm_gpu_crashstate_get_bo(struct msm_gpu_state *state,
				      struct drm_gem_object *obj, u64 iova,
				      bool full, size_t offset, size_t size)
{
	struct msm_gpu_state_bo *state_bo = &state->bos[state->nr_bos];
	struct msm_gem_object *msm_obj = to_msm_bo(obj);

	/* Don't record write only objects */
	state_bo->size = size;
	state_bo->flags = msm_obj->flags;
	state_bo->iova = iova;

	BUILD_BUG_ON(sizeof(state_bo->name) != sizeof(msm_obj->name));

	memcpy(state_bo->name, msm_obj->name, sizeof(state_bo->name));

	if (full) {
		void *ptr;

		state_bo->data = kvmalloc(size, GFP_KERNEL);
		if (!state_bo->data)
			goto out;

		ptr = msm_gem_get_vaddr_active(obj);
		if (IS_ERR(ptr)) {
			kvfree(state_bo->data);
			state_bo->data = NULL;
			goto out;
		}

		memcpy(state_bo->data, ptr + offset, size);
		msm_gem_put_vaddr_locked(obj);
	}
out:
	state->nr_bos++;
}

static void crashstate_get_bos(struct msm_gpu_state *state, struct msm_gem_submit *submit)
{
	extern bool rd_full;

	if (msm_context_is_vmbind(submit->queue->ctx)) {
		struct drm_exec exec;
		struct drm_gpuva *vma;
		unsigned cnt = 0;

		drm_exec_init(&exec, DRM_EXEC_IGNORE_DUPLICATES, 0);
		drm_exec_until_all_locked(&exec) {
			cnt = 0;

			drm_exec_lock_obj(&exec, drm_gpuvm_resv_obj(submit->vm));
			drm_exec_retry_on_contention(&exec);

			drm_gpuvm_for_each_va (vma, submit->vm) {
				if (!vma->gem.obj)
					continue;

				cnt++;
				drm_exec_lock_obj(&exec, vma->gem.obj);
				drm_exec_retry_on_contention(&exec);
			}

		}

		drm_gpuvm_for_each_va (vma, submit->vm)
			cnt++;

		state->bos = kcalloc(cnt, sizeof(struct msm_gpu_state_bo), GFP_KERNEL);

		drm_gpuvm_for_each_va (vma, submit->vm) {
			bool dump = rd_full || (vma->flags & MSM_VMA_DUMP);

			/* Skip MAP_NULL/PRR VMAs: */
			if (!vma->gem.obj)
				continue;

			msm_gpu_crashstate_get_bo(state, vma->gem.obj, vma->va.addr,
						  dump, vma->gem.offset, vma->va.range);
		}

		drm_exec_fini(&exec);
	} else {
		state->bos = kcalloc(submit->nr_bos,
			sizeof(struct msm_gpu_state_bo), GFP_KERNEL);

		for (int i = 0; state->bos && i < submit->nr_bos; i++) {
			struct drm_gem_object *obj = submit->bos[i].obj;;
			bool dump = rd_full || (submit->bos[i].flags & MSM_SUBMIT_BO_DUMP);

			msm_gem_lock(obj);
			msm_gpu_crashstate_get_bo(state, obj, submit->bos[i].iova,
						  dump, 0, obj->size);
			msm_gem_unlock(obj);
		}
	}
}

static void crashstate_get_vm_logs(struct msm_gpu_state *state, struct msm_gem_vm *vm)
{
	uint32_t vm_log_len = (1 << vm->log_shift);
	uint32_t vm_log_mask = vm_log_len - 1;
	int first;

	/* Bail if no log, or empty log: */
	if (!vm->log || !vm->log[0].op)
		return;

	mutex_lock(&vm->mmu_lock);

	/*
	 * log_idx is the next entry to overwrite, meaning it is the oldest, or
	 * first, entry (other than the special case handled below where the
	 * log hasn't wrapped around yet)
	 */
	first = vm->log_idx;

	if (!vm->log[first].op) {
		/*
		 * If the next log entry has not been written yet, then only
		 * entries 0 to idx-1 are valid (ie. we haven't wrapped around
		 * yet)
		 */
		state->nr_vm_logs = MAX(0, first - 1);
		first = 0;
	} else {
		state->nr_vm_logs = vm_log_len;
	}

	state->vm_logs = kmalloc_array(
		state->nr_vm_logs, sizeof(vm->log[0]), GFP_KERNEL);
	for (int i = 0; i < state->nr_vm_logs; i++) {
		int idx = (i + first) & vm_log_mask;

		state->vm_logs[i] = vm->log[idx];
	}

	mutex_unlock(&vm->mmu_lock);
}

static void msm_gpu_crashstate_capture(struct msm_gpu *gpu,
		struct msm_gem_submit *submit, struct msm_gpu_fault_info *fault_info,
		char *comm, char *cmd)
{
	struct msm_gpu_state *state;

	/* Check if the target supports capturing crash state */
	if (!gpu->funcs->gpu_state_get)
		return;

	/* Only save one crash state at a time */
	if (gpu->crashstate)
		return;

	state = gpu->funcs->gpu_state_get(gpu);
	if (IS_ERR_OR_NULL(state))
		return;

	/* Fill in the additional crash state information */
	state->comm = kstrdup(comm, GFP_KERNEL);
	state->cmd = kstrdup(cmd, GFP_KERNEL);
	if (fault_info)
		state->fault_info = *fault_info;
<<<<<<< HEAD

	if (submit) {
		int i;

		if (state->fault_info.ttbr0) {
			struct msm_gpu_fault_info *info = &state->fault_info;
			struct msm_mmu *mmu = submit->aspace->mmu;
=======
>>>>>>> 711fa266

	if (submit && state->fault_info.ttbr0) {
		struct msm_gpu_fault_info *info = &state->fault_info;
		struct msm_mmu *mmu = to_msm_vm(submit->vm)->mmu;

		msm_iommu_pagetable_params(mmu, &info->pgtbl_ttbr0,
					   &info->asid);
		msm_iommu_pagetable_walk(mmu, info->iova, info->ptes);
	}

	if (submit) {
		crashstate_get_vm_logs(state, to_msm_vm(submit->vm));
		crashstate_get_bos(state, submit);
	}

	/* Set the active crash state to be dumped on failure */
	gpu->crashstate = state;

	dev_coredumpm(&gpu->pdev->dev, THIS_MODULE, gpu, 0, GFP_KERNEL,
		msm_gpu_devcoredump_read, msm_gpu_devcoredump_free);
}
#else
static void msm_gpu_crashstate_capture(struct msm_gpu *gpu,
		struct msm_gem_submit *submit, struct msm_gpu_fault_info *fault_info,
		char *comm, char *cmd)
{
}
#endif

/*
 * Hangcheck detection for locked gpu:
 */

static struct msm_gem_submit *
find_submit(struct msm_ringbuffer *ring, uint32_t fence)
{
	struct msm_gem_submit *submit;
	unsigned long flags;

	spin_lock_irqsave(&ring->submit_lock, flags);
	list_for_each_entry(submit, &ring->submits, node) {
		if (submit->seqno == fence) {
			spin_unlock_irqrestore(&ring->submit_lock, flags);
			return submit;
		}
	}
	spin_unlock_irqrestore(&ring->submit_lock, flags);

	return NULL;
}

static void retire_submits(struct msm_gpu *gpu);

static void get_comm_cmdline(struct msm_gem_submit *submit, char **comm, char **cmd)
{
	struct msm_context *ctx = submit->queue->ctx;
	struct task_struct *task;

	WARN_ON(!mutex_is_locked(&submit->gpu->lock));

	/* Note that kstrdup will return NULL if argument is NULL: */
	*comm = kstrdup(ctx->comm, GFP_KERNEL);
	*cmd  = kstrdup(ctx->cmdline, GFP_KERNEL);

	task = get_pid_task(submit->pid, PIDTYPE_PID);
	if (!task)
		return;

	if (!*comm)
		*comm = kstrdup(task->comm, GFP_KERNEL);

	if (!*cmd)
		*cmd = kstrdup_quotable_cmdline(task, GFP_KERNEL);

	put_task_struct(task);
}

static void recover_worker(struct kthread_work *work)
{
	struct msm_gpu *gpu = container_of(work, struct msm_gpu, recover_work);
	struct drm_device *dev = gpu->dev;
	struct msm_drm_private *priv = dev->dev_private;
	struct msm_gem_submit *submit;
	struct msm_ringbuffer *cur_ring = gpu->funcs->active_ring(gpu);
	char *comm = NULL, *cmd = NULL;
	int i;

	mutex_lock(&gpu->lock);

	DRM_DEV_ERROR(dev->dev, "%s: hangcheck recover!\n", gpu->name);

	submit = find_submit(cur_ring, cur_ring->memptrs->fence + 1);

	/*
	 * If the submit retired while we were waiting for the worker to run,
	 * or waiting to acquire the gpu lock, then nothing more to do.
	 */
	if (!submit)
		goto out_unlock;

	/* Increment the fault counts */
	submit->queue->faults++;
	if (submit->vm) {
		struct msm_gem_vm *vm = to_msm_vm(submit->vm);

		vm->faults++;

		/*
		 * If userspace has opted-in to VM_BIND (and therefore userspace
		 * management of the VM), faults mark the VM as unusuable.  This
		 * matches vulkan expectations (vulkan is the main target for
		 * VM_BIND)
		 */
		if (!vm->managed)
			msm_gem_vm_unusable(submit->vm);
	}

	get_comm_cmdline(submit, &comm, &cmd);

	if (comm && cmd) {
		DRM_DEV_ERROR(dev->dev, "%s: offending task: %s (%s)\n",
			      gpu->name, comm, cmd);

		msm_rd_dump_submit(priv->hangrd, submit,
				   "offending task: %s (%s)", comm, cmd);
	} else {
		DRM_DEV_ERROR(dev->dev, "%s: offending task: unknown\n", gpu->name);

		msm_rd_dump_submit(priv->hangrd, submit, NULL);
	}

	/* Record the crash state */
	pm_runtime_get_sync(&gpu->pdev->dev);
	msm_gpu_crashstate_capture(gpu, submit, NULL, comm, cmd);

	kfree(cmd);
	kfree(comm);

	/*
	 * Update all the rings with the latest and greatest fence.. this
	 * needs to happen after msm_rd_dump_submit() to ensure that the
	 * bo's referenced by the offending submit are still around.
	 */
	for (i = 0; i < gpu->nr_rings; i++) {
		struct msm_ringbuffer *ring = gpu->rb[i];

		uint32_t fence = ring->memptrs->fence;

		/*
		 * For the current (faulting?) ring/submit advance the fence by
		 * one more to clear the faulting submit
		 */
		if (ring == cur_ring)
			ring->memptrs->fence = ++fence;

		msm_update_fence(ring->fctx, fence);
	}

	if (msm_gpu_active(gpu)) {
		/* retire completed submits, plus the one that hung: */
		retire_submits(gpu);

		gpu->funcs->recover(gpu);

		/*
		 * Replay all remaining submits starting with highest priority
		 * ring
		 */
		for (i = 0; i < gpu->nr_rings; i++) {
			struct msm_ringbuffer *ring = gpu->rb[i];
			unsigned long flags;

			spin_lock_irqsave(&ring->submit_lock, flags);
			list_for_each_entry(submit, &ring->submits, node)
				gpu->funcs->submit(gpu, submit);
			spin_unlock_irqrestore(&ring->submit_lock, flags);
		}
	}

	pm_runtime_put(&gpu->pdev->dev);

out_unlock:
	mutex_unlock(&gpu->lock);

	msm_gpu_retire(gpu);
}

void msm_gpu_fault_crashstate_capture(struct msm_gpu *gpu, struct msm_gpu_fault_info *fault_info)
{
	struct msm_gem_submit *submit;
	struct msm_ringbuffer *cur_ring = gpu->funcs->active_ring(gpu);
	char *comm = NULL, *cmd = NULL;

	mutex_lock(&gpu->lock);

	submit = find_submit(cur_ring, cur_ring->memptrs->fence + 1);
	if (submit && submit->fault_dumped)
		goto resume_smmu;

	if (submit) {
		get_comm_cmdline(submit, &comm, &cmd);

		/*
		 * When we get GPU iova faults, we can get 1000s of them,
		 * but we really only want to log the first one.
		 */
		submit->fault_dumped = true;
	}

	/* Record the crash state */
	pm_runtime_get_sync(&gpu->pdev->dev);
	msm_gpu_crashstate_capture(gpu, submit, fault_info, comm, cmd);
	pm_runtime_put_sync(&gpu->pdev->dev);

	kfree(cmd);
	kfree(comm);

resume_smmu:
	mutex_unlock(&gpu->lock);
}

static void hangcheck_timer_reset(struct msm_gpu *gpu)
{
	struct msm_drm_private *priv = gpu->dev->dev_private;
	mod_timer(&gpu->hangcheck_timer,
			round_jiffies_up(jiffies + msecs_to_jiffies(priv->hangcheck_period)));
}

static bool made_progress(struct msm_gpu *gpu, struct msm_ringbuffer *ring)
{
	if (ring->hangcheck_progress_retries >= DRM_MSM_HANGCHECK_PROGRESS_RETRIES)
		return false;

	if (!gpu->funcs->progress)
		return false;

	if (!gpu->funcs->progress(gpu, ring))
		return false;

	ring->hangcheck_progress_retries++;
	return true;
}

static void hangcheck_handler(struct timer_list *t)
{
	struct msm_gpu *gpu = timer_container_of(gpu, t, hangcheck_timer);
	struct drm_device *dev = gpu->dev;
	struct msm_ringbuffer *ring = gpu->funcs->active_ring(gpu);
	uint32_t fence = ring->memptrs->fence;

	if (fence != ring->hangcheck_fence) {
		/* some progress has been made.. ya! */
		ring->hangcheck_fence = fence;
		ring->hangcheck_progress_retries = 0;
	} else if (fence_before(fence, ring->fctx->last_fence) &&
			!made_progress(gpu, ring)) {
		/* no progress and not done.. hung! */
		ring->hangcheck_fence = fence;
		ring->hangcheck_progress_retries = 0;
		DRM_DEV_ERROR(dev->dev, "%s: hangcheck detected gpu lockup rb %d!\n",
				gpu->name, ring->id);
		DRM_DEV_ERROR(dev->dev, "%s:     completed fence: %u\n",
				gpu->name, fence);
		DRM_DEV_ERROR(dev->dev, "%s:     submitted fence: %u\n",
				gpu->name, ring->fctx->last_fence);

		kthread_queue_work(gpu->worker, &gpu->recover_work);
	}

	/* if still more pending work, reset the hangcheck timer: */
	if (fence_after(ring->fctx->last_fence, ring->hangcheck_fence))
		hangcheck_timer_reset(gpu);

	/* workaround for missing irq: */
	msm_gpu_retire(gpu);
}

/*
 * Performance Counters:
 */

/* called under perf_lock */
static int update_hw_cntrs(struct msm_gpu *gpu, uint32_t ncntrs, uint32_t *cntrs)
{
	uint32_t current_cntrs[ARRAY_SIZE(gpu->last_cntrs)];
	int i, n = min(ncntrs, gpu->num_perfcntrs);

	/* read current values: */
	for (i = 0; i < gpu->num_perfcntrs; i++)
		current_cntrs[i] = gpu_read(gpu, gpu->perfcntrs[i].sample_reg);

	/* update cntrs: */
	for (i = 0; i < n; i++)
		cntrs[i] = current_cntrs[i] - gpu->last_cntrs[i];

	/* save current values: */
	for (i = 0; i < gpu->num_perfcntrs; i++)
		gpu->last_cntrs[i] = current_cntrs[i];

	return n;
}

static void update_sw_cntrs(struct msm_gpu *gpu)
{
	ktime_t time;
	uint32_t elapsed;
	unsigned long flags;

	spin_lock_irqsave(&gpu->perf_lock, flags);
	if (!gpu->perfcntr_active)
		goto out;

	time = ktime_get();
	elapsed = ktime_to_us(ktime_sub(time, gpu->last_sample.time));

	gpu->totaltime += elapsed;
	if (gpu->last_sample.active)
		gpu->activetime += elapsed;

	gpu->last_sample.active = msm_gpu_active(gpu);
	gpu->last_sample.time = time;

out:
	spin_unlock_irqrestore(&gpu->perf_lock, flags);
}

void msm_gpu_perfcntr_start(struct msm_gpu *gpu)
{
	unsigned long flags;

	pm_runtime_get_sync(&gpu->pdev->dev);

	spin_lock_irqsave(&gpu->perf_lock, flags);
	/* we could dynamically enable/disable perfcntr registers too.. */
	gpu->last_sample.active = msm_gpu_active(gpu);
	gpu->last_sample.time = ktime_get();
	gpu->activetime = gpu->totaltime = 0;
	gpu->perfcntr_active = true;
	update_hw_cntrs(gpu, 0, NULL);
	spin_unlock_irqrestore(&gpu->perf_lock, flags);
}

void msm_gpu_perfcntr_stop(struct msm_gpu *gpu)
{
	gpu->perfcntr_active = false;
	pm_runtime_put_sync(&gpu->pdev->dev);
}

/* returns -errno or # of cntrs sampled */
int msm_gpu_perfcntr_sample(struct msm_gpu *gpu, uint32_t *activetime,
		uint32_t *totaltime, uint32_t ncntrs, uint32_t *cntrs)
{
	unsigned long flags;
	int ret;

	spin_lock_irqsave(&gpu->perf_lock, flags);

	if (!gpu->perfcntr_active) {
		ret = -EINVAL;
		goto out;
	}

	*activetime = gpu->activetime;
	*totaltime = gpu->totaltime;

	gpu->activetime = gpu->totaltime = 0;

	ret = update_hw_cntrs(gpu, ncntrs, cntrs);

out:
	spin_unlock_irqrestore(&gpu->perf_lock, flags);

	return ret;
}

/*
 * Cmdstream submission/retirement:
 */

static void retire_submit(struct msm_gpu *gpu, struct msm_ringbuffer *ring,
		struct msm_gem_submit *submit)
{
	int index = submit->seqno % MSM_GPU_SUBMIT_STATS_COUNT;
	volatile struct msm_gpu_submit_stats *stats;
	u64 elapsed, clock = 0, cycles;
	unsigned long flags;

	stats = &ring->memptrs->stats[index];
	/* Convert 19.2Mhz alwayson ticks to nanoseconds for elapsed time */
	elapsed = (stats->alwayson_end - stats->alwayson_start) * 10000;
	do_div(elapsed, 192);

	cycles = stats->cpcycles_end - stats->cpcycles_start;

	/* Calculate the clock frequency from the number of CP cycles */
	if (elapsed) {
		clock = cycles * 1000;
		do_div(clock, elapsed);
	}

	submit->queue->ctx->elapsed_ns += elapsed;
	submit->queue->ctx->cycles     += cycles;

	trace_msm_gpu_submit_retired(submit, elapsed, clock,
		stats->alwayson_start, stats->alwayson_end);

	msm_submit_retire(submit);

	pm_runtime_mark_last_busy(&gpu->pdev->dev);

	spin_lock_irqsave(&ring->submit_lock, flags);
	list_del(&submit->node);
	spin_unlock_irqrestore(&ring->submit_lock, flags);

	/* Update devfreq on transition from active->idle: */
	mutex_lock(&gpu->active_lock);
	gpu->active_submits--;
	WARN_ON(gpu->active_submits < 0);
	if (!gpu->active_submits) {
		msm_devfreq_idle(gpu);
		pm_runtime_put_autosuspend(&gpu->pdev->dev);
	}

	mutex_unlock(&gpu->active_lock);

	msm_gem_submit_put(submit);
}

static void retire_submits(struct msm_gpu *gpu)
{
	int i;

	/* Retire the commits starting with highest priority */
	for (i = 0; i < gpu->nr_rings; i++) {
		struct msm_ringbuffer *ring = gpu->rb[i];

		while (true) {
			struct msm_gem_submit *submit = NULL;
			unsigned long flags;

			spin_lock_irqsave(&ring->submit_lock, flags);
			submit = list_first_entry_or_null(&ring->submits,
					struct msm_gem_submit, node);
			spin_unlock_irqrestore(&ring->submit_lock, flags);

			/*
			 * If no submit, we are done.  If submit->fence hasn't
			 * been signalled, then later submits are not signalled
			 * either, so we are also done.
			 */
			if (submit && dma_fence_is_signaled(submit->hw_fence)) {
				retire_submit(gpu, ring, submit);
			} else {
				break;
			}
		}
	}

	wake_up_all(&gpu->retire_event);
}

static void retire_worker(struct kthread_work *work)
{
	struct msm_gpu *gpu = container_of(work, struct msm_gpu, retire_work);

	retire_submits(gpu);
}

/* call from irq handler to schedule work to retire bo's */
void msm_gpu_retire(struct msm_gpu *gpu)
{
	int i;

	for (i = 0; i < gpu->nr_rings; i++)
		msm_update_fence(gpu->rb[i]->fctx, gpu->rb[i]->memptrs->fence);

	kthread_queue_work(gpu->worker, &gpu->retire_work);
	update_sw_cntrs(gpu);
}

/* add bo's to gpu's ring, and kick gpu: */
void msm_gpu_submit(struct msm_gpu *gpu, struct msm_gem_submit *submit)
{
	struct msm_ringbuffer *ring = submit->ring;
	unsigned long flags;

	WARN_ON(!mutex_is_locked(&gpu->lock));

	pm_runtime_get_sync(&gpu->pdev->dev);

	msm_gpu_hw_init(gpu);

	submit->seqno = submit->hw_fence->seqno;

	update_sw_cntrs(gpu);

	/*
	 * ring->submits holds a ref to the submit, to deal with the case
	 * that a submit completes before msm_ioctl_gem_submit() returns.
	 */
	msm_gem_submit_get(submit);

	spin_lock_irqsave(&ring->submit_lock, flags);
	list_add_tail(&submit->node, &ring->submits);
	spin_unlock_irqrestore(&ring->submit_lock, flags);

	/* Update devfreq on transition from idle->active: */
	mutex_lock(&gpu->active_lock);
	if (!gpu->active_submits) {
		pm_runtime_get(&gpu->pdev->dev);
		msm_devfreq_active(gpu);
	}
	gpu->active_submits++;
	mutex_unlock(&gpu->active_lock);

	gpu->funcs->submit(gpu, submit);
	submit->ring->cur_ctx_seqno = submit->queue->ctx->seqno;

	pm_runtime_put(&gpu->pdev->dev);
	hangcheck_timer_reset(gpu);
}

/*
 * Init/Cleanup:
 */

static irqreturn_t irq_handler(int irq, void *data)
{
	struct msm_gpu *gpu = data;
	return gpu->funcs->irq(gpu);
}

static int get_clocks(struct platform_device *pdev, struct msm_gpu *gpu)
{
	int ret = devm_clk_bulk_get_all(&pdev->dev, &gpu->grp_clks);

	if (ret < 1) {
		gpu->nr_clocks = 0;
		return ret;
	}

	gpu->nr_clocks = ret;

	gpu->core_clk = msm_clk_bulk_get_clock(gpu->grp_clks,
		gpu->nr_clocks, "core");

	gpu->rbbmtimer_clk = msm_clk_bulk_get_clock(gpu->grp_clks,
		gpu->nr_clocks, "rbbmtimer");

	return 0;
}

/* Return a new address space for a msm_drm_private instance */
struct drm_gpuvm *
msm_gpu_create_private_vm(struct msm_gpu *gpu, struct task_struct *task,
			  bool kernel_managed)
{
	struct drm_gpuvm *vm = NULL;

	if (!gpu)
		return NULL;

	/*
	 * If the target doesn't support private address spaces then return
	 * the global one
	 */
	if (gpu->funcs->create_private_vm) {
		vm = gpu->funcs->create_private_vm(gpu, kernel_managed);
		if (!IS_ERR(vm))
			to_msm_vm(vm)->pid = get_pid(task_pid(task));
	}

	if (IS_ERR_OR_NULL(vm))
		vm = drm_gpuvm_get(gpu->vm);

	return vm;
}

int msm_gpu_init(struct drm_device *drm, struct platform_device *pdev,
		struct msm_gpu *gpu, const struct msm_gpu_funcs *funcs,
		const char *name, struct msm_gpu_config *config)
{
	struct msm_drm_private *priv = drm->dev_private;
	int i, ret, nr_rings = config->nr_rings;
	void *memptrs;
	uint64_t memptrs_iova;

	if (WARN_ON(gpu->num_perfcntrs > ARRAY_SIZE(gpu->last_cntrs)))
		gpu->num_perfcntrs = ARRAY_SIZE(gpu->last_cntrs);

	gpu->dev = drm;
	gpu->funcs = funcs;
	gpu->name = name;

	gpu->worker = kthread_run_worker(0, "gpu-worker");
	if (IS_ERR(gpu->worker)) {
		ret = PTR_ERR(gpu->worker);
		gpu->worker = NULL;
		goto fail;
	}

	sched_set_fifo_low(gpu->worker->task);

	mutex_init(&gpu->active_lock);
	mutex_init(&gpu->lock);
	init_waitqueue_head(&gpu->retire_event);
	kthread_init_work(&gpu->retire_work, retire_worker);
	kthread_init_work(&gpu->recover_work, recover_worker);

	priv->hangcheck_period = DRM_MSM_HANGCHECK_DEFAULT_PERIOD;

	/*
	 * If progress detection is supported, halve the hangcheck timer
	 * duration, as it takes two iterations of the hangcheck handler
	 * to detect a hang.
	 */
	if (funcs->progress)
		priv->hangcheck_period /= 2;

	timer_setup(&gpu->hangcheck_timer, hangcheck_handler, 0);

	spin_lock_init(&gpu->perf_lock);


	/* Map registers: */
	gpu->mmio = msm_ioremap(pdev, config->ioname);
	if (IS_ERR(gpu->mmio)) {
		ret = PTR_ERR(gpu->mmio);
		goto fail;
	}

	/* Get Interrupt: */
	gpu->irq = platform_get_irq(pdev, 0);
	if (gpu->irq < 0) {
		ret = gpu->irq;
		goto fail;
	}

	ret = devm_request_irq(&pdev->dev, gpu->irq, irq_handler,
			IRQF_TRIGGER_HIGH, "gpu-irq", gpu);
	if (ret) {
		DRM_DEV_ERROR(drm->dev, "failed to request IRQ%u: %d\n", gpu->irq, ret);
		goto fail;
	}

	ret = get_clocks(pdev, gpu);
	if (ret)
		goto fail;

	gpu->ebi1_clk = msm_clk_get(pdev, "bus");
	DBG("ebi1_clk: %p", gpu->ebi1_clk);
	if (IS_ERR(gpu->ebi1_clk))
		gpu->ebi1_clk = NULL;

	/* Acquire regulators: */
	gpu->gpu_reg = devm_regulator_get(&pdev->dev, "vdd");
	DBG("gpu_reg: %p", gpu->gpu_reg);
	if (IS_ERR(gpu->gpu_reg))
		gpu->gpu_reg = NULL;

	gpu->gpu_cx = devm_regulator_get(&pdev->dev, "vddcx");
	DBG("gpu_cx: %p", gpu->gpu_cx);
	if (IS_ERR(gpu->gpu_cx))
		gpu->gpu_cx = NULL;

	platform_set_drvdata(pdev, &gpu->adreno_smmu);

	msm_devfreq_init(gpu);

	gpu->vm = gpu->funcs->create_vm(gpu, pdev);
	if (IS_ERR(gpu->vm)) {
		ret = PTR_ERR(gpu->vm);
		goto fail;
	}

	memptrs = msm_gem_kernel_new(drm,
		sizeof(struct msm_rbmemptrs) * nr_rings,
		check_apriv(gpu, MSM_BO_WC), gpu->vm, &gpu->memptrs_bo,
		&memptrs_iova);

	if (IS_ERR(memptrs)) {
		ret = PTR_ERR(memptrs);
		DRM_DEV_ERROR(drm->dev, "could not allocate memptrs: %d\n", ret);
		goto fail;
	}

	msm_gem_object_set_name(gpu->memptrs_bo, "memptrs");

	if (nr_rings > ARRAY_SIZE(gpu->rb)) {
		DRM_DEV_INFO_ONCE(drm->dev, "Only creating %zu ringbuffers\n",
			ARRAY_SIZE(gpu->rb));
		nr_rings = ARRAY_SIZE(gpu->rb);
	}

	/* Create ringbuffer(s): */
	for (i = 0; i < nr_rings; i++) {
		gpu->rb[i] = msm_ringbuffer_new(gpu, i, memptrs, memptrs_iova);

		if (IS_ERR(gpu->rb[i])) {
			ret = PTR_ERR(gpu->rb[i]);
			DRM_DEV_ERROR(drm->dev,
				"could not create ringbuffer %d: %d\n", i, ret);
			goto fail;
		}

		memptrs += sizeof(struct msm_rbmemptrs);
		memptrs_iova += sizeof(struct msm_rbmemptrs);
	}

	gpu->nr_rings = nr_rings;

	refcount_set(&gpu->sysprof_active, 1);

	return 0;

fail:
	for (i = 0; i < ARRAY_SIZE(gpu->rb); i++)  {
		msm_ringbuffer_destroy(gpu->rb[i]);
		gpu->rb[i] = NULL;
	}

	msm_gem_kernel_put(gpu->memptrs_bo, gpu->vm);

	platform_set_drvdata(pdev, NULL);
	return ret;
}

void msm_gpu_cleanup(struct msm_gpu *gpu)
{
	int i;

	DBG("%s", gpu->name);

	for (i = 0; i < ARRAY_SIZE(gpu->rb); i++) {
		msm_ringbuffer_destroy(gpu->rb[i]);
		gpu->rb[i] = NULL;
	}

	msm_gem_kernel_put(gpu->memptrs_bo, gpu->vm);

	if (!IS_ERR_OR_NULL(gpu->vm)) {
		struct msm_mmu *mmu = to_msm_vm(gpu->vm)->mmu;
		mmu->funcs->detach(mmu);
		drm_gpuvm_put(gpu->vm);
	}

	if (gpu->worker) {
		kthread_destroy_worker(gpu->worker);
	}

	msm_devfreq_cleanup(gpu);

	platform_set_drvdata(gpu->pdev, NULL);
}<|MERGE_RESOLUTION|>--- conflicted
+++ resolved
@@ -380,16 +380,6 @@
 	state->cmd = kstrdup(cmd, GFP_KERNEL);
 	if (fault_info)
 		state->fault_info = *fault_info;
-<<<<<<< HEAD
-
-	if (submit) {
-		int i;
-
-		if (state->fault_info.ttbr0) {
-			struct msm_gpu_fault_info *info = &state->fault_info;
-			struct msm_mmu *mmu = submit->aspace->mmu;
-=======
->>>>>>> 711fa266
 
 	if (submit && state->fault_info.ttbr0) {
 		struct msm_gpu_fault_info *info = &state->fault_info;

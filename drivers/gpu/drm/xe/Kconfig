--- conflicted
+++ resolved
@@ -1,13 +1,9 @@
 # SPDX-License-Identifier: GPL-2.0-only
 config DRM_XE
 	tristate "Intel Xe Graphics"
-<<<<<<< HEAD
 	depends on DRM && PCI && (m || (y && KUNIT=y))
-=======
-	depends on DRM && PCI && MMU && (m || (y && KUNIT=y))
 	depends on INTEL_VSEC || !INTEL_VSEC
 	depends on X86_PLATFORM_DEVICES || !(X86 && ACPI)
->>>>>>> 04c89707
 	select INTERVAL_TREE
 	# we need shmfs for the swappable backing store, and in particular
 	# the shmem_readpage() which depends upon tmpfs

// SPDX-License-Identifier: MIT
/*
 * Copyright © 2022 Intel Corporation
 */

#include "xe_guc_ct.h"

#include <linux/bitfield.h>
#include <linux/circ_buf.h>
#include <linux/delay.h>

#include <kunit/static_stub.h>

#include <drm/drm_managed.h>

#include "abi/guc_actions_abi.h"
#include "abi/guc_actions_sriov_abi.h"
#include "abi/guc_klvs_abi.h"
#include "xe_bo.h"
#include "xe_device.h"
#include "xe_gt.h"
#include "xe_gt_pagefault.h"
#include "xe_gt_printk.h"
#include "xe_gt_sriov_pf_control.h"
#include "xe_gt_tlb_invalidation.h"
#include "xe_guc.h"
#include "xe_guc_relay.h"
#include "xe_guc_submit.h"
#include "xe_map.h"
#include "xe_pm.h"
#include "xe_trace.h"

/* Used when a CT send wants to block and / or receive data */
struct g2h_fence {
	u32 *response_buffer;
	u32 seqno;
	u32 response_data;
	u16 response_len;
	u16 error;
	u16 hint;
	u16 reason;
	bool retry;
	bool fail;
	bool done;
};

static void g2h_fence_init(struct g2h_fence *g2h_fence, u32 *response_buffer)
{
	g2h_fence->response_buffer = response_buffer;
	g2h_fence->response_data = 0;
	g2h_fence->response_len = 0;
	g2h_fence->fail = false;
	g2h_fence->retry = false;
	g2h_fence->done = false;
	g2h_fence->seqno = ~0x0;
}

static bool g2h_fence_needs_alloc(struct g2h_fence *g2h_fence)
{
	return g2h_fence->seqno == ~0x0;
}

static struct xe_guc *
ct_to_guc(struct xe_guc_ct *ct)
{
	return container_of(ct, struct xe_guc, ct);
}

static struct xe_gt *
ct_to_gt(struct xe_guc_ct *ct)
{
	return container_of(ct, struct xe_gt, uc.guc.ct);
}

static struct xe_device *
ct_to_xe(struct xe_guc_ct *ct)
{
	return gt_to_xe(ct_to_gt(ct));
}

/**
 * DOC: GuC CTB Blob
 *
 * We allocate single blob to hold both CTB descriptors and buffers:
 *
 *      +--------+-----------------------------------------------+------+
 *      | offset | contents                                      | size |
 *      +========+===============================================+======+
 *      | 0x0000 | H2G CTB Descriptor (send)                     |      |
 *      +--------+-----------------------------------------------+  4K  |
 *      | 0x0800 | G2H CTB Descriptor (g2h)                      |      |
 *      +--------+-----------------------------------------------+------+
 *      | 0x1000 | H2G CT Buffer (send)                          | n*4K |
 *      |        |                                               |      |
 *      +--------+-----------------------------------------------+------+
 *      | 0x1000 | G2H CT Buffer (g2h)                           | m*4K |
 *      | + n*4K |                                               |      |
 *      +--------+-----------------------------------------------+------+
 *
 * Size of each ``CT Buffer`` must be multiple of 4K.
 * We don't expect too many messages in flight at any time, unless we are
 * using the GuC submission. In that case each request requires a minimum
 * 2 dwords which gives us a maximum 256 queue'd requests. Hopefully this
 * enough space to avoid backpressure on the driver. We increase the size
 * of the receive buffer (relative to the send) to ensure a G2H response
 * CTB has a landing spot.
 */

#define CTB_DESC_SIZE		ALIGN(sizeof(struct guc_ct_buffer_desc), SZ_2K)
#define CTB_H2G_BUFFER_SIZE	(SZ_4K)
#define CTB_G2H_BUFFER_SIZE	(4 * CTB_H2G_BUFFER_SIZE)
#define G2H_ROOM_BUFFER_SIZE	(CTB_G2H_BUFFER_SIZE / 4)

static size_t guc_ct_size(void)
{
	return 2 * CTB_DESC_SIZE + CTB_H2G_BUFFER_SIZE +
		CTB_G2H_BUFFER_SIZE;
}

static void guc_ct_fini(struct drm_device *drm, void *arg)
{
	struct xe_guc_ct *ct = arg;

	destroy_workqueue(ct->g2h_wq);
	xa_destroy(&ct->fence_lookup);
}

static void g2h_worker_func(struct work_struct *w);

static void primelockdep(struct xe_guc_ct *ct)
{
	if (!IS_ENABLED(CONFIG_LOCKDEP))
		return;

	fs_reclaim_acquire(GFP_KERNEL);
	might_lock(&ct->lock);
	fs_reclaim_release(GFP_KERNEL);
}

int xe_guc_ct_init(struct xe_guc_ct *ct)
{
	struct xe_device *xe = ct_to_xe(ct);
	struct xe_gt *gt = ct_to_gt(ct);
	struct xe_tile *tile = gt_to_tile(gt);
	struct xe_bo *bo;
	int err;

	xe_gt_assert(gt, !(guc_ct_size() % PAGE_SIZE));

	ct->g2h_wq = alloc_ordered_workqueue("xe-g2h-wq", 0);
	if (!ct->g2h_wq)
		return -ENOMEM;

<<<<<<< HEAD
	ct->g2h_wq = alloc_ordered_workqueue("xe-g2h-wq", 0);
	if (!ct->g2h_wq)
		return -ENOMEM;

=======
>>>>>>> 275654c0
	spin_lock_init(&ct->fast_lock);
	xa_init(&ct->fence_lookup);
	INIT_WORK(&ct->g2h_worker, g2h_worker_func);
	init_waitqueue_head(&ct->wq);
	init_waitqueue_head(&ct->g2h_fence_wq);

	err = drmm_mutex_init(&xe->drm, &ct->lock);
	if (err)
		return err;

	primelockdep(ct);

	bo = xe_managed_bo_create_pin_map(xe, tile, guc_ct_size(),
					  XE_BO_FLAG_SYSTEM |
					  XE_BO_FLAG_GGTT |
					  XE_BO_FLAG_GGTT_INVALIDATE);
	if (IS_ERR(bo))
		return PTR_ERR(bo);

	ct->bo = bo;

	err = drmm_add_action_or_reset(&xe->drm, guc_ct_fini, ct);
	if (err)
		return err;

	xe_gt_assert(gt, ct->state == XE_GUC_CT_STATE_NOT_INITIALIZED);
	ct->state = XE_GUC_CT_STATE_DISABLED;
	return 0;
}

#define desc_read(xe_, guc_ctb__, field_)			\
	xe_map_rd_field(xe_, &guc_ctb__->desc, 0,		\
			struct guc_ct_buffer_desc, field_)

#define desc_write(xe_, guc_ctb__, field_, val_)		\
	xe_map_wr_field(xe_, &guc_ctb__->desc, 0,		\
			struct guc_ct_buffer_desc, field_, val_)

static void guc_ct_ctb_h2g_init(struct xe_device *xe, struct guc_ctb *h2g,
				struct iosys_map *map)
{
	h2g->info.size = CTB_H2G_BUFFER_SIZE / sizeof(u32);
	h2g->info.resv_space = 0;
	h2g->info.tail = 0;
	h2g->info.head = 0;
	h2g->info.space = CIRC_SPACE(h2g->info.tail, h2g->info.head,
				     h2g->info.size) -
			  h2g->info.resv_space;
	h2g->info.broken = false;

	h2g->desc = *map;
	xe_map_memset(xe, &h2g->desc, 0, 0, sizeof(struct guc_ct_buffer_desc));

	h2g->cmds = IOSYS_MAP_INIT_OFFSET(map, CTB_DESC_SIZE * 2);
}

static void guc_ct_ctb_g2h_init(struct xe_device *xe, struct guc_ctb *g2h,
				struct iosys_map *map)
{
	g2h->info.size = CTB_G2H_BUFFER_SIZE / sizeof(u32);
	g2h->info.resv_space = G2H_ROOM_BUFFER_SIZE / sizeof(u32);
	g2h->info.head = 0;
	g2h->info.tail = 0;
	g2h->info.space = CIRC_SPACE(g2h->info.tail, g2h->info.head,
				     g2h->info.size) -
			  g2h->info.resv_space;
	g2h->info.broken = false;

	g2h->desc = IOSYS_MAP_INIT_OFFSET(map, CTB_DESC_SIZE);
	xe_map_memset(xe, &g2h->desc, 0, 0, sizeof(struct guc_ct_buffer_desc));

	g2h->cmds = IOSYS_MAP_INIT_OFFSET(map, CTB_DESC_SIZE * 2 +
					    CTB_H2G_BUFFER_SIZE);
}

static int guc_ct_ctb_h2g_register(struct xe_guc_ct *ct)
{
	struct xe_guc *guc = ct_to_guc(ct);
	u32 desc_addr, ctb_addr, size;
	int err;

	desc_addr = xe_bo_ggtt_addr(ct->bo);
	ctb_addr = xe_bo_ggtt_addr(ct->bo) + CTB_DESC_SIZE * 2;
	size = ct->ctbs.h2g.info.size * sizeof(u32);

	err = xe_guc_self_cfg64(guc,
				GUC_KLV_SELF_CFG_H2G_CTB_DESCRIPTOR_ADDR_KEY,
				desc_addr);
	if (err)
		return err;

	err = xe_guc_self_cfg64(guc,
				GUC_KLV_SELF_CFG_H2G_CTB_ADDR_KEY,
				ctb_addr);
	if (err)
		return err;

	return xe_guc_self_cfg32(guc,
				 GUC_KLV_SELF_CFG_H2G_CTB_SIZE_KEY,
				 size);
}

static int guc_ct_ctb_g2h_register(struct xe_guc_ct *ct)
{
	struct xe_guc *guc = ct_to_guc(ct);
	u32 desc_addr, ctb_addr, size;
	int err;

	desc_addr = xe_bo_ggtt_addr(ct->bo) + CTB_DESC_SIZE;
	ctb_addr = xe_bo_ggtt_addr(ct->bo) + CTB_DESC_SIZE * 2 +
		CTB_H2G_BUFFER_SIZE;
	size = ct->ctbs.g2h.info.size * sizeof(u32);

	err = xe_guc_self_cfg64(guc,
				GUC_KLV_SELF_CFG_G2H_CTB_DESCRIPTOR_ADDR_KEY,
				desc_addr);
	if (err)
		return err;

	err = xe_guc_self_cfg64(guc,
				GUC_KLV_SELF_CFG_G2H_CTB_ADDR_KEY,
				ctb_addr);
	if (err)
		return err;

	return xe_guc_self_cfg32(guc,
				 GUC_KLV_SELF_CFG_G2H_CTB_SIZE_KEY,
				 size);
}

static int guc_ct_control_toggle(struct xe_guc_ct *ct, bool enable)
{
	u32 request[HOST2GUC_CONTROL_CTB_REQUEST_MSG_LEN] = {
		FIELD_PREP(GUC_HXG_MSG_0_ORIGIN, GUC_HXG_ORIGIN_HOST) |
		FIELD_PREP(GUC_HXG_MSG_0_TYPE, GUC_HXG_TYPE_REQUEST) |
		FIELD_PREP(GUC_HXG_REQUEST_MSG_0_ACTION,
			   GUC_ACTION_HOST2GUC_CONTROL_CTB),
		FIELD_PREP(HOST2GUC_CONTROL_CTB_REQUEST_MSG_1_CONTROL,
			   enable ? GUC_CTB_CONTROL_ENABLE :
			   GUC_CTB_CONTROL_DISABLE),
	};
	int ret = xe_guc_mmio_send(ct_to_guc(ct), request, ARRAY_SIZE(request));

	return ret > 0 ? -EPROTO : ret;
}

static void xe_guc_ct_set_state(struct xe_guc_ct *ct,
				enum xe_guc_ct_state state)
{
	mutex_lock(&ct->lock);		/* Serialise dequeue_one_g2h() */
	spin_lock_irq(&ct->fast_lock);	/* Serialise CT fast-path */

	xe_gt_assert(ct_to_gt(ct), ct->g2h_outstanding == 0 ||
		     state == XE_GUC_CT_STATE_STOPPED);

	ct->g2h_outstanding = 0;
	ct->state = state;

	spin_unlock_irq(&ct->fast_lock);

	/*
	 * Lockdep doesn't like this under the fast lock and he destroy only
	 * needs to be serialized with the send path which ct lock provides.
	 */
	xa_destroy(&ct->fence_lookup);

	mutex_unlock(&ct->lock);
}

int xe_guc_ct_enable(struct xe_guc_ct *ct)
{
	struct xe_device *xe = ct_to_xe(ct);
	struct xe_gt *gt = ct_to_gt(ct);
	int err;

	xe_gt_assert(gt, !xe_guc_ct_enabled(ct));

	guc_ct_ctb_h2g_init(xe, &ct->ctbs.h2g, &ct->bo->vmap);
	guc_ct_ctb_g2h_init(xe, &ct->ctbs.g2h, &ct->bo->vmap);

	err = guc_ct_ctb_h2g_register(ct);
	if (err)
		goto err_out;

	err = guc_ct_ctb_g2h_register(ct);
	if (err)
		goto err_out;

	err = guc_ct_control_toggle(ct, true);
	if (err)
		goto err_out;

	xe_guc_ct_set_state(ct, XE_GUC_CT_STATE_ENABLED);

	smp_mb();
	wake_up_all(&ct->wq);
	xe_gt_dbg(gt, "GuC CT communication channel enabled\n");

	return 0;

err_out:
	xe_gt_err(gt, "Failed to enable GuC CT (%pe)\n", ERR_PTR(err));

	return err;
}

static void stop_g2h_handler(struct xe_guc_ct *ct)
{
	cancel_work_sync(&ct->g2h_worker);
}

/**
 * xe_guc_ct_disable - Set GuC to disabled state
 * @ct: the &xe_guc_ct
 *
 * Set GuC CT to disabled state and stop g2h handler. No outstanding g2h expected
 * in this transition.
 */
void xe_guc_ct_disable(struct xe_guc_ct *ct)
{
	xe_guc_ct_set_state(ct, XE_GUC_CT_STATE_DISABLED);
	stop_g2h_handler(ct);
}

/**
 * xe_guc_ct_stop - Set GuC to stopped state
 * @ct: the &xe_guc_ct
 *
 * Set GuC CT to stopped state, stop g2h handler, and clear any outstanding g2h
 */
void xe_guc_ct_stop(struct xe_guc_ct *ct)
{
	xe_guc_ct_set_state(ct, XE_GUC_CT_STATE_STOPPED);
	stop_g2h_handler(ct);
}

static bool h2g_has_room(struct xe_guc_ct *ct, u32 cmd_len)
{
	struct guc_ctb *h2g = &ct->ctbs.h2g;

	lockdep_assert_held(&ct->lock);

	if (cmd_len > h2g->info.space) {
		h2g->info.head = desc_read(ct_to_xe(ct), h2g, head);
		h2g->info.space = CIRC_SPACE(h2g->info.tail, h2g->info.head,
					     h2g->info.size) -
				  h2g->info.resv_space;
		if (cmd_len > h2g->info.space)
			return false;
	}

	return true;
}

static bool g2h_has_room(struct xe_guc_ct *ct, u32 g2h_len)
{
	if (!g2h_len)
		return true;

	lockdep_assert_held(&ct->fast_lock);

	return ct->ctbs.g2h.info.space > g2h_len;
}

static int has_room(struct xe_guc_ct *ct, u32 cmd_len, u32 g2h_len)
{
	lockdep_assert_held(&ct->lock);

	if (!g2h_has_room(ct, g2h_len) || !h2g_has_room(ct, cmd_len))
		return -EBUSY;

	return 0;
}

static void h2g_reserve_space(struct xe_guc_ct *ct, u32 cmd_len)
{
	lockdep_assert_held(&ct->lock);
	ct->ctbs.h2g.info.space -= cmd_len;
}

static void __g2h_reserve_space(struct xe_guc_ct *ct, u32 g2h_len, u32 num_g2h)
{
	xe_gt_assert(ct_to_gt(ct), g2h_len <= ct->ctbs.g2h.info.space);

	if (g2h_len) {
		lockdep_assert_held(&ct->fast_lock);

		ct->ctbs.g2h.info.space -= g2h_len;
		ct->g2h_outstanding += num_g2h;
	}
}

static void __g2h_release_space(struct xe_guc_ct *ct, u32 g2h_len)
{
	lockdep_assert_held(&ct->fast_lock);
	xe_gt_assert(ct_to_gt(ct), ct->ctbs.g2h.info.space + g2h_len <=
		     ct->ctbs.g2h.info.size - ct->ctbs.g2h.info.resv_space);

	ct->ctbs.g2h.info.space += g2h_len;
	--ct->g2h_outstanding;
}

static void g2h_release_space(struct xe_guc_ct *ct, u32 g2h_len)
{
	spin_lock_irq(&ct->fast_lock);
	__g2h_release_space(ct, g2h_len);
	spin_unlock_irq(&ct->fast_lock);
}

#define H2G_CT_HEADERS (GUC_CTB_HDR_LEN + 1) /* one DW CTB header and one DW HxG header */

static int h2g_write(struct xe_guc_ct *ct, const u32 *action, u32 len,
		     u32 ct_fence_value, bool want_response)
{
	struct xe_device *xe = ct_to_xe(ct);
	struct xe_gt *gt = ct_to_gt(ct);
	struct guc_ctb *h2g = &ct->ctbs.h2g;
	u32 cmd[H2G_CT_HEADERS];
	u32 tail = h2g->info.tail;
	u32 full_len;
	struct iosys_map map = IOSYS_MAP_INIT_OFFSET(&h2g->cmds,
							 tail * sizeof(u32));

	full_len = len + GUC_CTB_HDR_LEN;

	lockdep_assert_held(&ct->lock);
	xe_gt_assert(gt, full_len <= GUC_CTB_MSG_MAX_LEN);
	xe_gt_assert(gt, tail <= h2g->info.size);

	/* Command will wrap, zero fill (NOPs), return and check credits again */
	if (tail + full_len > h2g->info.size) {
		xe_map_memset(xe, &map, 0, 0,
			      (h2g->info.size - tail) * sizeof(u32));
		h2g_reserve_space(ct, (h2g->info.size - tail));
		h2g->info.tail = 0;
		desc_write(xe, h2g, tail, h2g->info.tail);

		return -EAGAIN;
	}

	/*
	 * dw0: CT header (including fence)
	 * dw1: HXG header (including action code)
	 * dw2+: action data
	 */
	cmd[0] = FIELD_PREP(GUC_CTB_MSG_0_FORMAT, GUC_CTB_FORMAT_HXG) |
		FIELD_PREP(GUC_CTB_MSG_0_NUM_DWORDS, len) |
		FIELD_PREP(GUC_CTB_MSG_0_FENCE, ct_fence_value);
	if (want_response) {
		cmd[1] =
			FIELD_PREP(GUC_HXG_MSG_0_TYPE, GUC_HXG_TYPE_REQUEST) |
			FIELD_PREP(GUC_HXG_EVENT_MSG_0_ACTION |
				   GUC_HXG_EVENT_MSG_0_DATA0, action[0]);
	} else {
		cmd[1] =
			FIELD_PREP(GUC_HXG_MSG_0_TYPE, GUC_HXG_TYPE_FAST_REQUEST) |
			FIELD_PREP(GUC_HXG_EVENT_MSG_0_ACTION |
				   GUC_HXG_EVENT_MSG_0_DATA0, action[0]);
	}

	/* H2G header in cmd[1] replaces action[0] so: */
	--len;
	++action;

	/* Write H2G ensuring visable before descriptor update */
	xe_map_memcpy_to(xe, &map, 0, cmd, H2G_CT_HEADERS * sizeof(u32));
	xe_map_memcpy_to(xe, &map, H2G_CT_HEADERS * sizeof(u32), action, len * sizeof(u32));
	xe_device_wmb(xe);

	/* Update local copies */
	h2g->info.tail = (tail + full_len) % h2g->info.size;
	h2g_reserve_space(ct, full_len);

	/* Update descriptor */
	desc_write(xe, h2g, tail, h2g->info.tail);

	trace_xe_guc_ctb_h2g(gt->info.id, *(action - 1), full_len,
			     desc_read(xe, h2g, head), h2g->info.tail);

	return 0;
}

/*
 * The CT protocol accepts a 16 bits fence. This field is fully owned by the
 * driver, the GuC will just copy it to the reply message. Since we need to
 * be able to distinguish between replies to REQUEST and FAST_REQUEST messages,
 * we use one bit of the seqno as an indicator for that and a rolling counter
 * for the remaining 15 bits.
 */
#define CT_SEQNO_MASK GENMASK(14, 0)
#define CT_SEQNO_UNTRACKED BIT(15)
static u16 next_ct_seqno(struct xe_guc_ct *ct, bool is_g2h_fence)
{
	u32 seqno = ct->fence_seqno++ & CT_SEQNO_MASK;

	if (!is_g2h_fence)
		seqno |= CT_SEQNO_UNTRACKED;

	return seqno;
}

static int __guc_ct_send_locked(struct xe_guc_ct *ct, const u32 *action,
				u32 len, u32 g2h_len, u32 num_g2h,
				struct g2h_fence *g2h_fence)
{
	struct xe_gt *gt __maybe_unused = ct_to_gt(ct);
	u16 seqno;
	int ret;

	xe_gt_assert(gt, ct->state != XE_GUC_CT_STATE_NOT_INITIALIZED);
	xe_gt_assert(gt, !g2h_len || !g2h_fence);
	xe_gt_assert(gt, !num_g2h || !g2h_fence);
	xe_gt_assert(gt, !g2h_len || num_g2h);
	xe_gt_assert(gt, g2h_len || !num_g2h);
	lockdep_assert_held(&ct->lock);

	if (unlikely(ct->ctbs.h2g.info.broken)) {
		ret = -EPIPE;
		goto out;
	}

	if (ct->state == XE_GUC_CT_STATE_DISABLED) {
		ret = -ENODEV;
		goto out;
	}

	if (ct->state == XE_GUC_CT_STATE_STOPPED) {
		ret = -ECANCELED;
		goto out;
	}

	xe_gt_assert(gt, xe_guc_ct_enabled(ct));

	if (g2h_fence) {
		g2h_len = GUC_CTB_HXG_MSG_MAX_LEN;
		num_g2h = 1;

		if (g2h_fence_needs_alloc(g2h_fence)) {
			void *ptr;

			g2h_fence->seqno = next_ct_seqno(ct, true);
			ptr = xa_store(&ct->fence_lookup,
				       g2h_fence->seqno,
				       g2h_fence, GFP_ATOMIC);
			if (IS_ERR(ptr)) {
				ret = PTR_ERR(ptr);
				goto out;
			}
		}

		seqno = g2h_fence->seqno;
	} else {
		seqno = next_ct_seqno(ct, false);
	}

	if (g2h_len)
		spin_lock_irq(&ct->fast_lock);
retry:
	ret = has_room(ct, len + GUC_CTB_HDR_LEN, g2h_len);
	if (unlikely(ret))
		goto out_unlock;

	ret = h2g_write(ct, action, len, seqno, !!g2h_fence);
	if (unlikely(ret)) {
		if (ret == -EAGAIN)
			goto retry;
		goto out_unlock;
	}

	__g2h_reserve_space(ct, g2h_len, num_g2h);
	xe_guc_notify(ct_to_guc(ct));
out_unlock:
	if (g2h_len)
		spin_unlock_irq(&ct->fast_lock);
out:
	return ret;
}

static void kick_reset(struct xe_guc_ct *ct)
{
	xe_gt_reset_async(ct_to_gt(ct));
}

static int dequeue_one_g2h(struct xe_guc_ct *ct);

static int guc_ct_send_locked(struct xe_guc_ct *ct, const u32 *action, u32 len,
			      u32 g2h_len, u32 num_g2h,
			      struct g2h_fence *g2h_fence)
{
	struct xe_gt *gt = ct_to_gt(ct);
	struct drm_printer p = xe_gt_info_printer(gt);
	unsigned int sleep_period_ms = 1;
	int ret;

	xe_gt_assert(gt, !g2h_len || !g2h_fence);
	lockdep_assert_held(&ct->lock);
	xe_device_assert_mem_access(ct_to_xe(ct));

try_again:
	ret = __guc_ct_send_locked(ct, action, len, g2h_len, num_g2h,
				   g2h_fence);

	/*
	 * We wait to try to restore credits for about 1 second before bailing.
	 * In the case of H2G credits we have no choice but just to wait for the
	 * GuC to consume H2Gs in the channel so we use a wait / sleep loop. In
	 * the case of G2H we process any G2H in the channel, hopefully freeing
	 * credits as we consume the G2H messages.
	 */
	if (unlikely(ret == -EBUSY &&
		     !h2g_has_room(ct, len + GUC_CTB_HDR_LEN))) {
		struct guc_ctb *h2g = &ct->ctbs.h2g;

		if (sleep_period_ms == 1024)
			goto broken;

		trace_xe_guc_ct_h2g_flow_control(h2g->info.head, h2g->info.tail,
						 h2g->info.size,
						 h2g->info.space,
						 len + GUC_CTB_HDR_LEN);
		msleep(sleep_period_ms);
		sleep_period_ms <<= 1;

		goto try_again;
	} else if (unlikely(ret == -EBUSY)) {
		struct xe_device *xe = ct_to_xe(ct);
		struct guc_ctb *g2h = &ct->ctbs.g2h;

		trace_xe_guc_ct_g2h_flow_control(g2h->info.head,
						 desc_read(xe, g2h, tail),
						 g2h->info.size,
						 g2h->info.space,
						 g2h_fence ?
						 GUC_CTB_HXG_MSG_MAX_LEN :
						 g2h_len);

#define g2h_avail(ct)	\
	(desc_read(ct_to_xe(ct), (&ct->ctbs.g2h), tail) != ct->ctbs.g2h.info.head)
		if (!wait_event_timeout(ct->wq, !ct->g2h_outstanding ||
					g2h_avail(ct), HZ))
			goto broken;
#undef g2h_avail

		if (dequeue_one_g2h(ct) < 0)
			goto broken;

		goto try_again;
	}

	return ret;

broken:
	xe_gt_err(gt, "No forward process on H2G, reset required\n");
	xe_guc_ct_print(ct, &p, true);
	ct->ctbs.h2g.info.broken = true;

	return -EDEADLK;
}

static int guc_ct_send(struct xe_guc_ct *ct, const u32 *action, u32 len,
		       u32 g2h_len, u32 num_g2h, struct g2h_fence *g2h_fence)
{
	int ret;

	xe_gt_assert(ct_to_gt(ct), !g2h_len || !g2h_fence);

	mutex_lock(&ct->lock);
	ret = guc_ct_send_locked(ct, action, len, g2h_len, num_g2h, g2h_fence);
	mutex_unlock(&ct->lock);

	return ret;
}

int xe_guc_ct_send(struct xe_guc_ct *ct, const u32 *action, u32 len,
		   u32 g2h_len, u32 num_g2h)
{
	int ret;

	ret = guc_ct_send(ct, action, len, g2h_len, num_g2h, NULL);
	if (ret == -EDEADLK)
		kick_reset(ct);

	return ret;
}

int xe_guc_ct_send_locked(struct xe_guc_ct *ct, const u32 *action, u32 len,
			  u32 g2h_len, u32 num_g2h)
{
	int ret;

	ret = guc_ct_send_locked(ct, action, len, g2h_len, num_g2h, NULL);
	if (ret == -EDEADLK)
		kick_reset(ct);

	return ret;
}

int xe_guc_ct_send_g2h_handler(struct xe_guc_ct *ct, const u32 *action, u32 len)
{
	int ret;

	lockdep_assert_held(&ct->lock);

	ret = guc_ct_send_locked(ct, action, len, 0, 0, NULL);
	if (ret == -EDEADLK)
		kick_reset(ct);

	return ret;
}

/*
 * Check if a GT reset is in progress or will occur and if GT reset brought the
 * CT back up. Randomly picking 5 seconds for an upper limit to do a GT a reset.
 */
static bool retry_failure(struct xe_guc_ct *ct, int ret)
{
	if (!(ret == -EDEADLK || ret == -EPIPE || ret == -ENODEV))
		return false;

#define ct_alive(ct)	\
	(xe_guc_ct_enabled(ct) && !ct->ctbs.h2g.info.broken && \
	 !ct->ctbs.g2h.info.broken)
	if (!wait_event_interruptible_timeout(ct->wq, ct_alive(ct),  HZ * 5))
		return false;
#undef ct_alive

	return true;
}

static int guc_ct_send_recv(struct xe_guc_ct *ct, const u32 *action, u32 len,
			    u32 *response_buffer, bool no_fail)
{
	struct xe_gt *gt = ct_to_gt(ct);
	struct g2h_fence g2h_fence;
	int ret = 0;

	/*
	 * We use a fence to implement blocking sends / receiving response data.
	 * The seqno of the fence is sent in the H2G, returned in the G2H, and
	 * an xarray is used as storage media with the seqno being to key.
	 * Fields in the fence hold success, failure, retry status and the
	 * response data. Safe to allocate on the stack as the xarray is the
	 * only reference and it cannot be present after this function exits.
	 */
retry:
	g2h_fence_init(&g2h_fence, response_buffer);
retry_same_fence:
	ret = guc_ct_send(ct, action, len, 0, 0, &g2h_fence);
	if (unlikely(ret == -ENOMEM)) {
		void *ptr;

		/* Retry allocation /w GFP_KERNEL */
		ptr = xa_store(&ct->fence_lookup,
			       g2h_fence.seqno,
			       &g2h_fence, GFP_KERNEL);
		if (IS_ERR(ptr))
			return PTR_ERR(ptr);

		goto retry_same_fence;
	} else if (unlikely(ret)) {
		if (ret == -EDEADLK)
			kick_reset(ct);

		if (no_fail && retry_failure(ct, ret))
			goto retry_same_fence;

		if (!g2h_fence_needs_alloc(&g2h_fence))
			xa_erase_irq(&ct->fence_lookup, g2h_fence.seqno);

		return ret;
	}

	ret = wait_event_timeout(ct->g2h_fence_wq, g2h_fence.done, HZ);
	if (!ret) {
		xe_gt_err(gt, "Timed out wait for G2H, fence %u, action %04x",
			  g2h_fence.seqno, action[0]);
		xa_erase_irq(&ct->fence_lookup, g2h_fence.seqno);
		return -ETIME;
	}

	if (g2h_fence.retry) {
		xe_gt_warn(gt, "H2G retry, action 0x%04x, reason %u",
			   action[0], g2h_fence.reason);
		goto retry;
	}
	if (g2h_fence.fail) {
		xe_gt_err(gt, "H2G send failed, action 0x%04x, error %d, hint %u",
			  action[0], g2h_fence.error, g2h_fence.hint);
		ret = -EIO;
	}

	return ret > 0 ? response_buffer ? g2h_fence.response_len : g2h_fence.response_data : ret;
}

/**
 * xe_guc_ct_send_recv - Send and receive HXG to the GuC
 * @ct: the &xe_guc_ct
 * @action: the dword array with `HXG Request`_ message (can't be NULL)
 * @len: length of the `HXG Request`_ message (in dwords, can't be 0)
 * @response_buffer: placeholder for the `HXG Response`_ message (can be NULL)
 *
 * Send a `HXG Request`_ message to the GuC over CT communication channel and
 * blocks until GuC replies with a `HXG Response`_ message.
 *
 * For non-blocking communication with GuC use xe_guc_ct_send().
 *
 * Note: The size of &response_buffer must be at least GUC_CTB_MAX_DWORDS_.
 *
 * Return: response length (in dwords) if &response_buffer was not NULL, or
 *         DATA0 from `HXG Response`_ if &response_buffer was NULL, or
 *         a negative error code on failure.
 */
int xe_guc_ct_send_recv(struct xe_guc_ct *ct, const u32 *action, u32 len,
			u32 *response_buffer)
{
	KUNIT_STATIC_STUB_REDIRECT(xe_guc_ct_send_recv, ct, action, len, response_buffer);
	return guc_ct_send_recv(ct, action, len, response_buffer, false);
}

int xe_guc_ct_send_recv_no_fail(struct xe_guc_ct *ct, const u32 *action,
				u32 len, u32 *response_buffer)
{
	return guc_ct_send_recv(ct, action, len, response_buffer, true);
}

static u32 *msg_to_hxg(u32 *msg)
{
	return msg + GUC_CTB_MSG_MIN_LEN;
}

static u32 msg_len_to_hxg_len(u32 len)
{
	return len - GUC_CTB_MSG_MIN_LEN;
}

static int parse_g2h_event(struct xe_guc_ct *ct, u32 *msg, u32 len)
{
	u32 *hxg = msg_to_hxg(msg);
	u32 action = FIELD_GET(GUC_HXG_EVENT_MSG_0_ACTION, hxg[0]);

	lockdep_assert_held(&ct->lock);

	switch (action) {
	case XE_GUC_ACTION_SCHED_CONTEXT_MODE_DONE:
	case XE_GUC_ACTION_DEREGISTER_CONTEXT_DONE:
	case XE_GUC_ACTION_SCHED_ENGINE_MODE_DONE:
	case XE_GUC_ACTION_TLB_INVALIDATION_DONE:
		g2h_release_space(ct, len);
	}

	return 0;
}

static int parse_g2h_response(struct xe_guc_ct *ct, u32 *msg, u32 len)
{
	struct xe_gt *gt =  ct_to_gt(ct);
	u32 *hxg = msg_to_hxg(msg);
	u32 hxg_len = msg_len_to_hxg_len(len);
	u32 fence = FIELD_GET(GUC_CTB_MSG_0_FENCE, msg[0]);
	u32 type = FIELD_GET(GUC_HXG_MSG_0_TYPE, hxg[0]);
	struct g2h_fence *g2h_fence;

	lockdep_assert_held(&ct->lock);

	/*
	 * Fences for FAST_REQUEST messages are not tracked in ct->fence_lookup.
	 * Those messages should never fail, so if we do get an error back it
	 * means we're likely doing an illegal operation and the GuC is
	 * rejecting it. We have no way to inform the code that submitted the
	 * H2G that the message was rejected, so we need to escalate the
	 * failure to trigger a reset.
	 */
	if (fence & CT_SEQNO_UNTRACKED) {
		if (type == GUC_HXG_TYPE_RESPONSE_FAILURE)
			xe_gt_err(gt, "FAST_REQ H2G fence 0x%x failed! e=0x%x, h=%u\n",
				  fence,
				  FIELD_GET(GUC_HXG_FAILURE_MSG_0_ERROR, hxg[0]),
				  FIELD_GET(GUC_HXG_FAILURE_MSG_0_HINT, hxg[0]));
		else
			xe_gt_err(gt, "unexpected response %u for FAST_REQ H2G fence 0x%x!\n",
				  type, fence);

		return -EPROTO;
	}

	g2h_fence = xa_erase(&ct->fence_lookup, fence);
	if (unlikely(!g2h_fence)) {
		/* Don't tear down channel, as send could've timed out */
		xe_gt_warn(gt, "G2H fence (%u) not found!\n", fence);
		g2h_release_space(ct, GUC_CTB_HXG_MSG_MAX_LEN);
		return 0;
	}

	xe_gt_assert(gt, fence == g2h_fence->seqno);

	if (type == GUC_HXG_TYPE_RESPONSE_FAILURE) {
		g2h_fence->fail = true;
		g2h_fence->error = FIELD_GET(GUC_HXG_FAILURE_MSG_0_ERROR, hxg[0]);
		g2h_fence->hint = FIELD_GET(GUC_HXG_FAILURE_MSG_0_HINT, hxg[0]);
	} else if (type == GUC_HXG_TYPE_NO_RESPONSE_RETRY) {
		g2h_fence->retry = true;
		g2h_fence->reason = FIELD_GET(GUC_HXG_RETRY_MSG_0_REASON, hxg[0]);
	} else if (g2h_fence->response_buffer) {
		g2h_fence->response_len = hxg_len;
		memcpy(g2h_fence->response_buffer, hxg, hxg_len * sizeof(u32));
	} else {
		g2h_fence->response_data = FIELD_GET(GUC_HXG_RESPONSE_MSG_0_DATA0, hxg[0]);
	}

	g2h_release_space(ct, GUC_CTB_HXG_MSG_MAX_LEN);

	g2h_fence->done = true;
	smp_mb();

	wake_up_all(&ct->g2h_fence_wq);

	return 0;
}

static int parse_g2h_msg(struct xe_guc_ct *ct, u32 *msg, u32 len)
{
	struct xe_gt *gt = ct_to_gt(ct);
	u32 *hxg = msg_to_hxg(msg);
	u32 origin, type;
	int ret;

	lockdep_assert_held(&ct->lock);

	origin = FIELD_GET(GUC_HXG_MSG_0_ORIGIN, hxg[0]);
	if (unlikely(origin != GUC_HXG_ORIGIN_GUC)) {
		xe_gt_err(gt, "G2H channel broken on read, origin=%u, reset required\n",
			  origin);
		ct->ctbs.g2h.info.broken = true;

		return -EPROTO;
	}

	type = FIELD_GET(GUC_HXG_MSG_0_TYPE, hxg[0]);
	switch (type) {
	case GUC_HXG_TYPE_EVENT:
		ret = parse_g2h_event(ct, msg, len);
		break;
	case GUC_HXG_TYPE_RESPONSE_SUCCESS:
	case GUC_HXG_TYPE_RESPONSE_FAILURE:
	case GUC_HXG_TYPE_NO_RESPONSE_RETRY:
		ret = parse_g2h_response(ct, msg, len);
		break;
	default:
		xe_gt_err(gt, "G2H channel broken on read, type=%u, reset required\n",
			  type);
		ct->ctbs.g2h.info.broken = true;

		ret = -EOPNOTSUPP;
	}

	return ret;
}

static int process_g2h_msg(struct xe_guc_ct *ct, u32 *msg, u32 len)
{
	struct xe_guc *guc = ct_to_guc(ct);
	struct xe_gt *gt = ct_to_gt(ct);
	u32 hxg_len = msg_len_to_hxg_len(len);
	u32 *hxg = msg_to_hxg(msg);
	u32 action, adj_len;
	u32 *payload;
	int ret = 0;

	if (FIELD_GET(GUC_HXG_MSG_0_TYPE, hxg[0]) != GUC_HXG_TYPE_EVENT)
		return 0;

	action = FIELD_GET(GUC_HXG_EVENT_MSG_0_ACTION, hxg[0]);
	payload = hxg + GUC_HXG_EVENT_MSG_MIN_LEN;
	adj_len = hxg_len - GUC_HXG_EVENT_MSG_MIN_LEN;

	switch (action) {
	case XE_GUC_ACTION_SCHED_CONTEXT_MODE_DONE:
		ret = xe_guc_sched_done_handler(guc, payload, adj_len);
		break;
	case XE_GUC_ACTION_DEREGISTER_CONTEXT_DONE:
		ret = xe_guc_deregister_done_handler(guc, payload, adj_len);
		break;
	case XE_GUC_ACTION_CONTEXT_RESET_NOTIFICATION:
		ret = xe_guc_exec_queue_reset_handler(guc, payload, adj_len);
		break;
	case XE_GUC_ACTION_ENGINE_FAILURE_NOTIFICATION:
		ret = xe_guc_exec_queue_reset_failure_handler(guc, payload,
							      adj_len);
		break;
	case XE_GUC_ACTION_SCHED_ENGINE_MODE_DONE:
		/* Selftest only at the moment */
		break;
	case XE_GUC_ACTION_STATE_CAPTURE_NOTIFICATION:
	case XE_GUC_ACTION_NOTIFY_FLUSH_LOG_BUFFER_TO_FILE:
		/* FIXME: Handle this */
		break;
	case XE_GUC_ACTION_NOTIFY_MEMORY_CAT_ERROR:
		ret = xe_guc_exec_queue_memory_cat_error_handler(guc, payload,
								 adj_len);
		break;
	case XE_GUC_ACTION_REPORT_PAGE_FAULT_REQ_DESC:
		ret = xe_guc_pagefault_handler(guc, payload, adj_len);
		break;
	case XE_GUC_ACTION_TLB_INVALIDATION_DONE:
		ret = xe_guc_tlb_invalidation_done_handler(guc, payload,
							   adj_len);
		break;
	case XE_GUC_ACTION_ACCESS_COUNTER_NOTIFY:
		ret = xe_guc_access_counter_notify_handler(guc, payload,
							   adj_len);
		break;
	case XE_GUC_ACTION_GUC2PF_RELAY_FROM_VF:
		ret = xe_guc_relay_process_guc2pf(&guc->relay, hxg, hxg_len);
		break;
	case XE_GUC_ACTION_GUC2VF_RELAY_FROM_PF:
		ret = xe_guc_relay_process_guc2vf(&guc->relay, hxg, hxg_len);
		break;
	case GUC_ACTION_GUC2PF_VF_STATE_NOTIFY:
		ret = xe_gt_sriov_pf_control_process_guc2pf(gt, hxg, hxg_len);
		break;
	default:
		xe_gt_err(gt, "unexpected G2H action 0x%04x\n", action);
	}

	if (ret)
		xe_gt_err(gt, "G2H action 0x%04x failed (%pe)\n",
			  action, ERR_PTR(ret));

	return 0;
}

static int g2h_read(struct xe_guc_ct *ct, u32 *msg, bool fast_path)
{
	struct xe_device *xe = ct_to_xe(ct);
	struct xe_gt *gt = ct_to_gt(ct);
	struct guc_ctb *g2h = &ct->ctbs.g2h;
	u32 tail, head, len;
	s32 avail;
	u32 action;
	u32 *hxg;

	xe_gt_assert(gt, ct->state != XE_GUC_CT_STATE_NOT_INITIALIZED);
	lockdep_assert_held(&ct->fast_lock);

	if (ct->state == XE_GUC_CT_STATE_DISABLED)
		return -ENODEV;

	if (ct->state == XE_GUC_CT_STATE_STOPPED)
		return -ECANCELED;

	if (g2h->info.broken)
		return -EPIPE;

	xe_gt_assert(gt, xe_guc_ct_enabled(ct));

	/* Calculate DW available to read */
	tail = desc_read(xe, g2h, tail);
	avail = tail - g2h->info.head;
	if (unlikely(avail == 0))
		return 0;

	if (avail < 0)
		avail += g2h->info.size;

	/* Read header */
	xe_map_memcpy_from(xe, msg, &g2h->cmds, sizeof(u32) * g2h->info.head,
			   sizeof(u32));
	len = FIELD_GET(GUC_CTB_MSG_0_NUM_DWORDS, msg[0]) + GUC_CTB_MSG_MIN_LEN;
	if (len > avail) {
		xe_gt_err(gt, "G2H channel broken on read, avail=%d, len=%d, reset required\n",
			  avail, len);
		g2h->info.broken = true;

		return -EPROTO;
	}

	head = (g2h->info.head + 1) % g2h->info.size;
	avail = len - 1;

	/* Read G2H message */
	if (avail + head > g2h->info.size) {
		u32 avail_til_wrap = g2h->info.size - head;

		xe_map_memcpy_from(xe, msg + 1,
				   &g2h->cmds, sizeof(u32) * head,
				   avail_til_wrap * sizeof(u32));
		xe_map_memcpy_from(xe, msg + 1 + avail_til_wrap,
				   &g2h->cmds, 0,
				   (avail - avail_til_wrap) * sizeof(u32));
	} else {
		xe_map_memcpy_from(xe, msg + 1,
				   &g2h->cmds, sizeof(u32) * head,
				   avail * sizeof(u32));
	}

	hxg = msg_to_hxg(msg);
	action = FIELD_GET(GUC_HXG_EVENT_MSG_0_ACTION, hxg[0]);

	if (fast_path) {
		if (FIELD_GET(GUC_HXG_MSG_0_TYPE, hxg[0]) != GUC_HXG_TYPE_EVENT)
			return 0;

		switch (action) {
		case XE_GUC_ACTION_REPORT_PAGE_FAULT_REQ_DESC:
		case XE_GUC_ACTION_TLB_INVALIDATION_DONE:
			break;	/* Process these in fast-path */
		default:
			return 0;
		}
	}

	/* Update local / descriptor header */
	g2h->info.head = (head + avail) % g2h->info.size;
	desc_write(xe, g2h, head, g2h->info.head);

	trace_xe_guc_ctb_g2h(ct_to_gt(ct)->info.id, action, len,
			     g2h->info.head, tail);

	return len;
}

static void g2h_fast_path(struct xe_guc_ct *ct, u32 *msg, u32 len)
{
	struct xe_gt *gt = ct_to_gt(ct);
	struct xe_guc *guc = ct_to_guc(ct);
	u32 hxg_len = msg_len_to_hxg_len(len);
	u32 *hxg = msg_to_hxg(msg);
	u32 action = FIELD_GET(GUC_HXG_EVENT_MSG_0_ACTION, hxg[0]);
	u32 *payload = hxg + GUC_HXG_MSG_MIN_LEN;
	u32 adj_len = hxg_len - GUC_HXG_MSG_MIN_LEN;
	int ret = 0;

	switch (action) {
	case XE_GUC_ACTION_REPORT_PAGE_FAULT_REQ_DESC:
		ret = xe_guc_pagefault_handler(guc, payload, adj_len);
		break;
	case XE_GUC_ACTION_TLB_INVALIDATION_DONE:
		__g2h_release_space(ct, len);
		ret = xe_guc_tlb_invalidation_done_handler(guc, payload,
							   adj_len);
		break;
	default:
		xe_gt_warn(gt, "NOT_POSSIBLE");
	}

	if (ret)
		xe_gt_err(gt, "G2H action 0x%04x failed (%pe)\n",
			  action, ERR_PTR(ret));
}

/**
 * xe_guc_ct_fast_path - process critical G2H in the IRQ handler
 * @ct: GuC CT object
 *
 * Anything related to page faults is critical for performance, process these
 * critical G2H in the IRQ. This is safe as these handlers either just wake up
 * waiters or queue another worker.
 */
void xe_guc_ct_fast_path(struct xe_guc_ct *ct)
{
	struct xe_device *xe = ct_to_xe(ct);
	bool ongoing;
	int len;

	ongoing = xe_pm_runtime_get_if_active(ct_to_xe(ct));
	if (!ongoing && xe_pm_read_callback_task(ct_to_xe(ct)) == NULL)
		return;

	spin_lock(&ct->fast_lock);
	do {
		len = g2h_read(ct, ct->fast_msg, true);
		if (len > 0)
			g2h_fast_path(ct, ct->fast_msg, len);
	} while (len > 0);
	spin_unlock(&ct->fast_lock);

	if (ongoing)
		xe_pm_runtime_put(xe);
}

/* Returns less than zero on error, 0 on done, 1 on more available */
static int dequeue_one_g2h(struct xe_guc_ct *ct)
{
	int len;
	int ret;

	lockdep_assert_held(&ct->lock);

	spin_lock_irq(&ct->fast_lock);
	len = g2h_read(ct, ct->msg, false);
	spin_unlock_irq(&ct->fast_lock);
	if (len <= 0)
		return len;

	ret = parse_g2h_msg(ct, ct->msg, len);
	if (unlikely(ret < 0))
		return ret;

	ret = process_g2h_msg(ct, ct->msg, len);
	if (unlikely(ret < 0))
		return ret;

	return 1;
}

static void g2h_worker_func(struct work_struct *w)
{
	struct xe_guc_ct *ct = container_of(w, struct xe_guc_ct, g2h_worker);
	struct xe_gt *gt = ct_to_gt(ct);
	bool ongoing;
	int ret;

	/*
	 * Normal users must always hold mem_access.ref around CT calls. However
	 * during the runtime pm callbacks we rely on CT to talk to the GuC, but
	 * at this stage we can't rely on mem_access.ref and even the
	 * callback_task will be different than current.  For such cases we just
	 * need to ensure we always process the responses from any blocking
	 * ct_send requests or where we otherwise expect some response when
	 * initiated from those callbacks (which will need to wait for the below
	 * dequeue_one_g2h()).  The dequeue_one_g2h() will gracefully fail if
	 * the device has suspended to the point that the CT communication has
	 * been disabled.
	 *
	 * If we are inside the runtime pm callback, we can be the only task
	 * still issuing CT requests (since that requires having the
	 * mem_access.ref).  It seems like it might in theory be possible to
	 * receive unsolicited events from the GuC just as we are
	 * suspending-resuming, but those will currently anyway be lost when
	 * eventually exiting from suspend, hence no need to wake up the device
	 * here. If we ever need something stronger than get_if_ongoing() then
	 * we need to be careful with blocking the pm callbacks from getting CT
	 * responses, if the worker here is blocked on those callbacks
	 * completing, creating a deadlock.
	 */
	ongoing = xe_pm_runtime_get_if_active(ct_to_xe(ct));
	if (!ongoing && xe_pm_read_callback_task(ct_to_xe(ct)) == NULL)
		return;

	do {
		mutex_lock(&ct->lock);
		ret = dequeue_one_g2h(ct);
		mutex_unlock(&ct->lock);

		if (unlikely(ret == -EPROTO || ret == -EOPNOTSUPP)) {
			struct drm_printer p = xe_gt_info_printer(gt);

			xe_guc_ct_print(ct, &p, false);
			kick_reset(ct);
		}
	} while (ret == 1);

	if (ongoing)
		xe_pm_runtime_put(ct_to_xe(ct));
}

static void guc_ctb_snapshot_capture(struct xe_device *xe, struct guc_ctb *ctb,
				     struct guc_ctb_snapshot *snapshot,
				     bool atomic)
{
	u32 head, tail;

	xe_map_memcpy_from(xe, &snapshot->desc, &ctb->desc, 0,
			   sizeof(struct guc_ct_buffer_desc));
	memcpy(&snapshot->info, &ctb->info, sizeof(struct guc_ctb_info));

	snapshot->cmds = kmalloc_array(ctb->info.size, sizeof(u32),
				       atomic ? GFP_ATOMIC : GFP_KERNEL);

	if (!snapshot->cmds) {
		drm_err(&xe->drm, "Skipping CTB commands snapshot. Only CTB info will be available.\n");
		return;
	}

	head = snapshot->desc.head;
	tail = snapshot->desc.tail;

	if (head != tail) {
		struct iosys_map map =
			IOSYS_MAP_INIT_OFFSET(&ctb->cmds, head * sizeof(u32));

		while (head != tail) {
			snapshot->cmds[head] = xe_map_rd(xe, &map, 0, u32);
			++head;
			if (head == ctb->info.size) {
				head = 0;
				map = ctb->cmds;
			} else {
				iosys_map_incr(&map, sizeof(u32));
			}
		}
	}
}

static void guc_ctb_snapshot_print(struct guc_ctb_snapshot *snapshot,
				   struct drm_printer *p)
{
	u32 head, tail;

	drm_printf(p, "\tsize: %d\n", snapshot->info.size);
	drm_printf(p, "\tresv_space: %d\n", snapshot->info.resv_space);
	drm_printf(p, "\thead: %d\n", snapshot->info.head);
	drm_printf(p, "\ttail: %d\n", snapshot->info.tail);
	drm_printf(p, "\tspace: %d\n", snapshot->info.space);
	drm_printf(p, "\tbroken: %d\n", snapshot->info.broken);
	drm_printf(p, "\thead (memory): %d\n", snapshot->desc.head);
	drm_printf(p, "\ttail (memory): %d\n", snapshot->desc.tail);
	drm_printf(p, "\tstatus (memory): 0x%x\n", snapshot->desc.status);

	if (!snapshot->cmds)
		return;

	head = snapshot->desc.head;
	tail = snapshot->desc.tail;

	while (head != tail) {
		drm_printf(p, "\tcmd[%d]: 0x%08x\n", head,
			   snapshot->cmds[head]);
		++head;
		if (head == snapshot->info.size)
			head = 0;
	}
}

static void guc_ctb_snapshot_free(struct guc_ctb_snapshot *snapshot)
{
	kfree(snapshot->cmds);
}

/**
 * xe_guc_ct_snapshot_capture - Take a quick snapshot of the CT state.
 * @ct: GuC CT object.
 * @atomic: Boolean to indicate if this is called from atomic context like
 * reset or CTB handler or from some regular path like debugfs.
 *
 * This can be printed out in a later stage like during dev_coredump
 * analysis.
 *
 * Returns: a GuC CT snapshot object that must be freed by the caller
 * by using `xe_guc_ct_snapshot_free`.
 */
struct xe_guc_ct_snapshot *xe_guc_ct_snapshot_capture(struct xe_guc_ct *ct,
						      bool atomic)
{
	struct xe_device *xe = ct_to_xe(ct);
	struct xe_guc_ct_snapshot *snapshot;

	snapshot = kzalloc(sizeof(*snapshot),
			   atomic ? GFP_ATOMIC : GFP_KERNEL);

	if (!snapshot) {
		drm_err(&xe->drm, "Skipping CTB snapshot entirely.\n");
		return NULL;
	}

	if (xe_guc_ct_enabled(ct) || ct->state == XE_GUC_CT_STATE_STOPPED) {
		snapshot->ct_enabled = true;
		snapshot->g2h_outstanding = READ_ONCE(ct->g2h_outstanding);
		guc_ctb_snapshot_capture(xe, &ct->ctbs.h2g,
					 &snapshot->h2g, atomic);
		guc_ctb_snapshot_capture(xe, &ct->ctbs.g2h,
					 &snapshot->g2h, atomic);
	}

	return snapshot;
}

/**
 * xe_guc_ct_snapshot_print - Print out a given GuC CT snapshot.
 * @snapshot: GuC CT snapshot object.
 * @p: drm_printer where it will be printed out.
 *
 * This function prints out a given GuC CT snapshot object.
 */
void xe_guc_ct_snapshot_print(struct xe_guc_ct_snapshot *snapshot,
			      struct drm_printer *p)
{
	if (!snapshot)
		return;

	if (snapshot->ct_enabled) {
		drm_puts(p, "H2G CTB (all sizes in DW):\n");
		guc_ctb_snapshot_print(&snapshot->h2g, p);

		drm_puts(p, "\nG2H CTB (all sizes in DW):\n");
		guc_ctb_snapshot_print(&snapshot->g2h, p);

		drm_printf(p, "\tg2h outstanding: %d\n",
			   snapshot->g2h_outstanding);
	} else {
		drm_puts(p, "CT disabled\n");
	}
}

/**
 * xe_guc_ct_snapshot_free - Free all allocated objects for a given snapshot.
 * @snapshot: GuC CT snapshot object.
 *
 * This function free all the memory that needed to be allocated at capture
 * time.
 */
void xe_guc_ct_snapshot_free(struct xe_guc_ct_snapshot *snapshot)
{
	if (!snapshot)
		return;

	guc_ctb_snapshot_free(&snapshot->h2g);
	guc_ctb_snapshot_free(&snapshot->g2h);
	kfree(snapshot);
}

/**
 * xe_guc_ct_print - GuC CT Print.
 * @ct: GuC CT.
 * @p: drm_printer where it will be printed out.
 * @atomic: Boolean to indicate if this is called from atomic context like
 * reset or CTB handler or from some regular path like debugfs.
 *
 * This function quickly capture a snapshot and immediately print it out.
 */
void xe_guc_ct_print(struct xe_guc_ct *ct, struct drm_printer *p, bool atomic)
{
	struct xe_guc_ct_snapshot *snapshot;

	snapshot = xe_guc_ct_snapshot_capture(ct, atomic);
	xe_guc_ct_snapshot_print(snapshot, p);
	xe_guc_ct_snapshot_free(snapshot);
}<|MERGE_RESOLUTION|>--- conflicted
+++ resolved
@@ -151,13 +151,6 @@
 	if (!ct->g2h_wq)
 		return -ENOMEM;
 
-<<<<<<< HEAD
-	ct->g2h_wq = alloc_ordered_workqueue("xe-g2h-wq", 0);
-	if (!ct->g2h_wq)
-		return -ENOMEM;
-
-=======
->>>>>>> 275654c0
 	spin_lock_init(&ct->fast_lock);
 	xa_init(&ct->fence_lookup);
 	INIT_WORK(&ct->g2h_worker, g2h_worker_func);

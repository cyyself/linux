--- conflicted
+++ resolved
@@ -115,10 +115,7 @@
 #define XE_GT_TYPE_ANY XE_GT_TYPE_UNINITIALIZED
 
 #define XE_GUC_FIRMWARE_DEFS(fw_def, mmp_ver, major_ver)					\
-<<<<<<< HEAD
-=======
 	fw_def(PANTHERLAKE,	GT_TYPE_ANY,	major_ver(xe,	guc,	ptl,	70, 47, 0))	\
->>>>>>> 711fa266
 	fw_def(BATTLEMAGE,	GT_TYPE_ANY,	major_ver(xe,	guc,	bmg,	70, 45, 2))	\
 	fw_def(LUNARLAKE,	GT_TYPE_ANY,	major_ver(xe,	guc,	lnl,	70, 45, 2))	\
 	fw_def(METEORLAKE,	GT_TYPE_ANY,	major_ver(i915,	guc,	mtl,	70, 44, 1))	\

// SPDX-License-Identifier: GPL-2.0
/*
 * Copyright (c) 2018 Pengutronix, Oleksij Rempel <o.rempel@pengutronix.de>
 */

#include <linux/clk.h>
#include <linux/firmware/imx/ipc.h>
#include <linux/firmware/imx/s4.h>
#include <linux/interrupt.h>
#include <linux/io.h>
#include <linux/iopoll.h>
#include <linux/kernel.h>
#include <linux/mailbox_controller.h>
#include <linux/module.h>
#include <linux/of_device.h>
#include <linux/pm_runtime.h>
#include <linux/slab.h>

#define IMX_MU_CHANS		16
/* TX0/RX0/RXDB[0-3] */
#define IMX_MU_SCU_CHANS	6
/* TX0/RX0 */
#define IMX_MU_S4_CHANS		2
#define IMX_MU_CHAN_NAME_SIZE	20

enum imx_mu_chan_type {
	IMX_MU_TYPE_TX,		/* Tx */
	IMX_MU_TYPE_RX,		/* Rx */
	IMX_MU_TYPE_TXDB,	/* Tx doorbell */
	IMX_MU_TYPE_RXDB,	/* Rx doorbell */
};

enum imx_mu_xcr {
	IMX_MU_GIER,
	IMX_MU_GCR,
	IMX_MU_TCR,
	IMX_MU_RCR,
	IMX_MU_xCR_MAX,
};

enum imx_mu_xsr {
	IMX_MU_SR,
	IMX_MU_GSR,
	IMX_MU_TSR,
	IMX_MU_RSR,
};

struct imx_sc_rpc_msg_max {
	struct imx_sc_rpc_msg hdr;
	u32 data[7];
};

struct imx_s4_rpc_msg_max {
	struct imx_s4_rpc_msg hdr;
	u32 data[254];
};

struct imx_mu_con_priv {
	unsigned int		idx;
	char			irq_desc[IMX_MU_CHAN_NAME_SIZE];
	enum imx_mu_chan_type	type;
	struct mbox_chan	*chan;
	struct tasklet_struct	txdb_tasklet;
};

struct imx_mu_priv {
	struct device		*dev;
	void __iomem		*base;
	void			*msg;
	spinlock_t		xcr_lock; /* control register lock */

	struct mbox_controller	mbox;
	struct mbox_chan	mbox_chans[IMX_MU_CHANS];

	struct imx_mu_con_priv  con_priv[IMX_MU_CHANS];
	const struct imx_mu_dcfg	*dcfg;
	struct clk		*clk;
	int			irq;

	u32 xcr[4];

	bool			side_b;
};

enum imx_mu_type {
	IMX_MU_V1,
	IMX_MU_V2 = BIT(1),
	IMX_MU_V2_S4 = BIT(15),
};

struct imx_mu_dcfg {
	int (*tx)(struct imx_mu_priv *priv, struct imx_mu_con_priv *cp, void *data);
	int (*rx)(struct imx_mu_priv *priv, struct imx_mu_con_priv *cp);
	void (*init)(struct imx_mu_priv *priv);
	enum imx_mu_type type;
	u32	xTR;		/* Transmit Register0 */
	u32	xRR;		/* Receive Register0 */
	u32	xSR[4];		/* Status Registers */
	u32	xCR[4];		/* Control Registers */
};

#define IMX_MU_xSR_GIPn(type, x) (type & IMX_MU_V2 ? BIT(x) : BIT(28 + (3 - (x))))
#define IMX_MU_xSR_RFn(type, x) (type & IMX_MU_V2 ? BIT(x) : BIT(24 + (3 - (x))))
#define IMX_MU_xSR_TEn(type, x) (type & IMX_MU_V2 ? BIT(x) : BIT(20 + (3 - (x))))

/* General Purpose Interrupt Enable */
#define IMX_MU_xCR_GIEn(type, x) (type & IMX_MU_V2 ? BIT(x) : BIT(28 + (3 - (x))))
/* Receive Interrupt Enable */
#define IMX_MU_xCR_RIEn(type, x) (type & IMX_MU_V2 ? BIT(x) : BIT(24 + (3 - (x))))
/* Transmit Interrupt Enable */
#define IMX_MU_xCR_TIEn(type, x) (type & IMX_MU_V2 ? BIT(x) : BIT(20 + (3 - (x))))
/* General Purpose Interrupt Request */
#define IMX_MU_xCR_GIRn(type, x) (type & IMX_MU_V2 ? BIT(x) : BIT(16 + (3 - (x))))


static struct imx_mu_priv *to_imx_mu_priv(struct mbox_controller *mbox)
{
	return container_of(mbox, struct imx_mu_priv, mbox);
}

static void imx_mu_write(struct imx_mu_priv *priv, u32 val, u32 offs)
{
	iowrite32(val, priv->base + offs);
}

static u32 imx_mu_read(struct imx_mu_priv *priv, u32 offs)
{
	return ioread32(priv->base + offs);
}

static u32 imx_mu_xcr_rmw(struct imx_mu_priv *priv, enum imx_mu_xcr type, u32 set, u32 clr)
{
	unsigned long flags;
	u32 val;

	spin_lock_irqsave(&priv->xcr_lock, flags);
	val = imx_mu_read(priv, priv->dcfg->xCR[type]);
	val &= ~clr;
	val |= set;
	imx_mu_write(priv, val, priv->dcfg->xCR[type]);
	spin_unlock_irqrestore(&priv->xcr_lock, flags);

	return val;
}

static int imx_mu_generic_tx(struct imx_mu_priv *priv,
			     struct imx_mu_con_priv *cp,
			     void *data)
{
	u32 *arg = data;

	switch (cp->type) {
	case IMX_MU_TYPE_TX:
		imx_mu_write(priv, *arg, priv->dcfg->xTR + cp->idx * 4);
		imx_mu_xcr_rmw(priv, IMX_MU_TCR, IMX_MU_xCR_TIEn(priv->dcfg->type, cp->idx), 0);
		break;
	case IMX_MU_TYPE_TXDB:
		imx_mu_xcr_rmw(priv, IMX_MU_GCR, IMX_MU_xCR_GIRn(priv->dcfg->type, cp->idx), 0);
		tasklet_schedule(&cp->txdb_tasklet);
		break;
	default:
		dev_warn_ratelimited(priv->dev, "Send data on wrong channel type: %d\n", cp->type);
		return -EINVAL;
	}

	return 0;
}

static int imx_mu_generic_rx(struct imx_mu_priv *priv,
			     struct imx_mu_con_priv *cp)
{
	u32 dat;

	dat = imx_mu_read(priv, priv->dcfg->xRR + (cp->idx) * 4);
	mbox_chan_received_data(cp->chan, (void *)&dat);

	return 0;
}

static int imx_mu_specific_tx(struct imx_mu_priv *priv, struct imx_mu_con_priv *cp, void *data)
{
	u32 *arg = data;
	int i, ret;
	u32 xsr;
	u32 size, max_size, num_tr;

	if (priv->dcfg->type & IMX_MU_V2_S4) {
		size = ((struct imx_s4_rpc_msg_max *)data)->hdr.size;
		max_size = sizeof(struct imx_s4_rpc_msg_max);
		num_tr = 8;
	} else {
		size = ((struct imx_sc_rpc_msg_max *)data)->hdr.size;
		max_size = sizeof(struct imx_sc_rpc_msg_max);
		num_tr = 4;
	}

	switch (cp->type) {
	case IMX_MU_TYPE_TX:
		/*
		 * msg->hdr.size specifies the number of u32 words while
		 * sizeof yields bytes.
		 */

		if (size > max_size / 4) {
			/*
			 * The real message size can be different to
			 * struct imx_sc_rpc_msg_max/imx_s4_rpc_msg_max size
			 */
			dev_err(priv->dev, "Maximal message size (%u bytes) exceeded on TX; got: %i bytes\n", max_size, size << 2);
			return -EINVAL;
		}

		for (i = 0; i < num_tr && i < size; i++)
			imx_mu_write(priv, *arg++, priv->dcfg->xTR + (i % num_tr) * 4);
		for (; i < size; i++) {
			ret = readl_poll_timeout(priv->base + priv->dcfg->xSR[IMX_MU_TSR],
						 xsr,
						 xsr & IMX_MU_xSR_TEn(priv->dcfg->type, i % num_tr),
						 0, 100);
			if (ret) {
				dev_err(priv->dev, "Send data index: %d timeout\n", i);
				return ret;
			}
			imx_mu_write(priv, *arg++, priv->dcfg->xTR + (i % num_tr) * 4);
		}

		imx_mu_xcr_rmw(priv, IMX_MU_TCR, IMX_MU_xCR_TIEn(priv->dcfg->type, cp->idx), 0);
		break;
	default:
		dev_warn_ratelimited(priv->dev, "Send data on wrong channel type: %d\n", cp->type);
		return -EINVAL;
	}

	return 0;
}

static int imx_mu_specific_rx(struct imx_mu_priv *priv, struct imx_mu_con_priv *cp)
{
	u32 *data;
	int i, ret;
	u32 xsr;
	u32 size, max_size;

	data = (u32 *)priv->msg;

	imx_mu_xcr_rmw(priv, IMX_MU_RCR, 0, IMX_MU_xCR_RIEn(priv->dcfg->type, 0));
	*data++ = imx_mu_read(priv, priv->dcfg->xRR);

	if (priv->dcfg->type & IMX_MU_V2_S4) {
		size = ((struct imx_s4_rpc_msg_max *)priv->msg)->hdr.size;
		max_size = sizeof(struct imx_s4_rpc_msg_max);
	} else {
		size = ((struct imx_sc_rpc_msg_max *)priv->msg)->hdr.size;
		max_size = sizeof(struct imx_sc_rpc_msg_max);
	}

	if (size > max_size / 4) {
		dev_err(priv->dev, "Maximal message size (%u bytes) exceeded on RX; got: %i bytes\n", max_size, size << 2);
		return -EINVAL;
	}

	for (i = 1; i < size; i++) {
		ret = readl_poll_timeout(priv->base + priv->dcfg->xSR[IMX_MU_RSR], xsr,
					 xsr & IMX_MU_xSR_RFn(priv->dcfg->type, i % 4), 0, 100);
		if (ret) {
			dev_err(priv->dev, "timeout read idx %d\n", i);
			return ret;
		}
		*data++ = imx_mu_read(priv, priv->dcfg->xRR + (i % 4) * 4);
	}

	imx_mu_xcr_rmw(priv, IMX_MU_RCR, IMX_MU_xCR_RIEn(priv->dcfg->type, 0), 0);
	mbox_chan_received_data(cp->chan, (void *)priv->msg);

	return 0;
}

static void imx_mu_txdb_tasklet(unsigned long data)
{
	struct imx_mu_con_priv *cp = (struct imx_mu_con_priv *)data;

	mbox_chan_txdone(cp->chan, 0);
}

static irqreturn_t imx_mu_isr(int irq, void *p)
{
	struct mbox_chan *chan = p;
	struct imx_mu_priv *priv = to_imx_mu_priv(chan->mbox);
	struct imx_mu_con_priv *cp = chan->con_priv;
	u32 val, ctrl;

	switch (cp->type) {
	case IMX_MU_TYPE_TX:
		ctrl = imx_mu_read(priv, priv->dcfg->xCR[IMX_MU_TCR]);
		val = imx_mu_read(priv, priv->dcfg->xSR[IMX_MU_TSR]);
		val &= IMX_MU_xSR_TEn(priv->dcfg->type, cp->idx) &
			(ctrl & IMX_MU_xCR_TIEn(priv->dcfg->type, cp->idx));
		break;
	case IMX_MU_TYPE_RX:
		ctrl = imx_mu_read(priv, priv->dcfg->xCR[IMX_MU_RCR]);
		val = imx_mu_read(priv, priv->dcfg->xSR[IMX_MU_RSR]);
		val &= IMX_MU_xSR_RFn(priv->dcfg->type, cp->idx) &
			(ctrl & IMX_MU_xCR_RIEn(priv->dcfg->type, cp->idx));
		break;
	case IMX_MU_TYPE_RXDB:
		ctrl = imx_mu_read(priv, priv->dcfg->xCR[IMX_MU_GIER]);
		val = imx_mu_read(priv, priv->dcfg->xSR[IMX_MU_GSR]);
		val &= IMX_MU_xSR_GIPn(priv->dcfg->type, cp->idx) &
			(ctrl & IMX_MU_xCR_GIEn(priv->dcfg->type, cp->idx));
		break;
	default:
		dev_warn_ratelimited(priv->dev, "Unhandled channel type %d\n",
				     cp->type);
		return IRQ_NONE;
	}

	if (!val)
		return IRQ_NONE;

	if ((val == IMX_MU_xSR_TEn(priv->dcfg->type, cp->idx)) &&
	    (cp->type == IMX_MU_TYPE_TX)) {
		imx_mu_xcr_rmw(priv, IMX_MU_TCR, 0, IMX_MU_xCR_TIEn(priv->dcfg->type, cp->idx));
		mbox_chan_txdone(chan, 0);
	} else if ((val == IMX_MU_xSR_RFn(priv->dcfg->type, cp->idx)) &&
		   (cp->type == IMX_MU_TYPE_RX)) {
		priv->dcfg->rx(priv, cp);
	} else if ((val == IMX_MU_xSR_GIPn(priv->dcfg->type, cp->idx)) &&
		   (cp->type == IMX_MU_TYPE_RXDB)) {
		imx_mu_write(priv, IMX_MU_xSR_GIPn(priv->dcfg->type, cp->idx),
			     priv->dcfg->xSR[IMX_MU_GSR]);
		mbox_chan_received_data(chan, NULL);
	} else {
		dev_warn_ratelimited(priv->dev, "Not handled interrupt\n");
		return IRQ_NONE;
	}

	return IRQ_HANDLED;
}

static int imx_mu_send_data(struct mbox_chan *chan, void *data)
{
	struct imx_mu_priv *priv = to_imx_mu_priv(chan->mbox);
	struct imx_mu_con_priv *cp = chan->con_priv;

	return priv->dcfg->tx(priv, cp, data);
}

static int imx_mu_startup(struct mbox_chan *chan)
{
	struct imx_mu_priv *priv = to_imx_mu_priv(chan->mbox);
	struct imx_mu_con_priv *cp = chan->con_priv;
	unsigned long irq_flag = IRQF_SHARED;
	int ret;

	pm_runtime_get_sync(priv->dev);
	if (cp->type == IMX_MU_TYPE_TXDB) {
		/* Tx doorbell don't have ACK support */
		tasklet_init(&cp->txdb_tasklet, imx_mu_txdb_tasklet,
			     (unsigned long)cp);
		return 0;
	}

	/* IPC MU should be with IRQF_NO_SUSPEND set */
	if (!priv->dev->pm_domain)
		irq_flag |= IRQF_NO_SUSPEND;

	ret = request_irq(priv->irq, imx_mu_isr, irq_flag,
			  cp->irq_desc, chan);
	if (ret) {
		dev_err(priv->dev,
			"Unable to acquire IRQ %d\n", priv->irq);
		return ret;
	}

	switch (cp->type) {
	case IMX_MU_TYPE_RX:
		imx_mu_xcr_rmw(priv, IMX_MU_RCR, IMX_MU_xCR_RIEn(priv->dcfg->type, cp->idx), 0);
		break;
	case IMX_MU_TYPE_RXDB:
		imx_mu_xcr_rmw(priv, IMX_MU_GIER, IMX_MU_xCR_GIEn(priv->dcfg->type, cp->idx), 0);
		break;
	default:
		break;
	}

	return 0;
}

static void imx_mu_shutdown(struct mbox_chan *chan)
{
	struct imx_mu_priv *priv = to_imx_mu_priv(chan->mbox);
	struct imx_mu_con_priv *cp = chan->con_priv;

	if (cp->type == IMX_MU_TYPE_TXDB) {
		tasklet_kill(&cp->txdb_tasklet);
		pm_runtime_put_sync(priv->dev);
		return;
	}

	switch (cp->type) {
	case IMX_MU_TYPE_TX:
		imx_mu_xcr_rmw(priv, IMX_MU_TCR, 0, IMX_MU_xCR_TIEn(priv->dcfg->type, cp->idx));
		break;
	case IMX_MU_TYPE_RX:
		imx_mu_xcr_rmw(priv, IMX_MU_RCR, 0, IMX_MU_xCR_RIEn(priv->dcfg->type, cp->idx));
		break;
	case IMX_MU_TYPE_RXDB:
		imx_mu_xcr_rmw(priv, IMX_MU_GIER, 0, IMX_MU_xCR_GIEn(priv->dcfg->type, cp->idx));
		break;
	default:
		break;
	}

	free_irq(priv->irq, chan);
	pm_runtime_put_sync(priv->dev);
}

static const struct mbox_chan_ops imx_mu_ops = {
	.send_data = imx_mu_send_data,
	.startup = imx_mu_startup,
	.shutdown = imx_mu_shutdown,
};

static struct mbox_chan *imx_mu_specific_xlate(struct mbox_controller *mbox,
					       const struct of_phandle_args *sp)
{
	u32 type, idx, chan;

	if (sp->args_count != 2) {
		dev_err(mbox->dev, "Invalid argument count %d\n", sp->args_count);
		return ERR_PTR(-EINVAL);
	}

	type = sp->args[0]; /* channel type */
	idx = sp->args[1]; /* index */

	switch (type) {
	case IMX_MU_TYPE_TX:
	case IMX_MU_TYPE_RX:
		if (idx != 0)
			dev_err(mbox->dev, "Invalid chan idx: %d\n", idx);
		chan = type;
		break;
	case IMX_MU_TYPE_RXDB:
		chan = 2 + idx;
		break;
	default:
		dev_err(mbox->dev, "Invalid chan type: %d\n", type);
		return ERR_PTR(-EINVAL);
	}

	if (chan >= mbox->num_chans) {
		dev_err(mbox->dev, "Not supported channel number: %d. (type: %d, idx: %d)\n", chan, type, idx);
		return ERR_PTR(-EINVAL);
	}

	return &mbox->chans[chan];
}

static struct mbox_chan * imx_mu_xlate(struct mbox_controller *mbox,
				       const struct of_phandle_args *sp)
{
	u32 type, idx, chan;

	if (sp->args_count != 2) {
		dev_err(mbox->dev, "Invalid argument count %d\n", sp->args_count);
		return ERR_PTR(-EINVAL);
	}

	type = sp->args[0]; /* channel type */
	idx = sp->args[1]; /* index */
	chan = type * 4 + idx;

	if (chan >= mbox->num_chans) {
		dev_err(mbox->dev, "Not supported channel number: %d. (type: %d, idx: %d)\n", chan, type, idx);
		return ERR_PTR(-EINVAL);
	}

	return &mbox->chans[chan];
}

static void imx_mu_init_generic(struct imx_mu_priv *priv)
{
	unsigned int i;

	for (i = 0; i < IMX_MU_CHANS; i++) {
		struct imx_mu_con_priv *cp = &priv->con_priv[i];

		cp->idx = i % 4;
		cp->type = i >> 2;
		cp->chan = &priv->mbox_chans[i];
		priv->mbox_chans[i].con_priv = cp;
		snprintf(cp->irq_desc, sizeof(cp->irq_desc),
			 "imx_mu_chan[%i-%i]", cp->type, cp->idx);
	}

	priv->mbox.num_chans = IMX_MU_CHANS;
	priv->mbox.of_xlate = imx_mu_xlate;

	if (priv->side_b)
		return;

	/* Set default MU configuration */
	for (i = 0; i < IMX_MU_xCR_MAX; i++)
		imx_mu_write(priv, 0, priv->dcfg->xCR[i]);
}

static void imx_mu_init_specific(struct imx_mu_priv *priv)
{
	unsigned int i;
	int num_chans = priv->dcfg->type & IMX_MU_V2_S4 ? IMX_MU_S4_CHANS : IMX_MU_SCU_CHANS;

	for (i = 0; i < num_chans; i++) {
		struct imx_mu_con_priv *cp = &priv->con_priv[i];

		cp->idx = i < 2 ? 0 : i - 2;
		cp->type = i < 2 ? i : IMX_MU_TYPE_RXDB;
		cp->chan = &priv->mbox_chans[i];
		priv->mbox_chans[i].con_priv = cp;
		snprintf(cp->irq_desc, sizeof(cp->irq_desc),
			 "imx_mu_chan[%i-%i]", cp->type, cp->idx);
	}

	priv->mbox.num_chans = num_chans;
	priv->mbox.of_xlate = imx_mu_specific_xlate;

	/* Set default MU configuration */
	for (i = 0; i < IMX_MU_xCR_MAX; i++)
		imx_mu_write(priv, 0, priv->dcfg->xCR[i]);
}

static int imx_mu_probe(struct platform_device *pdev)
{
	struct device *dev = &pdev->dev;
	struct device_node *np = dev->of_node;
	struct imx_mu_priv *priv;
	const struct imx_mu_dcfg *dcfg;
	int ret;
	u32 size;

	priv = devm_kzalloc(dev, sizeof(*priv), GFP_KERNEL);
	if (!priv)
		return -ENOMEM;

	priv->dev = dev;

	priv->base = devm_platform_ioremap_resource(pdev, 0);
	if (IS_ERR(priv->base))
		return PTR_ERR(priv->base);

	priv->irq = platform_get_irq(pdev, 0);
	if (priv->irq < 0)
		return priv->irq;

	dcfg = of_device_get_match_data(dev);
	if (!dcfg)
		return -EINVAL;
	priv->dcfg = dcfg;

	if (priv->dcfg->type & IMX_MU_V2_S4)
		size = sizeof(struct imx_s4_rpc_msg_max);
	else
		size = sizeof(struct imx_sc_rpc_msg_max);

	priv->msg = devm_kzalloc(dev, size, GFP_KERNEL);
<<<<<<< HEAD
	if (IS_ERR(priv->msg))
		return PTR_ERR(priv->msg);
=======
	if (!priv->msg)
		return -ENOMEM;
>>>>>>> 754e0b0e

	priv->clk = devm_clk_get(dev, NULL);
	if (IS_ERR(priv->clk)) {
		if (PTR_ERR(priv->clk) != -ENOENT)
			return PTR_ERR(priv->clk);

		priv->clk = NULL;
	}

	ret = clk_prepare_enable(priv->clk);
	if (ret) {
		dev_err(dev, "Failed to enable clock\n");
		return ret;
	}

	priv->side_b = of_property_read_bool(np, "fsl,mu-side-b");

	priv->dcfg->init(priv);

	spin_lock_init(&priv->xcr_lock);

	priv->mbox.dev = dev;
	priv->mbox.ops = &imx_mu_ops;
	priv->mbox.chans = priv->mbox_chans;
	priv->mbox.txdone_irq = true;

	platform_set_drvdata(pdev, priv);

	ret = devm_mbox_controller_register(dev, &priv->mbox);
	if (ret) {
		clk_disable_unprepare(priv->clk);
		return ret;
	}

	pm_runtime_enable(dev);

	ret = pm_runtime_get_sync(dev);
	if (ret < 0) {
		pm_runtime_put_noidle(dev);
		goto disable_runtime_pm;
	}

	ret = pm_runtime_put_sync(dev);
	if (ret < 0)
		goto disable_runtime_pm;

	clk_disable_unprepare(priv->clk);

	return 0;

disable_runtime_pm:
	pm_runtime_disable(dev);
	clk_disable_unprepare(priv->clk);
	return ret;
}

static int imx_mu_remove(struct platform_device *pdev)
{
	struct imx_mu_priv *priv = platform_get_drvdata(pdev);

	pm_runtime_disable(priv->dev);

	return 0;
}

static const struct imx_mu_dcfg imx_mu_cfg_imx6sx = {
	.tx	= imx_mu_generic_tx,
	.rx	= imx_mu_generic_rx,
	.init	= imx_mu_init_generic,
	.xTR	= 0x0,
	.xRR	= 0x10,
	.xSR	= {0x20, 0x20, 0x20, 0x20},
	.xCR	= {0x24, 0x24, 0x24, 0x24},
};

static const struct imx_mu_dcfg imx_mu_cfg_imx7ulp = {
	.tx	= imx_mu_generic_tx,
	.rx	= imx_mu_generic_rx,
	.init	= imx_mu_init_generic,
	.xTR	= 0x20,
	.xRR	= 0x40,
	.xSR	= {0x60, 0x60, 0x60, 0x60},
	.xCR	= {0x64, 0x64, 0x64, 0x64},
};

static const struct imx_mu_dcfg imx_mu_cfg_imx8ulp = {
	.tx	= imx_mu_generic_tx,
	.rx	= imx_mu_generic_rx,
	.init	= imx_mu_init_generic,
	.type	= IMX_MU_V2,
	.xTR	= 0x200,
	.xRR	= 0x280,
	.xSR	= {0xC, 0x118, 0x124, 0x12C},
	.xCR	= {0x110, 0x114, 0x120, 0x128},
};

static const struct imx_mu_dcfg imx_mu_cfg_imx8ulp_s4 = {
	.tx	= imx_mu_specific_tx,
	.rx	= imx_mu_specific_rx,
	.init	= imx_mu_init_specific,
	.type	= IMX_MU_V2 | IMX_MU_V2_S4,
	.xTR	= 0x200,
	.xRR	= 0x280,
	.xSR	= {0xC, 0x118, 0x124, 0x12C},
	.xCR	= {0x110, 0x114, 0x120, 0x128},
};

static const struct imx_mu_dcfg imx_mu_cfg_imx8_scu = {
	.tx	= imx_mu_specific_tx,
	.rx	= imx_mu_specific_rx,
	.init	= imx_mu_init_specific,
	.xTR	= 0x0,
	.xRR	= 0x10,
	.xSR	= {0x20, 0x20, 0x20, 0x20},
	.xCR	= {0x24, 0x24, 0x24, 0x24},
};

static const struct of_device_id imx_mu_dt_ids[] = {
	{ .compatible = "fsl,imx7ulp-mu", .data = &imx_mu_cfg_imx7ulp },
	{ .compatible = "fsl,imx6sx-mu", .data = &imx_mu_cfg_imx6sx },
	{ .compatible = "fsl,imx8ulp-mu", .data = &imx_mu_cfg_imx8ulp },
	{ .compatible = "fsl,imx8ulp-mu-s4", .data = &imx_mu_cfg_imx8ulp_s4 },
	{ .compatible = "fsl,imx8-mu-scu", .data = &imx_mu_cfg_imx8_scu },
	{ },
};
MODULE_DEVICE_TABLE(of, imx_mu_dt_ids);

static int __maybe_unused imx_mu_suspend_noirq(struct device *dev)
{
	struct imx_mu_priv *priv = dev_get_drvdata(dev);
	int i;

	if (!priv->clk) {
		for (i = 0; i < IMX_MU_xCR_MAX; i++)
			priv->xcr[i] = imx_mu_read(priv, priv->dcfg->xCR[i]);
	}

	return 0;
}

static int __maybe_unused imx_mu_resume_noirq(struct device *dev)
{
	struct imx_mu_priv *priv = dev_get_drvdata(dev);
	int i;

	/*
	 * ONLY restore MU when context lost, the TIE could
	 * be set during noirq resume as there is MU data
	 * communication going on, and restore the saved
	 * value will overwrite the TIE and cause MU data
	 * send failed, may lead to system freeze. This issue
	 * is observed by testing freeze mode suspend.
	 */
	if (!imx_mu_read(priv, priv->dcfg->xCR[0]) && !priv->clk) {
		for (i = 0; i < IMX_MU_xCR_MAX; i++)
			imx_mu_write(priv, priv->xcr[i], priv->dcfg->xCR[i]);
	}

	return 0;
}

static int __maybe_unused imx_mu_runtime_suspend(struct device *dev)
{
	struct imx_mu_priv *priv = dev_get_drvdata(dev);

	clk_disable_unprepare(priv->clk);

	return 0;
}

static int __maybe_unused imx_mu_runtime_resume(struct device *dev)
{
	struct imx_mu_priv *priv = dev_get_drvdata(dev);
	int ret;

	ret = clk_prepare_enable(priv->clk);
	if (ret)
		dev_err(dev, "failed to enable clock\n");

	return ret;
}

static const struct dev_pm_ops imx_mu_pm_ops = {
	SET_NOIRQ_SYSTEM_SLEEP_PM_OPS(imx_mu_suspend_noirq,
				      imx_mu_resume_noirq)
	SET_RUNTIME_PM_OPS(imx_mu_runtime_suspend,
			   imx_mu_runtime_resume, NULL)
};

static struct platform_driver imx_mu_driver = {
	.probe		= imx_mu_probe,
	.remove		= imx_mu_remove,
	.driver = {
		.name	= "imx_mu",
		.of_match_table = imx_mu_dt_ids,
		.pm = &imx_mu_pm_ops,
	},
};
module_platform_driver(imx_mu_driver);

MODULE_AUTHOR("Oleksij Rempel <o.rempel@pengutronix.de>");
MODULE_DESCRIPTION("Message Unit driver for i.MX");
MODULE_LICENSE("GPL v2");<|MERGE_RESOLUTION|>--- conflicted
+++ resolved
@@ -563,13 +563,8 @@
 		size = sizeof(struct imx_sc_rpc_msg_max);
 
 	priv->msg = devm_kzalloc(dev, size, GFP_KERNEL);
-<<<<<<< HEAD
-	if (IS_ERR(priv->msg))
-		return PTR_ERR(priv->msg);
-=======
 	if (!priv->msg)
 		return -ENOMEM;
->>>>>>> 754e0b0e
 
 	priv->clk = devm_clk_get(dev, NULL);
 	if (IS_ERR(priv->clk)) {

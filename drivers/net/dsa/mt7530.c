--- conflicted
+++ resolved
@@ -405,7 +405,6 @@
 {
 	struct mt7530_priv *priv = ds->priv;
 	u32 ncpo1, ssc_delta, xtal;
-<<<<<<< HEAD
 
 	/* Disable the MT7530 TRGMII clocks */
 	core_clear(priv, CORE_TRGMII_GSW_CLK_CG, REG_TRGMIICK_EN);
@@ -418,23 +417,23 @@
 
 	mt7530_rmw(priv, MT7530_P6ECR, P6_INTF_MODE_MASK, P6_INTF_MODE(1));
 
-	xtal = mt7530_read(priv, MT7530_MHWTRAP) & HWTRAP_XTAL_MASK;
-
-	if (xtal == HWTRAP_XTAL_25MHZ)
+	xtal = mt7530_read(priv, MT753X_MTRAP) & MT7530_XTAL_MASK;
+
+	if (xtal == MT7530_XTAL_25MHZ)
 		ssc_delta = 0x57;
 	else
 		ssc_delta = 0x87;
 
 	if (priv->id == ID_MT7621) {
 		/* PLL frequency: 125MHz: 1.0GBit */
-		if (xtal == HWTRAP_XTAL_40MHZ)
+		if (xtal == MT7530_XTAL_40MHZ)
 			ncpo1 = 0x0640;
-		if (xtal == HWTRAP_XTAL_25MHZ)
+		if (xtal == MT7530_XTAL_25MHZ)
 			ncpo1 = 0x0a00;
 	} else { /* PLL frequency: 250MHz: 2.0Gbit */
-		if (xtal == HWTRAP_XTAL_40MHZ)
+		if (xtal == MT7530_XTAL_40MHZ)
 			ncpo1 = 0x0c80;
-		if (xtal == HWTRAP_XTAL_25MHZ)
+		if (xtal == MT7530_XTAL_25MHZ)
 			ncpo1 = 0x1400;
 	}
 
@@ -450,52 +449,6 @@
 	core_write(priv, CORE_PLL_GROUP7, RG_LCDDS_PCW_NCPO_CHG |
 		   RG_LCCDS_C(3) | RG_LCDDS_PWDB | RG_LCDDS_ISO_EN);
 
-=======
-
-	/* Disable the MT7530 TRGMII clocks */
-	core_clear(priv, CORE_TRGMII_GSW_CLK_CG, REG_TRGMIICK_EN);
-
-	if (interface == PHY_INTERFACE_MODE_RGMII) {
-		mt7530_rmw(priv, MT7530_P6ECR, P6_INTF_MODE_MASK,
-			   P6_INTF_MODE(0));
-		return;
-	}
-
-	mt7530_rmw(priv, MT7530_P6ECR, P6_INTF_MODE_MASK, P6_INTF_MODE(1));
-
-	xtal = mt7530_read(priv, MT753X_MTRAP) & MT7530_XTAL_MASK;
-
-	if (xtal == MT7530_XTAL_25MHZ)
-		ssc_delta = 0x57;
-	else
-		ssc_delta = 0x87;
-
-	if (priv->id == ID_MT7621) {
-		/* PLL frequency: 125MHz: 1.0GBit */
-		if (xtal == MT7530_XTAL_40MHZ)
-			ncpo1 = 0x0640;
-		if (xtal == MT7530_XTAL_25MHZ)
-			ncpo1 = 0x0a00;
-	} else { /* PLL frequency: 250MHz: 2.0Gbit */
-		if (xtal == MT7530_XTAL_40MHZ)
-			ncpo1 = 0x0c80;
-		if (xtal == MT7530_XTAL_25MHZ)
-			ncpo1 = 0x1400;
-	}
-
-	/* Setup the MT7530 TRGMII Tx Clock */
-	core_write(priv, CORE_PLL_GROUP5, RG_LCDDS_PCW_NCPO1(ncpo1));
-	core_write(priv, CORE_PLL_GROUP6, RG_LCDDS_PCW_NCPO0(0));
-	core_write(priv, CORE_PLL_GROUP10, RG_LCDDS_SSC_DELTA(ssc_delta));
-	core_write(priv, CORE_PLL_GROUP11, RG_LCDDS_SSC_DELTA1(ssc_delta));
-	core_write(priv, CORE_PLL_GROUP4, RG_SYSPLL_DDSFBK_EN |
-		   RG_SYSPLL_BIAS_EN | RG_SYSPLL_BIAS_LPF_EN);
-	core_write(priv, CORE_PLL_GROUP2, RG_SYSPLL_EN_NORMAL |
-		   RG_SYSPLL_VODEN | RG_SYSPLL_POSDIV(1));
-	core_write(priv, CORE_PLL_GROUP7, RG_LCDDS_PCW_NCPO_CHG |
-		   RG_LCCDS_C(3) | RG_LCDDS_PWDB | RG_LCDDS_ISO_EN);
-
->>>>>>> 0c383648
 	/* Enable the MT7530 TRGMII clocks */
 	core_set(priv, CORE_TRGMII_GSW_CLK_CG, REG_TRGMIICK_EN);
 }
@@ -907,23 +860,11 @@
 
 static const char *mt7530_p5_mode_str(unsigned int mode)
 {
-<<<<<<< HEAD
-	switch (p5_interface) {
-	case P5_DISABLED:
-		return "DISABLED";
-	case P5_INTF_SEL_PHY_P0:
-		return "PHY P0";
-	case P5_INTF_SEL_PHY_P4:
-		return "PHY P4";
-	case P5_INTF_SEL_GMAC5:
-		return "GMAC5";
-=======
 	switch (mode) {
 	case MUX_PHY_P0:
 		return "MUX PHY P0";
 	case MUX_PHY_P4:
 		return "MUX PHY P4";
->>>>>>> 0c383648
 	default:
 		return "GMAC5";
 	}
@@ -950,22 +891,12 @@
 	/* MUX_PHY_P4: P4 -> P5 -> SoC MAC */
 	case MUX_PHY_P4:
 		/* Setup the MAC by default for the cpu port */
-<<<<<<< HEAD
-		mt7530_write(priv, MT7530_PMCR_P(5), 0x56300);
-		break;
-	case P5_INTF_SEL_GMAC5:
-		/* MT7530_P5_MODE_GMAC: P5 -> External phy or 2nd GMAC */
-		val &= ~MHWTRAP_P5_DIS;
-		break;
-	default:
-=======
 		mt7530_write(priv, MT753X_PMCR_P(5), 0x56300);
 		break;
 
 	/* GMAC5: P5 -> SoC MAC or external PHY */
 	default:
 		val |= MT7530_P5_MAC_SEL;
->>>>>>> 0c383648
 		break;
 	}
 
@@ -1174,69 +1105,34 @@
 	 * VLAN-untagged.
 	 */
 	mt7530_rmw(priv, MT753X_BPC,
-<<<<<<< HEAD
-		   MT753X_PAE_BPDU_FR | MT753X_PAE_EG_TAG_MASK |
-			   MT753X_PAE_PORT_FW_MASK | MT753X_BPDU_EG_TAG_MASK |
-			   MT753X_BPDU_PORT_FW_MASK,
-		   MT753X_PAE_BPDU_FR |
-			   MT753X_PAE_EG_TAG(MT7530_VLAN_EG_UNTAGGED) |
-			   MT753X_PAE_PORT_FW(MT753X_BPDU_CPU_ONLY) |
-			   MT753X_BPDU_EG_TAG(MT7530_VLAN_EG_UNTAGGED) |
-			   MT753X_BPDU_CPU_ONLY);
-=======
 		   PAE_BPDU_FR | PAE_EG_TAG_MASK | PAE_PORT_FW_MASK |
 			   BPDU_EG_TAG_MASK | BPDU_PORT_FW_MASK,
 		   PAE_BPDU_FR | PAE_EG_TAG(MT7530_VLAN_EG_UNTAGGED) |
 			   PAE_PORT_FW(TO_CPU_FW_CPU_ONLY) |
 			   BPDU_EG_TAG(MT7530_VLAN_EG_UNTAGGED) |
 			   TO_CPU_FW_CPU_ONLY);
->>>>>>> 0c383648
 
 	/* Trap frames with :01 and :02 MAC DAs to the CPU port(s) and egress
 	 * them VLAN-untagged.
 	 */
 	mt7530_rmw(priv, MT753X_RGAC1,
-<<<<<<< HEAD
-		   MT753X_R02_BPDU_FR | MT753X_R02_EG_TAG_MASK |
-			   MT753X_R02_PORT_FW_MASK | MT753X_R01_BPDU_FR |
-			   MT753X_R01_EG_TAG_MASK | MT753X_R01_PORT_FW_MASK,
-		   MT753X_R02_BPDU_FR |
-			   MT753X_R02_EG_TAG(MT7530_VLAN_EG_UNTAGGED) |
-			   MT753X_R02_PORT_FW(MT753X_BPDU_CPU_ONLY) |
-			   MT753X_R01_BPDU_FR |
-			   MT753X_R01_EG_TAG(MT7530_VLAN_EG_UNTAGGED) |
-			   MT753X_BPDU_CPU_ONLY);
-=======
 		   R02_BPDU_FR | R02_EG_TAG_MASK | R02_PORT_FW_MASK |
 			   R01_BPDU_FR | R01_EG_TAG_MASK | R01_PORT_FW_MASK,
 		   R02_BPDU_FR | R02_EG_TAG(MT7530_VLAN_EG_UNTAGGED) |
 			   R02_PORT_FW(TO_CPU_FW_CPU_ONLY) | R01_BPDU_FR |
 			   R01_EG_TAG(MT7530_VLAN_EG_UNTAGGED) |
 			   TO_CPU_FW_CPU_ONLY);
->>>>>>> 0c383648
 
 	/* Trap frames with :03 and :0E MAC DAs to the CPU port(s) and egress
 	 * them VLAN-untagged.
 	 */
 	mt7530_rmw(priv, MT753X_RGAC2,
-<<<<<<< HEAD
-		   MT753X_R0E_BPDU_FR | MT753X_R0E_EG_TAG_MASK |
-			   MT753X_R0E_PORT_FW_MASK | MT753X_R03_BPDU_FR |
-			   MT753X_R03_EG_TAG_MASK | MT753X_R03_PORT_FW_MASK,
-		   MT753X_R0E_BPDU_FR |
-			   MT753X_R0E_EG_TAG(MT7530_VLAN_EG_UNTAGGED) |
-			   MT753X_R0E_PORT_FW(MT753X_BPDU_CPU_ONLY) |
-			   MT753X_R03_BPDU_FR |
-			   MT753X_R03_EG_TAG(MT7530_VLAN_EG_UNTAGGED) |
-			   MT753X_BPDU_CPU_ONLY);
-=======
 		   R0E_BPDU_FR | R0E_EG_TAG_MASK | R0E_PORT_FW_MASK |
 			   R03_BPDU_FR | R03_EG_TAG_MASK | R03_PORT_FW_MASK,
 		   R0E_BPDU_FR | R0E_EG_TAG(MT7530_VLAN_EG_UNTAGGED) |
 			   R0E_PORT_FW(TO_CPU_FW_CPU_ONLY) | R03_BPDU_FR |
 			   R03_EG_TAG(MT7530_VLAN_EG_UNTAGGED) |
 			   TO_CPU_FW_CPU_ONLY);
->>>>>>> 0c383648
 }
 
 static void
@@ -1974,23 +1870,6 @@
 	return 0;
 }
 
-<<<<<<< HEAD
-static int mt753x_mirror_port_get(unsigned int id, u32 val)
-{
-	return (id == ID_MT7531 || id == ID_MT7988) ?
-		       MT7531_MIRROR_PORT_GET(val) :
-		       MIRROR_PORT(val);
-}
-
-static int mt753x_mirror_port_set(unsigned int id, u32 val)
-{
-	return (id == ID_MT7531 || id == ID_MT7988) ?
-		       MT7531_MIRROR_PORT_SET(val) :
-		       MIRROR_PORT(val);
-}
-
-=======
->>>>>>> 0c383648
 static int mt753x_port_mirror_add(struct dsa_switch *ds, int port,
 				  struct dsa_mall_mirror_tc_entry *mirror,
 				  bool ingress, struct netlink_ext_ack *extack)
@@ -2516,11 +2395,7 @@
 		return -ENODEV;
 	}
 
-<<<<<<< HEAD
-	if ((val & HWTRAP_XTAL_MASK) == HWTRAP_XTAL_20MHZ) {
-=======
 	if ((val & MT7530_XTAL_MASK) == MT7530_XTAL_20MHZ) {
->>>>>>> 0c383648
 		dev_err(priv->dev,
 			"MT7530 with a 20MHz XTAL is not supported!\n");
 		return -EINVAL;
@@ -2546,11 +2421,7 @@
 	mt7530_rmw(priv, MT753X_MTRAP, MT7530_CHG_TRAP |
 		   MT7530_PHY_INDIRECT_ACCESS, MT7530_CHG_TRAP);
 
-<<<<<<< HEAD
-	if ((val & HWTRAP_XTAL_MASK) == HWTRAP_XTAL_40MHZ)
-=======
 	if ((val & MT7530_XTAL_MASK) == MT7530_XTAL_40MHZ)
->>>>>>> 0c383648
 		mt7530_pll_setup(priv);
 
 	mt753x_trap_frames(priv);
@@ -2558,21 +2429,12 @@
 	/* Enable and reset MIB counters */
 	mt7530_mib_reset(ds);
 
-<<<<<<< HEAD
-	for (i = 0; i < MT7530_NUM_PORTS; i++) {
-		/* Clear link settings and enable force mode to force link down
-		 * on all ports until they're enabled later.
-		 */
-		mt7530_rmw(priv, MT7530_PMCR_P(i), PMCR_LINK_SETTINGS_MASK |
-			   PMCR_FORCE_MODE, PMCR_FORCE_MODE);
-=======
 	for (i = 0; i < priv->ds->num_ports; i++) {
 		/* Clear link settings and enable force mode to force link down
 		 * on all ports until they're enabled later.
 		 */
 		mt7530_rmw(priv, MT753X_PMCR_P(i), PMCR_LINK_SETTINGS_MASK |
 			   MT7530_FORCE_MODE, MT7530_FORCE_MODE);
->>>>>>> 0c383648
 
 		/* Disable forwarding by default on all ports */
 		mt7530_rmw(priv, MT7530_PCR_P(i), PCR_MATRIX_MASK,
@@ -2603,21 +2465,11 @@
 	if (ret)
 		return ret;
 
-<<<<<<< HEAD
-	/* Setup port 5 */
-	if (!dsa_is_unused_port(ds, 5)) {
-		priv->p5_intf_sel = P5_INTF_SEL_GMAC5;
-	} else {
-		/* Scan the ethernet nodes. Look for GMAC1, lookup the used PHY.
-		 * Set priv->p5_intf_sel to the appropriate value if PHY muxing
-		 * is detected.
-=======
 	/* Check for PHY muxing on port 5 */
 	if (dsa_is_unused_port(ds, 5)) {
 		/* Scan the ethernet nodes. Look for GMAC1, lookup the used PHY.
 		 * Set priv->p5_mode to the appropriate value if PHY muxing is
 		 * detected.
->>>>>>> 0c383648
 		 */
 		for_each_child_of_node(dn, mac_np) {
 			if (!of_device_is_compatible(mac_np,
@@ -2651,17 +2503,11 @@
 			break;
 		}
 
-<<<<<<< HEAD
-		if (priv->p5_intf_sel == P5_INTF_SEL_PHY_P0 ||
-		    priv->p5_intf_sel == P5_INTF_SEL_PHY_P4)
-			mt7530_setup_port5(ds, interface);
-=======
 		if (priv->p5_mode == MUX_PHY_P0 ||
 		    priv->p5_mode == MUX_PHY_P4) {
 			mt7530_clear(priv, MT753X_MTRAP, MT7530_P5_DIS);
 			mt7530_setup_port5(ds, interface);
 		}
->>>>>>> 0c383648
 	}
 
 #ifdef CONFIG_GPIOLIB
@@ -2695,21 +2541,12 @@
 	mt7530_clear(priv, MT753X_MFC, BC_FFP_MASK | UNM_FFP_MASK |
 		     UNU_FFP_MASK);
 
-<<<<<<< HEAD
-	for (i = 0; i < MT7530_NUM_PORTS; i++) {
-		/* Clear link settings and enable force mode to force link down
-		 * on all ports until they're enabled later.
-		 */
-		mt7530_rmw(priv, MT7530_PMCR_P(i), PMCR_LINK_SETTINGS_MASK |
-			   MT7531_FORCE_MODE, MT7531_FORCE_MODE);
-=======
 	for (i = 0; i < priv->ds->num_ports; i++) {
 		/* Clear link settings and enable force mode to force link down
 		 * on all ports until they're enabled later.
 		 */
 		mt7530_rmw(priv, MT753X_PMCR_P(i), PMCR_LINK_SETTINGS_MASK |
 			   MT7531_FORCE_MODE_MASK, MT7531_FORCE_MODE_MASK);
->>>>>>> 0c383648
 
 		/* Disable forwarding by default on all ports */
 		mt7530_rmw(priv, MT7530_PCR_P(i), PCR_MATRIX_MASK,
@@ -2791,18 +2628,6 @@
 	priv->p5_sgmii = !!(val & PAD_DUAL_SGMII_EN);
 
 	/* Force link down on all ports before internal reset */
-<<<<<<< HEAD
-	for (i = 0; i < MT7530_NUM_PORTS; i++)
-		mt7530_write(priv, MT7530_PMCR_P(i), MT7531_FORCE_LNK);
-
-	/* Reset the switch through internal reset */
-	mt7530_write(priv, MT7530_SYS_CTRL, SYS_CTRL_SW_RST | SYS_CTRL_REG_RST);
-
-	if (!priv->p5_sgmii) {
-		mt7531_pll_setup(priv);
-	} else {
-		/* Let ds->user_mii_bus be able to access external phy. */
-=======
 	for (i = 0; i < priv->ds->num_ports; i++)
 		mt7530_write(priv, MT753X_PMCR_P(i), MT7531_FORCE_MODE_LNK);
 
@@ -2816,18 +2641,11 @@
 		 * MT7531AE. Set the GPIO 11-12 pins to function as MDC and MDIO
 		 * to expose the MDIO bus of the switch.
 		 */
->>>>>>> 0c383648
 		mt7530_rmw(priv, MT7531_GPIO_MODE1, MT7531_GPIO11_RG_RXD2_MASK,
 			   MT7531_EXT_P_MDC_11);
 		mt7530_rmw(priv, MT7531_GPIO_MODE1, MT7531_GPIO12_RG_RXD3_MASK,
 			   MT7531_EXT_P_MDIO_12);
 	}
-<<<<<<< HEAD
-
-	if (!dsa_is_unused_port(ds, 5))
-		priv->p5_intf_sel = P5_INTF_SEL_GMAC5;
-=======
->>>>>>> 0c383648
 
 	mt7530_rmw(priv, MT7531_GPIO_MODE0, MT7531_GPIO0_MASK,
 		   MT7531_GPIO0_INTERRUPT);
@@ -2847,25 +2665,16 @@
 				 MDIO_MMD_VEND2, CORE_PLL_GROUP4, val);
 
 	/* Disable EEE advertisement on the switch PHYs. */
-<<<<<<< HEAD
-	for (i = MT753X_CTRL_PHY_ADDR;
-	     i < MT753X_CTRL_PHY_ADDR + MT7530_NUM_PHYS; i++) {
-=======
 	for (i = MT753X_CTRL_PHY_ADDR(priv->mdiodev->addr);
 	     i < MT753X_CTRL_PHY_ADDR(priv->mdiodev->addr) + MT7530_NUM_PHYS;
 	     i++) {
->>>>>>> 0c383648
 		mt7531_ind_c45_phy_write(priv, i, MDIO_MMD_AN, MDIO_AN_EEE_ADV,
 					 0);
 	}
 
-<<<<<<< HEAD
-	mt7531_setup_common(ds);
-=======
 	ret = mt7531_setup_common(ds);
 	if (ret)
 		return ret;
->>>>>>> 0c383648
 
 	/* Setup VLAN ID 0 for VLAN-unaware bridges */
 	ret = mt7530_setup_vlan0(priv);
@@ -2964,14 +2773,11 @@
 		__set_bit(PHY_INTERFACE_MODE_INTERNAL,
 			  config->supported_interfaces);
 
-<<<<<<< HEAD
-=======
 		config->mac_capabilities |= MAC_10000FD;
 		break;
 	}
 }
 
->>>>>>> 0c383648
 static void
 mt7530_mac_config(struct dsa_switch *ds, int port, unsigned int mode,
 		  phy_interface_t interface)
@@ -2984,11 +2790,7 @@
 		mt7530_setup_port6(priv->ds, interface);
 }
 
-<<<<<<< HEAD
-static void mt7531_rgmii_setup(struct mt7530_priv *priv, u32 port,
-=======
 static void mt7531_rgmii_setup(struct mt7530_priv *priv,
->>>>>>> 0c383648
 			       phy_interface_t interface,
 			       struct phy_device *phydev)
 {
@@ -3039,11 +2841,7 @@
 	if (phy_interface_mode_is_rgmii(interface)) {
 		dp = dsa_to_port(ds, port);
 		phydev = dp->user->phydev;
-<<<<<<< HEAD
-		mt7531_rgmii_setup(priv, port, interface, phydev);
-=======
 		mt7531_rgmii_setup(priv, interface, phydev);
->>>>>>> 0c383648
 	}
 }
 
@@ -3070,27 +2868,19 @@
 mt753x_phylink_mac_config(struct phylink_config *config, unsigned int mode,
 			  const struct phylink_link_state *state)
 {
-<<<<<<< HEAD
-	struct mt7530_priv *priv = ds->priv;
-=======
 	struct dsa_port *dp = dsa_phylink_to_port(config);
 	struct dsa_switch *ds = dp->ds;
 	struct mt7530_priv *priv;
 	int port = dp->index;
 
 	priv = ds->priv;
->>>>>>> 0c383648
 
 	if ((port == 5 || port == 6) && priv->info->mac_port_config)
 		priv->info->mac_port_config(ds, port, mode, state->interface);
 
 	/* Are we connected to external phy */
 	if (port == 5 && dsa_is_user_port(ds, 5))
-<<<<<<< HEAD
-		mt7530_set(priv, MT7530_PMCR_P(port), PMCR_EXT_PHY);
-=======
 		mt7530_set(priv, MT753X_PMCR_P(port), PMCR_EXT_PHY);
->>>>>>> 0c383648
 }
 
 static void mt753x_phylink_mac_link_down(struct phylink_config *config,
@@ -3103,12 +2893,8 @@
 	mt7530_clear(priv, MT753X_PMCR_P(dp->index), PMCR_LINK_SETTINGS_MASK);
 }
 
-<<<<<<< HEAD
-static void mt753x_phylink_mac_link_up(struct dsa_switch *ds, int port,
-=======
 static void mt753x_phylink_mac_link_up(struct phylink_config *config,
 				       struct phy_device *phydev,
->>>>>>> 0c383648
 				       unsigned int mode,
 				       phy_interface_t interface,
 				       int speed, int duplex,
@@ -3118,11 +2904,7 @@
 	struct mt7530_priv *priv = dp->ds->priv;
 	u32 mcr;
 
-<<<<<<< HEAD
-	mcr = PMCR_RX_EN | PMCR_TX_EN | PMCR_FORCE_LNK;
-=======
 	mcr = PMCR_MAC_RX_EN | PMCR_MAC_TX_EN | PMCR_FORCE_LNK;
->>>>>>> 0c383648
 
 	switch (speed) {
 	case SPEED_1000:
@@ -3154,11 +2936,7 @@
 		}
 	}
 
-<<<<<<< HEAD
-	mt7530_set(priv, MT7530_PMCR_P(port), mcr);
-=======
 	mt7530_set(priv, MT753X_PMCR_P(dp->index), mcr);
->>>>>>> 0c383648
 }
 
 static void mt753x_phylink_get_caps(struct dsa_switch *ds, int port,
@@ -3166,13 +2944,7 @@
 {
 	struct mt7530_priv *priv = ds->priv;
 
-<<<<<<< HEAD
-	/* This switch only supports full-duplex at 1Gbps */
-	config->mac_capabilities = MAC_ASYM_PAUSE | MAC_SYM_PAUSE |
-				   MAC_10 | MAC_100 | MAC_1000FD;
-=======
 	config->mac_capabilities = MAC_ASYM_PAUSE | MAC_SYM_PAUSE;
->>>>>>> 0c383648
 
 	priv->info->mac_port_get_caps(ds, port, config);
 }
@@ -3271,14 +3043,6 @@
 		priv->pcs[i].port = i;
 	}
 
-	/* Initialise the PCS devices */
-	for (i = 0; i < priv->ds->num_ports; i++) {
-		priv->pcs[i].pcs.ops = priv->info->pcs_ops;
-		priv->pcs[i].pcs.neg_mode = true;
-		priv->pcs[i].priv = priv;
-		priv->pcs[i].port = i;
-	}
-
 	if (priv->create_sgmii) {
 		ret = priv->create_sgmii(priv);
 		if (ret && priv->irq)
@@ -3342,19 +3106,12 @@
 	else
 		priv->active_cpu_ports &= ~mask;
 
-<<<<<<< HEAD
-	if (priv->active_cpu_ports)
-		val = CPU_EN | CPU_PORT(__ffs(priv->active_cpu_ports));
-
-	mt7530_rmw(priv, MT7530_MFC, CPU_EN | CPU_PORT_MASK, val);
-=======
 	if (priv->active_cpu_ports) {
 		val = MT7530_CPU_EN |
 		      MT7530_CPU_PORT(__ffs(priv->active_cpu_ports));
 	}
 
 	mt7530_rmw(priv, MT753X_MFC, MT7530_CPU_EN | MT7530_CPU_PORT_MASK, val);
->>>>>>> 0c383648
 }
 
 static int mt7988_setup(struct dsa_switch *ds)
@@ -3480,16 +3237,6 @@
 	if (!priv->info)
 		return -EINVAL;
 
-<<<<<<< HEAD
-	/* Sanity check if these required device operations are filled
-	 * properly.
-	 */
-	if (!priv->info->sw_setup || !priv->info->phy_read_c22 ||
-	    !priv->info->phy_write_c22 || !priv->info->mac_port_get_caps)
-		return -EINVAL;
-
-=======
->>>>>>> 0c383648
 	priv->id = priv->info->id;
 	priv->dev = dev;
 	priv->ds->priv = priv;

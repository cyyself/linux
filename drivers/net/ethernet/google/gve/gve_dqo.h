/* SPDX-License-Identifier: (GPL-2.0 OR MIT)
 * Google virtual Ethernet (gve) driver
 *
 * Copyright (C) 2015-2021 Google, Inc.
 */

#ifndef _GVE_DQO_H_
#define _GVE_DQO_H_

#include "gve_adminq.h"

#define GVE_ITR_ENABLE_BIT_DQO BIT(0)
#define GVE_ITR_CLEAR_PBA_BIT_DQO BIT(1)
#define GVE_ITR_NO_UPDATE_DQO (3 << 3)

#define GVE_ITR_INTERVAL_DQO_SHIFT 5
#define GVE_ITR_INTERVAL_DQO_MASK ((1 << 12) - 1)

#define GVE_TX_IRQ_RATELIMIT_US_DQO 50
#define GVE_RX_IRQ_RATELIMIT_US_DQO 20
#define GVE_MAX_ITR_INTERVAL_DQO (GVE_ITR_INTERVAL_DQO_MASK * 2)

/* Timeout in seconds to wait for a reinjection completion after receiving
 * its corresponding miss completion.
 */
#define GVE_REINJECT_COMPL_TIMEOUT 1

/* Timeout in seconds to deallocate the completion tag for a packet that was
 * prematurely freed for not receiving a valid completion. This should be large
 * enough to rule out the possibility of receiving the corresponding valid
 * completion after this interval.
 */
#define GVE_DEALLOCATE_COMPL_TIMEOUT 60

netdev_tx_t gve_tx_dqo(struct sk_buff *skb, struct net_device *dev);
netdev_features_t gve_features_check_dqo(struct sk_buff *skb,
					 struct net_device *dev,
					 netdev_features_t features);
bool gve_tx_poll_dqo(struct gve_notify_block *block, bool do_clean);
int gve_rx_poll_dqo(struct gve_notify_block *block, int budget);
int gve_tx_alloc_rings_dqo(struct gve_priv *priv,
			   struct gve_tx_alloc_rings_cfg *cfg);
void gve_tx_free_rings_dqo(struct gve_priv *priv,
			   struct gve_tx_alloc_rings_cfg *cfg);
void gve_tx_start_ring_dqo(struct gve_priv *priv, int idx);
void gve_tx_stop_ring_dqo(struct gve_priv *priv, int idx);
<<<<<<< HEAD
=======
int gve_rx_alloc_ring_dqo(struct gve_priv *priv,
			  struct gve_rx_alloc_rings_cfg *cfg,
			  struct gve_rx_ring *rx,
			  int idx);
void gve_rx_free_ring_dqo(struct gve_priv *priv, struct gve_rx_ring *rx,
			  struct gve_rx_alloc_rings_cfg *cfg);
>>>>>>> 0c383648
int gve_rx_alloc_rings_dqo(struct gve_priv *priv,
			   struct gve_rx_alloc_rings_cfg *cfg);
void gve_rx_free_rings_dqo(struct gve_priv *priv,
			   struct gve_rx_alloc_rings_cfg *cfg);
void gve_rx_start_ring_dqo(struct gve_priv *priv, int idx);
void gve_rx_stop_ring_dqo(struct gve_priv *priv, int idx);
int gve_clean_tx_done_dqo(struct gve_priv *priv, struct gve_tx_ring *tx,
			  struct napi_struct *napi);
void gve_rx_post_buffers_dqo(struct gve_rx_ring *rx);
void gve_rx_write_doorbell_dqo(const struct gve_priv *priv, int queue_idx);

static inline void
gve_tx_put_doorbell_dqo(const struct gve_priv *priv,
			const struct gve_queue_resources *q_resources, u32 val)
{
	u64 index;

	index = be32_to_cpu(q_resources->db_index);
	iowrite32(val, &priv->db_bar2[index]);
}

/* Builds register value to write to DQO IRQ doorbell to enable with specified
 * ITR interval.
 */
static inline u32 gve_setup_itr_interval_dqo(u32 interval_us)
{
	u32 result = GVE_ITR_ENABLE_BIT_DQO;

	/* Interval has 2us granularity. */
	interval_us >>= 1;

	interval_us &= GVE_ITR_INTERVAL_DQO_MASK;
	result |= (interval_us << GVE_ITR_INTERVAL_DQO_SHIFT);

	return result;
}

static inline void
gve_write_irq_doorbell_dqo(const struct gve_priv *priv,
			   const struct gve_notify_block *block, u32 val)
{
	u32 index = be32_to_cpu(*block->irq_db_index);

	iowrite32(val, &priv->db_bar2[index]);
}

/* Sets interrupt throttling interval and enables interrupt
 * by writing to IRQ doorbell.
 */
static inline void
gve_set_itr_coalesce_usecs_dqo(struct gve_priv *priv,
			       struct gve_notify_block *block,
			       u32 usecs)
{
	gve_write_irq_doorbell_dqo(priv, block,
				   gve_setup_itr_interval_dqo(usecs));
}

int gve_napi_poll_dqo(struct napi_struct *napi, int budget);
#endif /* _GVE_DQO_H_ */<|MERGE_RESOLUTION|>--- conflicted
+++ resolved
@@ -44,15 +44,12 @@
 			   struct gve_tx_alloc_rings_cfg *cfg);
 void gve_tx_start_ring_dqo(struct gve_priv *priv, int idx);
 void gve_tx_stop_ring_dqo(struct gve_priv *priv, int idx);
-<<<<<<< HEAD
-=======
 int gve_rx_alloc_ring_dqo(struct gve_priv *priv,
 			  struct gve_rx_alloc_rings_cfg *cfg,
 			  struct gve_rx_ring *rx,
 			  int idx);
 void gve_rx_free_ring_dqo(struct gve_priv *priv, struct gve_rx_ring *rx,
 			  struct gve_rx_alloc_rings_cfg *cfg);
->>>>>>> 0c383648
 int gve_rx_alloc_rings_dqo(struct gve_priv *priv,
 			   struct gve_rx_alloc_rings_cfg *cfg);
 void gve_rx_free_rings_dqo(struct gve_priv *priv,

--- conflicted
+++ resolved
@@ -81,11 +81,7 @@
 				rxq_stats->other_errors;
 		stats->csum_errors = rxq_stats->csum_errors;
 		stats->other_errors = rxq_stats->other_errors;
-<<<<<<< HEAD
-	} while (u64_stats_fetch_retry(&rxq_stats->syncp, start));
-=======
 	} while (u64_stats_fetch_retry_irq(&rxq_stats->syncp, start));
->>>>>>> 7365df19
 }
 
 /**

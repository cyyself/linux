// SPDX-License-Identifier: GPL-2.0
/* Copyright(c) 2017 Oracle and/or its affiliates. All rights reserved. */

#include "ixgbe.h"
#include <net/xfrm.h>
#include <crypto/aead.h>
#include <linux/if_bridge.h>

#define IXGBE_IPSEC_KEY_BITS  160
static const char aes_gcm_name[] = "rfc4106(gcm(aes))";

static void ixgbe_ipsec_del_sa(struct net_device *dev, struct xfrm_state *xs);

/**
 * ixgbe_ipsec_set_tx_sa - set the Tx SA registers
 * @hw: hw specific details
 * @idx: register index to write
 * @key: key byte array
 * @salt: salt bytes
 **/
static void ixgbe_ipsec_set_tx_sa(struct ixgbe_hw *hw, u16 idx,
				  u32 key[], u32 salt)
{
	u32 reg;
	int i;

	for (i = 0; i < 4; i++)
		IXGBE_WRITE_REG(hw, IXGBE_IPSTXKEY(i),
				(__force u32)cpu_to_be32(key[3 - i]));
	IXGBE_WRITE_REG(hw, IXGBE_IPSTXSALT, (__force u32)cpu_to_be32(salt));
	IXGBE_WRITE_FLUSH(hw);

	reg = IXGBE_READ_REG(hw, IXGBE_IPSTXIDX);
	reg &= IXGBE_RXTXIDX_IPS_EN;
	reg |= idx << IXGBE_RXTXIDX_IDX_SHIFT | IXGBE_RXTXIDX_WRITE;
	IXGBE_WRITE_REG(hw, IXGBE_IPSTXIDX, reg);
	IXGBE_WRITE_FLUSH(hw);
}

/**
 * ixgbe_ipsec_set_rx_item - set an Rx table item
 * @hw: hw specific details
 * @idx: register index to write
 * @tbl: table selector
 *
 * Trigger the device to store into a particular Rx table the
 * data that has already been loaded into the input register
 **/
static void ixgbe_ipsec_set_rx_item(struct ixgbe_hw *hw, u16 idx,
				    enum ixgbe_ipsec_tbl_sel tbl)
{
	u32 reg;

	reg = IXGBE_READ_REG(hw, IXGBE_IPSRXIDX);
	reg &= IXGBE_RXTXIDX_IPS_EN;
	reg |= tbl << IXGBE_RXIDX_TBL_SHIFT |
	       idx << IXGBE_RXTXIDX_IDX_SHIFT |
	       IXGBE_RXTXIDX_WRITE;
	IXGBE_WRITE_REG(hw, IXGBE_IPSRXIDX, reg);
	IXGBE_WRITE_FLUSH(hw);
}

/**
 * ixgbe_ipsec_set_rx_sa - set up the register bits to save SA info
 * @hw: hw specific details
 * @idx: register index to write
 * @spi: security parameter index
 * @key: key byte array
 * @salt: salt bytes
 * @mode: rx decrypt control bits
 * @ip_idx: index into IP table for related IP address
 **/
static void ixgbe_ipsec_set_rx_sa(struct ixgbe_hw *hw, u16 idx, __be32 spi,
				  u32 key[], u32 salt, u32 mode, u32 ip_idx)
{
	int i;

	/* store the SPI (in bigendian) and IPidx */
	IXGBE_WRITE_REG(hw, IXGBE_IPSRXSPI,
			(__force u32)cpu_to_le32((__force u32)spi));
	IXGBE_WRITE_REG(hw, IXGBE_IPSRXIPIDX, ip_idx);
	IXGBE_WRITE_FLUSH(hw);

	ixgbe_ipsec_set_rx_item(hw, idx, ips_rx_spi_tbl);

	/* store the key, salt, and mode */
	for (i = 0; i < 4; i++)
		IXGBE_WRITE_REG(hw, IXGBE_IPSRXKEY(i),
				(__force u32)cpu_to_be32(key[3 - i]));
	IXGBE_WRITE_REG(hw, IXGBE_IPSRXSALT, (__force u32)cpu_to_be32(salt));
	IXGBE_WRITE_REG(hw, IXGBE_IPSRXMOD, mode);
	IXGBE_WRITE_FLUSH(hw);

	ixgbe_ipsec_set_rx_item(hw, idx, ips_rx_key_tbl);
}

/**
 * ixgbe_ipsec_set_rx_ip - set up the register bits to save SA IP addr info
 * @hw: hw specific details
 * @idx: register index to write
 * @addr: IP address byte array
 **/
static void ixgbe_ipsec_set_rx_ip(struct ixgbe_hw *hw, u16 idx, __be32 addr[])
{
	int i;

	/* store the ip address */
	for (i = 0; i < 4; i++)
		IXGBE_WRITE_REG(hw, IXGBE_IPSRXIPADDR(i),
				(__force u32)cpu_to_le32((__force u32)addr[i]));
	IXGBE_WRITE_FLUSH(hw);

	ixgbe_ipsec_set_rx_item(hw, idx, ips_rx_ip_tbl);
}

/**
 * ixgbe_ipsec_clear_hw_tables - because some tables don't get cleared on reset
 * @adapter: board private structure
 **/
static void ixgbe_ipsec_clear_hw_tables(struct ixgbe_adapter *adapter)
{
	struct ixgbe_hw *hw = &adapter->hw;
	u32 buf[4] = {0, 0, 0, 0};
	u16 idx;

	/* disable Rx and Tx SA lookup */
	IXGBE_WRITE_REG(hw, IXGBE_IPSRXIDX, 0);
	IXGBE_WRITE_REG(hw, IXGBE_IPSTXIDX, 0);

	/* scrub the tables - split the loops for the max of the IP table */
	for (idx = 0; idx < IXGBE_IPSEC_MAX_RX_IP_COUNT; idx++) {
		ixgbe_ipsec_set_tx_sa(hw, idx, buf, 0);
		ixgbe_ipsec_set_rx_sa(hw, idx, 0, buf, 0, 0, 0);
		ixgbe_ipsec_set_rx_ip(hw, idx, (__be32 *)buf);
	}
	for (; idx < IXGBE_IPSEC_MAX_SA_COUNT; idx++) {
		ixgbe_ipsec_set_tx_sa(hw, idx, buf, 0);
		ixgbe_ipsec_set_rx_sa(hw, idx, 0, buf, 0, 0, 0);
	}
}

/**
 * ixgbe_ipsec_stop_data
 * @adapter: board private structure
 **/
static void ixgbe_ipsec_stop_data(struct ixgbe_adapter *adapter)
{
	struct ixgbe_hw *hw = &adapter->hw;
	bool link = adapter->link_up;
	u32 t_rdy, r_rdy;
	u32 limit;
	u32 reg;

	/* halt data paths */
	reg = IXGBE_READ_REG(hw, IXGBE_SECTXCTRL);
	reg |= IXGBE_SECTXCTRL_TX_DIS;
	IXGBE_WRITE_REG(hw, IXGBE_SECTXCTRL, reg);

	reg = IXGBE_READ_REG(hw, IXGBE_SECRXCTRL);
	reg |= IXGBE_SECRXCTRL_RX_DIS;
	IXGBE_WRITE_REG(hw, IXGBE_SECRXCTRL, reg);

	/* If both Tx and Rx are ready there are no packets
	 * that we need to flush so the loopback configuration
	 * below is not necessary.
	 */
	t_rdy = IXGBE_READ_REG(hw, IXGBE_SECTXSTAT) &
		IXGBE_SECTXSTAT_SECTX_RDY;
	r_rdy = IXGBE_READ_REG(hw, IXGBE_SECRXSTAT) &
		IXGBE_SECRXSTAT_SECRX_RDY;
	if (t_rdy && r_rdy)
		return;

	/* If the tx fifo doesn't have link, but still has data,
	 * we can't clear the tx sec block.  Set the MAC loopback
	 * before block clear
	 */
	if (!link) {
		reg = IXGBE_READ_REG(hw, IXGBE_MACC);
		reg |= IXGBE_MACC_FLU;
		IXGBE_WRITE_REG(hw, IXGBE_MACC, reg);

		reg = IXGBE_READ_REG(hw, IXGBE_HLREG0);
		reg |= IXGBE_HLREG0_LPBK;
		IXGBE_WRITE_REG(hw, IXGBE_HLREG0, reg);

		IXGBE_WRITE_FLUSH(hw);
		mdelay(3);
	}

	/* wait for the paths to empty */
	limit = 20;
	do {
		mdelay(10);
		t_rdy = IXGBE_READ_REG(hw, IXGBE_SECTXSTAT) &
			IXGBE_SECTXSTAT_SECTX_RDY;
		r_rdy = IXGBE_READ_REG(hw, IXGBE_SECRXSTAT) &
			IXGBE_SECRXSTAT_SECRX_RDY;
	} while (!(t_rdy && r_rdy) && limit--);

	/* undo loopback if we played with it earlier */
	if (!link) {
		reg = IXGBE_READ_REG(hw, IXGBE_MACC);
		reg &= ~IXGBE_MACC_FLU;
		IXGBE_WRITE_REG(hw, IXGBE_MACC, reg);

		reg = IXGBE_READ_REG(hw, IXGBE_HLREG0);
		reg &= ~IXGBE_HLREG0_LPBK;
		IXGBE_WRITE_REG(hw, IXGBE_HLREG0, reg);

		IXGBE_WRITE_FLUSH(hw);
	}
}

/**
 * ixgbe_ipsec_stop_engine
 * @adapter: board private structure
 **/
static void ixgbe_ipsec_stop_engine(struct ixgbe_adapter *adapter)
{
	struct ixgbe_hw *hw = &adapter->hw;
	u32 reg;

	ixgbe_ipsec_stop_data(adapter);

	/* disable Rx and Tx SA lookup */
	IXGBE_WRITE_REG(hw, IXGBE_IPSTXIDX, 0);
	IXGBE_WRITE_REG(hw, IXGBE_IPSRXIDX, 0);

	/* disable the Rx and Tx engines and full packet store-n-forward */
	reg = IXGBE_READ_REG(hw, IXGBE_SECTXCTRL);
	reg |= IXGBE_SECTXCTRL_SECTX_DIS;
	reg &= ~IXGBE_SECTXCTRL_STORE_FORWARD;
	IXGBE_WRITE_REG(hw, IXGBE_SECTXCTRL, reg);

	reg = IXGBE_READ_REG(hw, IXGBE_SECRXCTRL);
	reg |= IXGBE_SECRXCTRL_SECRX_DIS;
	IXGBE_WRITE_REG(hw, IXGBE_SECRXCTRL, reg);

	/* restore the "tx security buffer almost full threshold" to 0x250 */
	IXGBE_WRITE_REG(hw, IXGBE_SECTXBUFFAF, 0x250);

	/* Set minimum IFG between packets back to the default 0x1 */
	reg = IXGBE_READ_REG(hw, IXGBE_SECTXMINIFG);
	reg = (reg & 0xfffffff0) | 0x1;
	IXGBE_WRITE_REG(hw, IXGBE_SECTXMINIFG, reg);

	/* final set for normal (no ipsec offload) processing */
	IXGBE_WRITE_REG(hw, IXGBE_SECTXCTRL, IXGBE_SECTXCTRL_SECTX_DIS);
	IXGBE_WRITE_REG(hw, IXGBE_SECRXCTRL, IXGBE_SECRXCTRL_SECRX_DIS);

	IXGBE_WRITE_FLUSH(hw);
}

/**
 * ixgbe_ipsec_start_engine
 * @adapter: board private structure
 *
 * NOTE: this increases power consumption whether being used or not
 **/
static void ixgbe_ipsec_start_engine(struct ixgbe_adapter *adapter)
{
	struct ixgbe_hw *hw = &adapter->hw;
	u32 reg;

	ixgbe_ipsec_stop_data(adapter);

	/* Set minimum IFG between packets to 3 */
	reg = IXGBE_READ_REG(hw, IXGBE_SECTXMINIFG);
	reg = (reg & 0xfffffff0) | 0x3;
	IXGBE_WRITE_REG(hw, IXGBE_SECTXMINIFG, reg);

	/* Set "tx security buffer almost full threshold" to 0x15 so that the
	 * almost full indication is generated only after buffer contains at
	 * least an entire jumbo packet.
	 */
	reg = IXGBE_READ_REG(hw, IXGBE_SECTXBUFFAF);
	reg = (reg & 0xfffffc00) | 0x15;
	IXGBE_WRITE_REG(hw, IXGBE_SECTXBUFFAF, reg);

	/* restart the data paths by clearing the DISABLE bits */
	IXGBE_WRITE_REG(hw, IXGBE_SECRXCTRL, 0);
	IXGBE_WRITE_REG(hw, IXGBE_SECTXCTRL, IXGBE_SECTXCTRL_STORE_FORWARD);

	/* enable Rx and Tx SA lookup */
	IXGBE_WRITE_REG(hw, IXGBE_IPSTXIDX, IXGBE_RXTXIDX_IPS_EN);
	IXGBE_WRITE_REG(hw, IXGBE_IPSRXIDX, IXGBE_RXTXIDX_IPS_EN);

	IXGBE_WRITE_FLUSH(hw);
}

/**
 * ixgbe_ipsec_restore - restore the ipsec HW settings after a reset
 * @adapter: board private structure
 *
 * Reload the HW tables from the SW tables after they've been bashed
 * by a chip reset.
 *
 * Any VF entries are removed from the SW and HW tables since either
 * (a) the VF also gets reset on PF reset and will ask again for the
 * offloads, or (b) the VF has been removed by a change in the num_vfs.
 **/
void ixgbe_ipsec_restore(struct ixgbe_adapter *adapter)
{
	struct ixgbe_ipsec *ipsec = adapter->ipsec;
	struct ixgbe_hw *hw = &adapter->hw;
	int i;

	if (!(adapter->flags2 & IXGBE_FLAG2_IPSEC_ENABLED))
		return;

	/* clean up and restart the engine */
	ixgbe_ipsec_stop_engine(adapter);
	ixgbe_ipsec_clear_hw_tables(adapter);
	ixgbe_ipsec_start_engine(adapter);

	/* reload the Rx and Tx keys */
	for (i = 0; i < IXGBE_IPSEC_MAX_SA_COUNT; i++) {
		struct rx_sa *r = &ipsec->rx_tbl[i];
		struct tx_sa *t = &ipsec->tx_tbl[i];

		if (r->used) {
			if (r->mode & IXGBE_RXTXMOD_VF)
				ixgbe_ipsec_del_sa(adapter->netdev, r->xs);
			else
				ixgbe_ipsec_set_rx_sa(hw, i, r->xs->id.spi,
						      r->key, r->salt,
						      r->mode, r->iptbl_ind);
		}

		if (t->used) {
			if (t->mode & IXGBE_RXTXMOD_VF)
				ixgbe_ipsec_del_sa(adapter->netdev, t->xs);
			else
				ixgbe_ipsec_set_tx_sa(hw, i, t->key, t->salt);
		}
	}

	/* reload the IP addrs */
	for (i = 0; i < IXGBE_IPSEC_MAX_RX_IP_COUNT; i++) {
		struct rx_ip_sa *ipsa = &ipsec->ip_tbl[i];

		if (ipsa->used)
			ixgbe_ipsec_set_rx_ip(hw, i, ipsa->ipaddr);
	}
}

/**
 * ixgbe_ipsec_find_empty_idx - find the first unused security parameter index
 * @ipsec: pointer to ipsec struct
 * @rxtable: true if we need to look in the Rx table
 *
 * Returns the first unused index in either the Rx or Tx SA table
 **/
static int ixgbe_ipsec_find_empty_idx(struct ixgbe_ipsec *ipsec, bool rxtable)
{
	u32 i;

	if (rxtable) {
		if (ipsec->num_rx_sa == IXGBE_IPSEC_MAX_SA_COUNT)
			return -ENOSPC;

		/* search rx sa table */
		for (i = 0; i < IXGBE_IPSEC_MAX_SA_COUNT; i++) {
			if (!ipsec->rx_tbl[i].used)
				return i;
		}
	} else {
		if (ipsec->num_tx_sa == IXGBE_IPSEC_MAX_SA_COUNT)
			return -ENOSPC;

		/* search tx sa table */
		for (i = 0; i < IXGBE_IPSEC_MAX_SA_COUNT; i++) {
			if (!ipsec->tx_tbl[i].used)
				return i;
		}
	}

	return -ENOSPC;
}

/**
 * ixgbe_ipsec_find_rx_state - find the state that matches
 * @ipsec: pointer to ipsec struct
 * @daddr: inbound address to match
 * @proto: protocol to match
 * @spi: SPI to match
 * @ip4: true if using an ipv4 address
 *
 * Returns a pointer to the matching SA state information
 **/
static struct xfrm_state *ixgbe_ipsec_find_rx_state(struct ixgbe_ipsec *ipsec,
						    __be32 *daddr, u8 proto,
						    __be32 spi, bool ip4)
{
	struct rx_sa *rsa;
	struct xfrm_state *ret = NULL;

	rcu_read_lock();
	hash_for_each_possible_rcu(ipsec->rx_sa_list, rsa, hlist,
				   (__force u32)spi) {
		if (rsa->mode & IXGBE_RXTXMOD_VF)
			continue;
		if (spi == rsa->xs->id.spi &&
		    ((ip4 && *daddr == rsa->xs->id.daddr.a4) ||
		      (!ip4 && !memcmp(daddr, &rsa->xs->id.daddr.a6,
				       sizeof(rsa->xs->id.daddr.a6)))) &&
		    proto == rsa->xs->id.proto) {
			ret = rsa->xs;
			xfrm_state_hold(ret);
			break;
		}
	}
	rcu_read_unlock();
	return ret;
}

/**
 * ixgbe_ipsec_parse_proto_keys - find the key and salt based on the protocol
 * @dev: pointer to net device
 * @xs: pointer to xfrm_state struct
 * @mykey: pointer to key array to populate
 * @mysalt: pointer to salt value to populate
 *
 * This copies the protocol keys and salt to our own data tables.  The
 * 82599 family only supports the one algorithm.
 **/
static int ixgbe_ipsec_parse_proto_keys(struct net_device *dev,
					struct xfrm_state *xs,
					u32 *mykey, u32 *mysalt)
{
	unsigned char *key_data;
	char *alg_name = NULL;
	int key_len;

	if (!xs->aead) {
		netdev_err(dev, "Unsupported IPsec algorithm\n");
		return -EINVAL;
	}

	if (xs->aead->alg_icv_len != IXGBE_IPSEC_AUTH_BITS) {
		netdev_err(dev, "IPsec offload requires %d bit authentication\n",
			   IXGBE_IPSEC_AUTH_BITS);
		return -EINVAL;
	}

	key_data = &xs->aead->alg_key[0];
	key_len = xs->aead->alg_key_len;
	alg_name = xs->aead->alg_name;

	if (strcmp(alg_name, aes_gcm_name)) {
		netdev_err(dev, "Unsupported IPsec algorithm - please use %s\n",
			   aes_gcm_name);
		return -EINVAL;
	}

	/* The key bytes come down in a bigendian array of bytes, so
	 * we don't need to do any byteswapping.
	 * 160 accounts for 16 byte key and 4 byte salt
	 */
	if (key_len == IXGBE_IPSEC_KEY_BITS) {
		*mysalt = ((u32 *)key_data)[4];
	} else if (key_len != (IXGBE_IPSEC_KEY_BITS - (sizeof(*mysalt) * 8))) {
		netdev_err(dev, "IPsec hw offload only supports keys up to 128 bits with a 32 bit salt\n");
		return -EINVAL;
	} else {
		netdev_info(dev, "IPsec hw offload parameters missing 32 bit salt value\n");
		*mysalt = 0;
	}
	memcpy(mykey, key_data, 16);

	return 0;
}

/**
 * ixgbe_ipsec_check_mgmt_ip - make sure there is no clash with mgmt IP filters
 * @dev: pointer to net device
 * @xs: pointer to transformer state struct
 **/
static int ixgbe_ipsec_check_mgmt_ip(struct net_device *dev,
				     struct xfrm_state *xs)
{
<<<<<<< HEAD
	struct net_device *dev = xs->xso.real_dev;
	struct ixgbe_adapter *adapter = ixgbe_from_netdev(dev);
=======
	struct ixgbe_adapter *adapter = netdev_priv(dev);
>>>>>>> e7a37c9e
	struct ixgbe_hw *hw = &adapter->hw;
	u32 mfval, manc, reg;
	int num_filters = 4;
	bool manc_ipv4;
	u32 bmcipval;
	int i, j;

#define MANC_EN_IPV4_FILTER      BIT(24)
#define MFVAL_IPV4_FILTER_SHIFT  16
#define MFVAL_IPV6_FILTER_SHIFT  24
#define MIPAF_ARR(_m, _n)        (IXGBE_MIPAF + ((_m) * 0x10) + ((_n) * 4))

#define IXGBE_BMCIP(_n)          (0x5050 + ((_n) * 4))
#define IXGBE_BMCIPVAL           0x5060
#define BMCIP_V4                 0x2
#define BMCIP_V6                 0x3
#define BMCIP_MASK               0x3

	manc = IXGBE_READ_REG(hw, IXGBE_MANC);
	manc_ipv4 = !!(manc & MANC_EN_IPV4_FILTER);
	mfval = IXGBE_READ_REG(hw, IXGBE_MFVAL);
	bmcipval = IXGBE_READ_REG(hw, IXGBE_BMCIPVAL);

	if (xs->props.family == AF_INET) {
		/* are there any IPv4 filters to check? */
		if (manc_ipv4) {
			/* the 4 ipv4 filters are all in MIPAF(3, i) */
			for (i = 0; i < num_filters; i++) {
				if (!(mfval & BIT(MFVAL_IPV4_FILTER_SHIFT + i)))
					continue;

				reg = IXGBE_READ_REG(hw, MIPAF_ARR(3, i));
				if (reg == (__force u32)xs->id.daddr.a4)
					return 1;
			}
		}

		if ((bmcipval & BMCIP_MASK) == BMCIP_V4) {
			reg = IXGBE_READ_REG(hw, IXGBE_BMCIP(3));
			if (reg == (__force u32)xs->id.daddr.a4)
				return 1;
		}

	} else {
		/* if there are ipv4 filters, they are in the last ipv6 slot */
		if (manc_ipv4)
			num_filters = 3;

		for (i = 0; i < num_filters; i++) {
			if (!(mfval & BIT(MFVAL_IPV6_FILTER_SHIFT + i)))
				continue;

			for (j = 0; j < 4; j++) {
				reg = IXGBE_READ_REG(hw, MIPAF_ARR(i, j));
				if (reg != (__force u32)xs->id.daddr.a6[j])
					break;
			}
			if (j == 4)   /* did we match all 4 words? */
				return 1;
		}

		if ((bmcipval & BMCIP_MASK) == BMCIP_V6) {
			for (j = 0; j < 4; j++) {
				reg = IXGBE_READ_REG(hw, IXGBE_BMCIP(j));
				if (reg != (__force u32)xs->id.daddr.a6[j])
					break;
			}
			if (j == 4)   /* did we match all 4 words? */
				return 1;
		}
	}

	return 0;
}

/**
 * ixgbe_ipsec_add_sa - program device with a security association
 * @dev: pointer to device to program
 * @xs: pointer to transformer state struct
 * @extack: extack point to fill failure reason
 **/
static int ixgbe_ipsec_add_sa(struct net_device *dev,
			      struct xfrm_state *xs,
			      struct netlink_ext_ack *extack)
{
<<<<<<< HEAD
	struct net_device *dev = xs->xso.real_dev;
	struct ixgbe_adapter *adapter = ixgbe_from_netdev(dev);
=======
	struct ixgbe_adapter *adapter = netdev_priv(dev);
>>>>>>> e7a37c9e
	struct ixgbe_ipsec *ipsec = adapter->ipsec;
	struct ixgbe_hw *hw = &adapter->hw;
	int checked, match, first;
	u16 sa_idx;
	int ret;
	int i;

	if (xs->id.proto != IPPROTO_ESP && xs->id.proto != IPPROTO_AH) {
		NL_SET_ERR_MSG_MOD(extack, "Unsupported protocol for ipsec offload");
		return -EINVAL;
	}

	if (xs->props.mode != XFRM_MODE_TRANSPORT) {
		NL_SET_ERR_MSG_MOD(extack, "Unsupported mode for ipsec offload");
		return -EINVAL;
	}

	if (ixgbe_ipsec_check_mgmt_ip(dev, xs)) {
		NL_SET_ERR_MSG_MOD(extack, "IPsec IP addr clash with mgmt filters");
		return -EINVAL;
	}

	if (xs->xso.type != XFRM_DEV_OFFLOAD_CRYPTO) {
		NL_SET_ERR_MSG_MOD(extack, "Unsupported ipsec offload type");
		return -EINVAL;
	}

	if (xs->xso.dir == XFRM_DEV_OFFLOAD_IN) {
		struct rx_sa rsa;

		if (xs->calg) {
			NL_SET_ERR_MSG_MOD(extack, "Compression offload not supported");
			return -EINVAL;
		}

		/* find the first unused index */
		ret = ixgbe_ipsec_find_empty_idx(ipsec, true);
		if (ret < 0) {
			NL_SET_ERR_MSG_MOD(extack, "No space for SA in Rx table!");
			return ret;
		}
		sa_idx = (u16)ret;

		memset(&rsa, 0, sizeof(rsa));
		rsa.used = true;
		rsa.xs = xs;

		if (rsa.xs->id.proto & IPPROTO_ESP)
			rsa.decrypt = xs->ealg || xs->aead;

		/* get the key and salt */
		ret = ixgbe_ipsec_parse_proto_keys(dev, xs, rsa.key, &rsa.salt);
		if (ret) {
			NL_SET_ERR_MSG_MOD(extack, "Failed to get key data for Rx SA table");
			return ret;
		}

		/* get ip for rx sa table */
		if (xs->props.family == AF_INET6)
			memcpy(rsa.ipaddr, &xs->id.daddr.a6, 16);
		else
			memcpy(&rsa.ipaddr[3], &xs->id.daddr.a4, 4);

		/* The HW does not have a 1:1 mapping from keys to IP addrs, so
		 * check for a matching IP addr entry in the table.  If the addr
		 * already exists, use it; else find an unused slot and add the
		 * addr.  If one does not exist and there are no unused table
		 * entries, fail the request.
		 */

		/* Find an existing match or first not used, and stop looking
		 * after we've checked all we know we have.
		 */
		checked = 0;
		match = -1;
		first = -1;
		for (i = 0;
		     i < IXGBE_IPSEC_MAX_RX_IP_COUNT &&
		     (checked < ipsec->num_rx_sa || first < 0);
		     i++) {
			if (ipsec->ip_tbl[i].used) {
				if (!memcmp(ipsec->ip_tbl[i].ipaddr,
					    rsa.ipaddr, sizeof(rsa.ipaddr))) {
					match = i;
					break;
				}
				checked++;
			} else if (first < 0) {
				first = i;  /* track the first empty seen */
			}
		}

		if (ipsec->num_rx_sa == 0)
			first = 0;

		if (match >= 0) {
			/* addrs are the same, we should use this one */
			rsa.iptbl_ind = match;
			ipsec->ip_tbl[match].ref_cnt++;

		} else if (first >= 0) {
			/* no matches, but here's an empty slot */
			rsa.iptbl_ind = first;

			memcpy(ipsec->ip_tbl[first].ipaddr,
			       rsa.ipaddr, sizeof(rsa.ipaddr));
			ipsec->ip_tbl[first].ref_cnt = 1;
			ipsec->ip_tbl[first].used = true;

			ixgbe_ipsec_set_rx_ip(hw, rsa.iptbl_ind, rsa.ipaddr);

		} else {
			/* no match and no empty slot */
			NL_SET_ERR_MSG_MOD(extack, "No space for SA in Rx IP SA table");
			memset(&rsa, 0, sizeof(rsa));
			return -ENOSPC;
		}

		rsa.mode = IXGBE_RXMOD_VALID;
		if (rsa.xs->id.proto & IPPROTO_ESP)
			rsa.mode |= IXGBE_RXMOD_PROTO_ESP;
		if (rsa.decrypt)
			rsa.mode |= IXGBE_RXMOD_DECRYPT;
		if (rsa.xs->props.family == AF_INET6)
			rsa.mode |= IXGBE_RXMOD_IPV6;

		/* the preparations worked, so save the info */
		memcpy(&ipsec->rx_tbl[sa_idx], &rsa, sizeof(rsa));

		ixgbe_ipsec_set_rx_sa(hw, sa_idx, rsa.xs->id.spi, rsa.key,
				      rsa.salt, rsa.mode, rsa.iptbl_ind);
		xs->xso.offload_handle = sa_idx + IXGBE_IPSEC_BASE_RX_INDEX;

		ipsec->num_rx_sa++;

		/* hash the new entry for faster search in Rx path */
		hash_add_rcu(ipsec->rx_sa_list, &ipsec->rx_tbl[sa_idx].hlist,
			     (__force u32)rsa.xs->id.spi);
	} else {
		struct tx_sa tsa;

		if (adapter->num_vfs &&
		    adapter->bridge_mode != BRIDGE_MODE_VEPA)
			return -EOPNOTSUPP;

		/* find the first unused index */
		ret = ixgbe_ipsec_find_empty_idx(ipsec, false);
		if (ret < 0) {
			NL_SET_ERR_MSG_MOD(extack, "No space for SA in Tx table");
			return ret;
		}
		sa_idx = (u16)ret;

		memset(&tsa, 0, sizeof(tsa));
		tsa.used = true;
		tsa.xs = xs;

		if (xs->id.proto & IPPROTO_ESP)
			tsa.encrypt = xs->ealg || xs->aead;

		ret = ixgbe_ipsec_parse_proto_keys(dev, xs, tsa.key, &tsa.salt);
		if (ret) {
			NL_SET_ERR_MSG_MOD(extack, "Failed to get key data for Tx SA table");
			memset(&tsa, 0, sizeof(tsa));
			return ret;
		}

		/* the preparations worked, so save the info */
		memcpy(&ipsec->tx_tbl[sa_idx], &tsa, sizeof(tsa));

		ixgbe_ipsec_set_tx_sa(hw, sa_idx, tsa.key, tsa.salt);

		xs->xso.offload_handle = sa_idx + IXGBE_IPSEC_BASE_TX_INDEX;

		ipsec->num_tx_sa++;
	}

	/* enable the engine if not already warmed up */
	if (!(adapter->flags2 & IXGBE_FLAG2_IPSEC_ENABLED)) {
		ixgbe_ipsec_start_engine(adapter);
		adapter->flags2 |= IXGBE_FLAG2_IPSEC_ENABLED;
	}

	return 0;
}

/**
 * ixgbe_ipsec_del_sa - clear out this specific SA
 * @dev: pointer to device to program
 * @xs: pointer to transformer state struct
 **/
static void ixgbe_ipsec_del_sa(struct net_device *dev, struct xfrm_state *xs)
{
<<<<<<< HEAD
	struct net_device *dev = xs->xso.real_dev;
	struct ixgbe_adapter *adapter = ixgbe_from_netdev(dev);
=======
	struct ixgbe_adapter *adapter = netdev_priv(dev);
>>>>>>> e7a37c9e
	struct ixgbe_ipsec *ipsec = adapter->ipsec;
	struct ixgbe_hw *hw = &adapter->hw;
	u32 zerobuf[4] = {0, 0, 0, 0};
	u16 sa_idx;

	if (xs->xso.dir == XFRM_DEV_OFFLOAD_IN) {
		struct rx_sa *rsa;
		u8 ipi;

		sa_idx = xs->xso.offload_handle - IXGBE_IPSEC_BASE_RX_INDEX;
		rsa = &ipsec->rx_tbl[sa_idx];

		if (!rsa->used) {
			netdev_err(dev, "Invalid Rx SA selected sa_idx=%d offload_handle=%lu\n",
				   sa_idx, xs->xso.offload_handle);
			return;
		}

		ixgbe_ipsec_set_rx_sa(hw, sa_idx, 0, zerobuf, 0, 0, 0);
		hash_del_rcu(&rsa->hlist);

		/* if the IP table entry is referenced by only this SA,
		 * i.e. ref_cnt is only 1, clear the IP table entry as well
		 */
		ipi = rsa->iptbl_ind;
		if (ipsec->ip_tbl[ipi].ref_cnt > 0) {
			ipsec->ip_tbl[ipi].ref_cnt--;

			if (!ipsec->ip_tbl[ipi].ref_cnt) {
				memset(&ipsec->ip_tbl[ipi], 0,
				       sizeof(struct rx_ip_sa));
				ixgbe_ipsec_set_rx_ip(hw, ipi,
						      (__force __be32 *)zerobuf);
			}
		}

		memset(rsa, 0, sizeof(struct rx_sa));
		ipsec->num_rx_sa--;
	} else {
		sa_idx = xs->xso.offload_handle - IXGBE_IPSEC_BASE_TX_INDEX;

		if (!ipsec->tx_tbl[sa_idx].used) {
			netdev_err(dev, "Invalid Tx SA selected sa_idx=%d offload_handle=%lu\n",
				   sa_idx, xs->xso.offload_handle);
			return;
		}

		ixgbe_ipsec_set_tx_sa(hw, sa_idx, zerobuf, 0);
		memset(&ipsec->tx_tbl[sa_idx], 0, sizeof(struct tx_sa));
		ipsec->num_tx_sa--;
	}

	/* if there are no SAs left, stop the engine to save energy */
	if (ipsec->num_rx_sa == 0 && ipsec->num_tx_sa == 0) {
		adapter->flags2 &= ~IXGBE_FLAG2_IPSEC_ENABLED;
		ixgbe_ipsec_stop_engine(adapter);
	}
}

static const struct xfrmdev_ops ixgbe_xfrmdev_ops = {
	.xdo_dev_state_add = ixgbe_ipsec_add_sa,
	.xdo_dev_state_delete = ixgbe_ipsec_del_sa,
};

/**
 * ixgbe_ipsec_vf_clear - clear the tables of data for a VF
 * @adapter: board private structure
 * @vf: VF id to be removed
 **/
void ixgbe_ipsec_vf_clear(struct ixgbe_adapter *adapter, u32 vf)
{
	struct ixgbe_ipsec *ipsec = adapter->ipsec;
	int i;

	if (!ipsec)
		return;

	/* search rx sa table */
	for (i = 0; i < IXGBE_IPSEC_MAX_SA_COUNT && ipsec->num_rx_sa; i++) {
		if (!ipsec->rx_tbl[i].used)
			continue;
		if (ipsec->rx_tbl[i].mode & IXGBE_RXTXMOD_VF &&
		    ipsec->rx_tbl[i].vf == vf)
			ixgbe_ipsec_del_sa(adapter->netdev,
					   ipsec->rx_tbl[i].xs);
	}

	/* search tx sa table */
	for (i = 0; i < IXGBE_IPSEC_MAX_SA_COUNT && ipsec->num_tx_sa; i++) {
		if (!ipsec->tx_tbl[i].used)
			continue;
		if (ipsec->tx_tbl[i].mode & IXGBE_RXTXMOD_VF &&
		    ipsec->tx_tbl[i].vf == vf)
			ixgbe_ipsec_del_sa(adapter->netdev,
					   ipsec->tx_tbl[i].xs);
	}
}

/**
 * ixgbe_ipsec_vf_add_sa - translate VF request to SA add
 * @adapter: board private structure
 * @msgbuf: The message buffer
 * @vf: the VF index
 *
 * Make up a new xs and algorithm info from the data sent by the VF.
 * We only need to sketch in just enough to set up the HW offload.
 * Put the resulting offload_handle into the return message to the VF.
 *
 * Returns 0 or error value
 **/
int ixgbe_ipsec_vf_add_sa(struct ixgbe_adapter *adapter, u32 *msgbuf, u32 vf)
{
	struct ixgbe_ipsec *ipsec = adapter->ipsec;
	struct xfrm_algo_desc *algo;
	struct sa_mbx_msg *sam;
	struct xfrm_state *xs;
	size_t aead_len;
	u16 sa_idx;
	u32 pfsa;
	int err;

	sam = (struct sa_mbx_msg *)(&msgbuf[1]);
	if (!adapter->vfinfo[vf].trusted ||
	    !(adapter->flags2 & IXGBE_FLAG2_VF_IPSEC_ENABLED)) {
		e_warn(drv, "VF %d attempted to add an IPsec SA\n", vf);
		err = -EACCES;
		goto err_out;
	}

	/* Tx IPsec offload doesn't seem to work on this
	 * device, so block these requests for now.
	 */
	if (sam->dir != XFRM_DEV_OFFLOAD_IN) {
		err = -EOPNOTSUPP;
		goto err_out;
	}

	algo = xfrm_aead_get_byname(aes_gcm_name, IXGBE_IPSEC_AUTH_BITS, 1);
	if (unlikely(!algo)) {
		err = -ENOENT;
		goto err_out;
	}

	xs = kzalloc(sizeof(*xs), GFP_ATOMIC);
	if (unlikely(!xs)) {
		err = -ENOMEM;
		goto err_out;
	}

	xs->xso.dir = sam->dir;
	xs->id.spi = sam->spi;
	xs->id.proto = sam->proto;
	xs->props.family = sam->family;
	if (xs->props.family == AF_INET6)
		memcpy(&xs->id.daddr.a6, sam->addr, sizeof(xs->id.daddr.a6));
	else
		memcpy(&xs->id.daddr.a4, sam->addr, sizeof(xs->id.daddr.a4));
	xs->xso.dev = adapter->netdev;

	aead_len = sizeof(*xs->aead) + IXGBE_IPSEC_KEY_BITS / 8;
	xs->aead = kzalloc(aead_len, GFP_ATOMIC);
	if (unlikely(!xs->aead)) {
		err = -ENOMEM;
		goto err_xs;
	}

	xs->props.ealgo = algo->desc.sadb_alg_id;
	xs->geniv = algo->uinfo.aead.geniv;
	xs->aead->alg_icv_len = IXGBE_IPSEC_AUTH_BITS;
	xs->aead->alg_key_len = IXGBE_IPSEC_KEY_BITS;
	memcpy(xs->aead->alg_key, sam->key, sizeof(sam->key));
	memcpy(xs->aead->alg_name, aes_gcm_name, sizeof(aes_gcm_name));

	/* set up the HW offload */
	err = ixgbe_ipsec_add_sa(adapter->netdev, xs, NULL);
	if (err)
		goto err_aead;

	pfsa = xs->xso.offload_handle;
	if (pfsa < IXGBE_IPSEC_BASE_TX_INDEX) {
		sa_idx = pfsa - IXGBE_IPSEC_BASE_RX_INDEX;
		ipsec->rx_tbl[sa_idx].vf = vf;
		ipsec->rx_tbl[sa_idx].mode |= IXGBE_RXTXMOD_VF;
	} else {
		sa_idx = pfsa - IXGBE_IPSEC_BASE_TX_INDEX;
		ipsec->tx_tbl[sa_idx].vf = vf;
		ipsec->tx_tbl[sa_idx].mode |= IXGBE_RXTXMOD_VF;
	}

	msgbuf[1] = xs->xso.offload_handle;

	return 0;

err_aead:
	kfree_sensitive(xs->aead);
err_xs:
	kfree_sensitive(xs);
err_out:
	msgbuf[1] = err;
	return err;
}

/**
 * ixgbe_ipsec_vf_del_sa - translate VF request to SA delete
 * @adapter: board private structure
 * @msgbuf: The message buffer
 * @vf: the VF index
 *
 * Given the offload_handle sent by the VF, look for the related SA table
 * entry and use its xs field to call for a delete of the SA.
 *
 * Note: We silently ignore requests to delete entries that are already
 *       set to unused because when a VF is set to "DOWN", the PF first
 *       gets a reset and clears all the VF's entries; then the VF's
 *       XFRM stack sends individual deletes for each entry, which the
 *       reset already removed.  In the future it might be good to try to
 *       optimize this so not so many unnecessary delete messages are sent.
 *
 * Returns 0 or error value
 **/
int ixgbe_ipsec_vf_del_sa(struct ixgbe_adapter *adapter, u32 *msgbuf, u32 vf)
{
	struct ixgbe_ipsec *ipsec = adapter->ipsec;
	struct xfrm_state *xs;
	u32 pfsa = msgbuf[1];
	u16 sa_idx;

	if (!adapter->vfinfo[vf].trusted) {
		e_err(drv, "vf %d attempted to delete an SA\n", vf);
		return -EPERM;
	}

	if (pfsa < IXGBE_IPSEC_BASE_TX_INDEX) {
		struct rx_sa *rsa;

		sa_idx = pfsa - IXGBE_IPSEC_BASE_RX_INDEX;
		if (sa_idx >= IXGBE_IPSEC_MAX_SA_COUNT) {
			e_err(drv, "vf %d SA index %d out of range\n",
			      vf, sa_idx);
			return -EINVAL;
		}

		rsa = &ipsec->rx_tbl[sa_idx];

		if (!rsa->used)
			return 0;

		if (!(rsa->mode & IXGBE_RXTXMOD_VF) ||
		    rsa->vf != vf) {
			e_err(drv, "vf %d bad Rx SA index %d\n", vf, sa_idx);
			return -ENOENT;
		}

		xs = ipsec->rx_tbl[sa_idx].xs;
	} else {
		struct tx_sa *tsa;

		sa_idx = pfsa - IXGBE_IPSEC_BASE_TX_INDEX;
		if (sa_idx >= IXGBE_IPSEC_MAX_SA_COUNT) {
			e_err(drv, "vf %d SA index %d out of range\n",
			      vf, sa_idx);
			return -EINVAL;
		}

		tsa = &ipsec->tx_tbl[sa_idx];

		if (!tsa->used)
			return 0;

		if (!(tsa->mode & IXGBE_RXTXMOD_VF) ||
		    tsa->vf != vf) {
			e_err(drv, "vf %d bad Tx SA index %d\n", vf, sa_idx);
			return -ENOENT;
		}

		xs = ipsec->tx_tbl[sa_idx].xs;
	}

	ixgbe_ipsec_del_sa(adapter->netdev, xs);

	/* remove the xs that was made-up in the add request */
	kfree_sensitive(xs);

	return 0;
}

/**
 * ixgbe_ipsec_tx - setup Tx flags for ipsec offload
 * @tx_ring: outgoing context
 * @first: current data packet
 * @itd: ipsec Tx data for later use in building context descriptor
 **/
int ixgbe_ipsec_tx(struct ixgbe_ring *tx_ring,
		   struct ixgbe_tx_buffer *first,
		   struct ixgbe_ipsec_tx_data *itd)
{
	struct ixgbe_adapter *adapter = ixgbe_from_netdev(tx_ring->netdev);
	struct ixgbe_ipsec *ipsec = adapter->ipsec;
	struct xfrm_state *xs;
	struct sec_path *sp;
	struct tx_sa *tsa;

	sp = skb_sec_path(first->skb);
	if (unlikely(!sp->len)) {
		netdev_err(tx_ring->netdev, "%s: no xfrm state len = %d\n",
			   __func__, sp->len);
		return 0;
	}

	xs = xfrm_input_state(first->skb);
	if (unlikely(!xs)) {
		netdev_err(tx_ring->netdev, "%s: no xfrm_input_state() xs = %p\n",
			   __func__, xs);
		return 0;
	}

	itd->sa_idx = xs->xso.offload_handle - IXGBE_IPSEC_BASE_TX_INDEX;
	if (unlikely(itd->sa_idx >= IXGBE_IPSEC_MAX_SA_COUNT)) {
		netdev_err(tx_ring->netdev, "%s: bad sa_idx=%d handle=%lu\n",
			   __func__, itd->sa_idx, xs->xso.offload_handle);
		return 0;
	}

	tsa = &ipsec->tx_tbl[itd->sa_idx];
	if (unlikely(!tsa->used)) {
		netdev_err(tx_ring->netdev, "%s: unused sa_idx=%d\n",
			   __func__, itd->sa_idx);
		return 0;
	}

	first->tx_flags |= IXGBE_TX_FLAGS_IPSEC | IXGBE_TX_FLAGS_CC;

	if (xs->id.proto == IPPROTO_ESP) {

		itd->flags |= IXGBE_ADVTXD_TUCMD_IPSEC_TYPE_ESP |
			      IXGBE_ADVTXD_TUCMD_L4T_TCP;
		if (first->protocol == htons(ETH_P_IP))
			itd->flags |= IXGBE_ADVTXD_TUCMD_IPV4;

		/* The actual trailer length is authlen (16 bytes) plus
		 * 2 bytes for the proto and the padlen values, plus
		 * padlen bytes of padding.  This ends up not the same
		 * as the static value found in xs->props.trailer_len (21).
		 *
		 * ... but if we're doing GSO, don't bother as the stack
		 * doesn't add a trailer for those.
		 */
		if (!skb_is_gso(first->skb)) {
			/* The "correct" way to get the auth length would be
			 * to use
			 *    authlen = crypto_aead_authsize(xs->data);
			 * but since we know we only have one size to worry
			 * about * we can let the compiler use the constant
			 * and save us a few CPU cycles.
			 */
			const int authlen = IXGBE_IPSEC_AUTH_BITS / 8;
			struct sk_buff *skb = first->skb;
			u8 padlen;
			int ret;

			ret = skb_copy_bits(skb, skb->len - (authlen + 2),
					    &padlen, 1);
			if (unlikely(ret))
				return 0;
			itd->trailer_len = authlen + 2 + padlen;
		}
	}
	if (tsa->encrypt)
		itd->flags |= IXGBE_ADVTXD_TUCMD_IPSEC_ENCRYPT_EN;

	return 1;
}

/**
 * ixgbe_ipsec_rx - decode ipsec bits from Rx descriptor
 * @rx_ring: receiving ring
 * @rx_desc: receive data descriptor
 * @skb: current data packet
 *
 * Determine if there was an ipsec encapsulation noticed, and if so set up
 * the resulting status for later in the receive stack.
 **/
void ixgbe_ipsec_rx(struct ixgbe_ring *rx_ring,
		    union ixgbe_adv_rx_desc *rx_desc,
		    struct sk_buff *skb)
{
	struct ixgbe_adapter *adapter = ixgbe_from_netdev(rx_ring->netdev);
	__le16 pkt_info = rx_desc->wb.lower.lo_dword.hs_rss.pkt_info;
	__le16 ipsec_pkt_types = cpu_to_le16(IXGBE_RXDADV_PKTTYPE_IPSEC_AH |
					     IXGBE_RXDADV_PKTTYPE_IPSEC_ESP);
	struct ixgbe_ipsec *ipsec = adapter->ipsec;
	struct xfrm_offload *xo = NULL;
	struct xfrm_state *xs = NULL;
	struct ipv6hdr *ip6 = NULL;
	struct iphdr *ip4 = NULL;
	struct sec_path *sp;
	void *daddr;
	__be32 spi;
	u8 *c_hdr;
	u8 proto;

	/* Find the ip and crypto headers in the data.
	 * We can assume no vlan header in the way, b/c the
	 * hw won't recognize the IPsec packet and anyway the
	 * currently vlan device doesn't support xfrm offload.
	 */
	if (pkt_info & cpu_to_le16(IXGBE_RXDADV_PKTTYPE_IPV4)) {
		ip4 = (struct iphdr *)(skb->data + ETH_HLEN);
		daddr = &ip4->daddr;
		c_hdr = (u8 *)ip4 + ip4->ihl * 4;
	} else if (pkt_info & cpu_to_le16(IXGBE_RXDADV_PKTTYPE_IPV6)) {
		ip6 = (struct ipv6hdr *)(skb->data + ETH_HLEN);
		daddr = &ip6->daddr;
		c_hdr = (u8 *)ip6 + sizeof(struct ipv6hdr);
	} else {
		return;
	}

	switch (pkt_info & ipsec_pkt_types) {
	case cpu_to_le16(IXGBE_RXDADV_PKTTYPE_IPSEC_AH):
		spi = ((struct ip_auth_hdr *)c_hdr)->spi;
		proto = IPPROTO_AH;
		break;
	case cpu_to_le16(IXGBE_RXDADV_PKTTYPE_IPSEC_ESP):
		spi = ((struct ip_esp_hdr *)c_hdr)->spi;
		proto = IPPROTO_ESP;
		break;
	default:
		return;
	}

	xs = ixgbe_ipsec_find_rx_state(ipsec, daddr, proto, spi, !!ip4);
	if (unlikely(!xs))
		return;

	sp = secpath_set(skb);
	if (unlikely(!sp))
		return;

	sp->xvec[sp->len++] = xs;
	sp->olen++;
	xo = xfrm_offload(skb);
	xo->flags = CRYPTO_DONE;
	xo->status = CRYPTO_SUCCESS;

	adapter->rx_ipsec++;
}

/**
 * ixgbe_init_ipsec_offload - initialize security registers for IPSec operation
 * @adapter: board private structure
 **/
void ixgbe_init_ipsec_offload(struct ixgbe_adapter *adapter)
{
	struct ixgbe_hw *hw = &adapter->hw;
	struct ixgbe_ipsec *ipsec;
	u32 t_dis, r_dis;
	size_t size;

	if (hw->mac.type == ixgbe_mac_82598EB)
		return;

	/* If there is no support for either Tx or Rx offload
	 * we should not be advertising support for IPsec.
	 */
	t_dis = IXGBE_READ_REG(hw, IXGBE_SECTXSTAT) &
		IXGBE_SECTXSTAT_SECTX_OFF_DIS;
	r_dis = IXGBE_READ_REG(hw, IXGBE_SECRXSTAT) &
		IXGBE_SECRXSTAT_SECRX_OFF_DIS;
	if (t_dis || r_dis)
		return;

	ipsec = kzalloc(sizeof(*ipsec), GFP_KERNEL);
	if (!ipsec)
		goto err1;
	hash_init(ipsec->rx_sa_list);

	size = sizeof(struct rx_sa) * IXGBE_IPSEC_MAX_SA_COUNT;
	ipsec->rx_tbl = kzalloc(size, GFP_KERNEL);
	if (!ipsec->rx_tbl)
		goto err2;

	size = sizeof(struct tx_sa) * IXGBE_IPSEC_MAX_SA_COUNT;
	ipsec->tx_tbl = kzalloc(size, GFP_KERNEL);
	if (!ipsec->tx_tbl)
		goto err2;

	size = sizeof(struct rx_ip_sa) * IXGBE_IPSEC_MAX_RX_IP_COUNT;
	ipsec->ip_tbl = kzalloc(size, GFP_KERNEL);
	if (!ipsec->ip_tbl)
		goto err2;

	ipsec->num_rx_sa = 0;
	ipsec->num_tx_sa = 0;

	adapter->ipsec = ipsec;
	ixgbe_ipsec_stop_engine(adapter);
	ixgbe_ipsec_clear_hw_tables(adapter);

	adapter->netdev->xfrmdev_ops = &ixgbe_xfrmdev_ops;

	return;

err2:
	kfree(ipsec->ip_tbl);
	kfree(ipsec->rx_tbl);
	kfree(ipsec->tx_tbl);
	kfree(ipsec);
err1:
	netdev_err(adapter->netdev, "Unable to allocate memory for SA tables");
}

/**
 * ixgbe_stop_ipsec_offload - tear down the ipsec offload
 * @adapter: board private structure
 **/
void ixgbe_stop_ipsec_offload(struct ixgbe_adapter *adapter)
{
	struct ixgbe_ipsec *ipsec = adapter->ipsec;

	adapter->ipsec = NULL;
	if (ipsec) {
		kfree(ipsec->ip_tbl);
		kfree(ipsec->rx_tbl);
		kfree(ipsec->tx_tbl);
		kfree(ipsec);
	}
}<|MERGE_RESOLUTION|>--- conflicted
+++ resolved
@@ -480,12 +480,7 @@
 static int ixgbe_ipsec_check_mgmt_ip(struct net_device *dev,
 				     struct xfrm_state *xs)
 {
-<<<<<<< HEAD
-	struct net_device *dev = xs->xso.real_dev;
 	struct ixgbe_adapter *adapter = ixgbe_from_netdev(dev);
-=======
-	struct ixgbe_adapter *adapter = netdev_priv(dev);
->>>>>>> e7a37c9e
 	struct ixgbe_hw *hw = &adapter->hw;
 	u32 mfval, manc, reg;
 	int num_filters = 4;
@@ -571,12 +566,7 @@
 			      struct xfrm_state *xs,
 			      struct netlink_ext_ack *extack)
 {
-<<<<<<< HEAD
-	struct net_device *dev = xs->xso.real_dev;
 	struct ixgbe_adapter *adapter = ixgbe_from_netdev(dev);
-=======
-	struct ixgbe_adapter *adapter = netdev_priv(dev);
->>>>>>> e7a37c9e
 	struct ixgbe_ipsec *ipsec = adapter->ipsec;
 	struct ixgbe_hw *hw = &adapter->hw;
 	int checked, match, first;
@@ -770,12 +760,7 @@
  **/
 static void ixgbe_ipsec_del_sa(struct net_device *dev, struct xfrm_state *xs)
 {
-<<<<<<< HEAD
-	struct net_device *dev = xs->xso.real_dev;
 	struct ixgbe_adapter *adapter = ixgbe_from_netdev(dev);
-=======
-	struct ixgbe_adapter *adapter = netdev_priv(dev);
->>>>>>> e7a37c9e
 	struct ixgbe_ipsec *ipsec = adapter->ipsec;
 	struct ixgbe_hw *hw = &adapter->hw;
 	u32 zerobuf[4] = {0, 0, 0, 0};

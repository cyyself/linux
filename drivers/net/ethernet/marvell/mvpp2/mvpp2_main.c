--- conflicted
+++ resolved
@@ -6907,10 +6907,7 @@
 	/* 9704 == 9728 - 20 and rounding to 8 */
 	dev->max_mtu = MVPP2_BM_JUMBO_PKT_SIZE;
 	device_set_node(&dev->dev, port_fwnode);
-<<<<<<< HEAD
-=======
 	dev->dev_port = port->id;
->>>>>>> 0c383648
 
 	port->pcs_gmac.ops = &mvpp2_phylink_gmac_pcs_ops;
 	port->pcs_gmac.neg_mode = true;

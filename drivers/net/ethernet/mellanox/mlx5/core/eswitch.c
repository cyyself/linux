--- conflicted
+++ resolved
@@ -2368,11 +2368,7 @@
 }
 
 int mlx5_eswitch_get_vport_stats(struct mlx5_eswitch *esw,
-<<<<<<< HEAD
-				 int vport_num,
-=======
 				 u16 vport_num,
->>>>>>> 4b972a01
 				 struct ifla_vf_stats *vf_stats)
 {
 	struct mlx5_vport *vport = mlx5_eswitch_get_vport(esw, vport_num);

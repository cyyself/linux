// SPDX-License-Identifier: (GPL-2.0 OR MIT)
/*
 * Copyright (c) 2018 Synopsys, Inc. and/or its affiliates.
 * stmmac TC Handling (HW only)
 */

#include <net/pkt_cls.h>
#include <net/tc_act/tc_gact.h>
#include "common.h"
#include "dwmac4.h"
#include "dwmac5.h"
#include "stmmac.h"

static void tc_fill_all_pass_entry(struct stmmac_tc_entry *entry)
{
	memset(entry, 0, sizeof(*entry));
	entry->in_use = true;
	entry->is_last = true;
	entry->is_frag = false;
	entry->prio = ~0x0;
	entry->handle = 0;
	entry->val.match_data = 0x0;
	entry->val.match_en = 0x0;
	entry->val.af = 1;
	entry->val.dma_ch_no = 0x0;
}

static struct stmmac_tc_entry *tc_find_entry(struct stmmac_priv *priv,
					     struct tc_cls_u32_offload *cls,
					     bool free)
{
	struct stmmac_tc_entry *entry, *first = NULL, *dup = NULL;
	u32 loc = cls->knode.handle;
	int i;

	for (i = 0; i < priv->tc_entries_max; i++) {
		entry = &priv->tc_entries[i];
		if (!entry->in_use && !first && free)
			first = entry;
		if ((entry->handle == loc) && !free && !entry->is_frag)
			dup = entry;
	}

	if (dup)
		return dup;
	if (first) {
		first->handle = loc;
		first->in_use = true;

		/* Reset HW values */
		memset(&first->val, 0, sizeof(first->val));
	}

	return first;
}

static int tc_fill_actions(struct stmmac_tc_entry *entry,
			   struct stmmac_tc_entry *frag,
			   struct tc_cls_u32_offload *cls)
{
	struct stmmac_tc_entry *action_entry = entry;
	const struct tc_action *act;
	struct tcf_exts *exts;
	int i;

	exts = cls->knode.exts;
	if (!tcf_exts_has_actions(exts))
		return -EINVAL;
	if (frag)
		action_entry = frag;

	tcf_exts_for_each_action(i, act, exts) {
		/* Accept */
		if (is_tcf_gact_ok(act)) {
			action_entry->val.af = 1;
			break;
		}
		/* Drop */
		if (is_tcf_gact_shot(act)) {
			action_entry->val.rf = 1;
			break;
		}

		/* Unsupported */
		return -EINVAL;
	}

	return 0;
}

static int tc_fill_entry(struct stmmac_priv *priv,
			 struct tc_cls_u32_offload *cls)
{
	struct stmmac_tc_entry *entry, *frag = NULL;
	struct tc_u32_sel *sel = cls->knode.sel;
	u32 off, data, mask, real_off, rem;
	u32 prio = cls->common.prio << 16;
	int ret;

	/* Only 1 match per entry */
	if (sel->nkeys <= 0 || sel->nkeys > 1)
		return -EINVAL;

	off = sel->keys[0].off << sel->offshift;
	data = sel->keys[0].val;
	mask = sel->keys[0].mask;

	switch (ntohs(cls->common.protocol)) {
	case ETH_P_ALL:
		break;
	case ETH_P_IP:
		off += ETH_HLEN;
		break;
	default:
		return -EINVAL;
	}

	if (off > priv->tc_off_max)
		return -EINVAL;

	real_off = off / 4;
	rem = off % 4;

	entry = tc_find_entry(priv, cls, true);
	if (!entry)
		return -EINVAL;

	if (rem) {
		frag = tc_find_entry(priv, cls, true);
		if (!frag) {
			ret = -EINVAL;
			goto err_unuse;
		}

		entry->frag_ptr = frag;
		entry->val.match_en = (mask << (rem * 8)) &
			GENMASK(31, rem * 8);
		entry->val.match_data = (data << (rem * 8)) &
			GENMASK(31, rem * 8);
		entry->val.frame_offset = real_off;
		entry->prio = prio;

		frag->val.match_en = (mask >> (rem * 8)) &
			GENMASK(rem * 8 - 1, 0);
		frag->val.match_data = (data >> (rem * 8)) &
			GENMASK(rem * 8 - 1, 0);
		frag->val.frame_offset = real_off + 1;
		frag->prio = prio;
		frag->is_frag = true;
	} else {
		entry->frag_ptr = NULL;
		entry->val.match_en = mask;
		entry->val.match_data = data;
		entry->val.frame_offset = real_off;
		entry->prio = prio;
	}

	ret = tc_fill_actions(entry, frag, cls);
	if (ret)
		goto err_unuse;

	return 0;

err_unuse:
	if (frag)
		frag->in_use = false;
	entry->in_use = false;
	return ret;
}

static void tc_unfill_entry(struct stmmac_priv *priv,
			    struct tc_cls_u32_offload *cls)
{
	struct stmmac_tc_entry *entry;

	entry = tc_find_entry(priv, cls, false);
	if (!entry)
		return;

	entry->in_use = false;
	if (entry->frag_ptr) {
		entry = entry->frag_ptr;
		entry->is_frag = false;
		entry->in_use = false;
	}
}

static int tc_config_knode(struct stmmac_priv *priv,
			   struct tc_cls_u32_offload *cls)
{
	int ret;

	ret = tc_fill_entry(priv, cls);
	if (ret)
		return ret;

	ret = stmmac_rxp_config(priv, priv->hw->pcsr, priv->tc_entries,
			priv->tc_entries_max);
	if (ret)
		goto err_unfill;

	return 0;

err_unfill:
	tc_unfill_entry(priv, cls);
	return ret;
}

static int tc_delete_knode(struct stmmac_priv *priv,
			   struct tc_cls_u32_offload *cls)
{
	/* Set entry and fragments as not used */
	tc_unfill_entry(priv, cls);

	return stmmac_rxp_config(priv, priv->hw->pcsr, priv->tc_entries,
				 priv->tc_entries_max);
}

static int tc_setup_cls_u32(struct stmmac_priv *priv,
			    struct tc_cls_u32_offload *cls)
{
	switch (cls->command) {
	case TC_CLSU32_REPLACE_KNODE:
		tc_unfill_entry(priv, cls);
		fallthrough;
	case TC_CLSU32_NEW_KNODE:
		return tc_config_knode(priv, cls);
	case TC_CLSU32_DELETE_KNODE:
		return tc_delete_knode(priv, cls);
	default:
		return -EOPNOTSUPP;
	}
}

static int tc_rfs_init(struct stmmac_priv *priv)
{
	int i;

	priv->rfs_entries_max[STMMAC_RFS_T_VLAN] = 8;
	priv->rfs_entries_max[STMMAC_RFS_T_LLDP] = 1;
	priv->rfs_entries_max[STMMAC_RFS_T_1588] = 1;

	for (i = 0; i < STMMAC_RFS_T_MAX; i++)
		priv->rfs_entries_total += priv->rfs_entries_max[i];

	priv->rfs_entries = devm_kcalloc(priv->device,
					 priv->rfs_entries_total,
					 sizeof(*priv->rfs_entries),
					 GFP_KERNEL);
	if (!priv->rfs_entries)
		return -ENOMEM;

	dev_info(priv->device, "Enabled RFS Flow TC (entries=%d)\n",
		 priv->rfs_entries_total);

	return 0;
}

static int tc_init(struct stmmac_priv *priv)
{
	struct dma_features *dma_cap = &priv->dma_cap;
	unsigned int count;
	int ret, i;

	if (dma_cap->l3l4fnum) {
		priv->flow_entries_max = dma_cap->l3l4fnum;
		priv->flow_entries = devm_kcalloc(priv->device,
						  dma_cap->l3l4fnum,
						  sizeof(*priv->flow_entries),
						  GFP_KERNEL);
		if (!priv->flow_entries)
			return -ENOMEM;

		for (i = 0; i < priv->flow_entries_max; i++)
			priv->flow_entries[i].idx = i;

		dev_info(priv->device, "Enabled L3L4 Flow TC (entries=%d)\n",
			 priv->flow_entries_max);
	}

	ret = tc_rfs_init(priv);
	if (ret)
		return -ENOMEM;

	if (!priv->plat->fpe_cfg) {
		priv->plat->fpe_cfg = devm_kzalloc(priv->device,
						   sizeof(*priv->plat->fpe_cfg),
						   GFP_KERNEL);
		if (!priv->plat->fpe_cfg)
			return -ENOMEM;
	} else {
		memset(priv->plat->fpe_cfg, 0, sizeof(*priv->plat->fpe_cfg));
	}

	/* Fail silently as we can still use remaining features, e.g. CBS */
	if (!dma_cap->frpsel)
		return 0;

	switch (dma_cap->frpbs) {
	case 0x0:
		priv->tc_off_max = 64;
		break;
	case 0x1:
		priv->tc_off_max = 128;
		break;
	case 0x2:
		priv->tc_off_max = 256;
		break;
	default:
		return -EINVAL;
	}

	switch (dma_cap->frpes) {
	case 0x0:
		count = 64;
		break;
	case 0x1:
		count = 128;
		break;
	case 0x2:
		count = 256;
		break;
	default:
		return -EINVAL;
	}

	/* Reserve one last filter which lets all pass */
	priv->tc_entries_max = count;
	priv->tc_entries = devm_kcalloc(priv->device,
			count, sizeof(*priv->tc_entries), GFP_KERNEL);
	if (!priv->tc_entries)
		return -ENOMEM;

	tc_fill_all_pass_entry(&priv->tc_entries[count - 1]);

	dev_info(priv->device, "Enabling HW TC (entries=%d, max_off=%d)\n",
			priv->tc_entries_max, priv->tc_off_max);

	return 0;
}

static int tc_setup_cbs(struct stmmac_priv *priv,
			struct tc_cbs_qopt_offload *qopt)
{
	u32 tx_queues_count = priv->plat->tx_queues_to_use;
	s64 port_transmit_rate_kbps;
	u32 queue = qopt->queue;
	u32 mode_to_use;
	u64 value;
	u32 ptr;
	int ret;

	/* Queue 0 is not AVB capable */
	if (queue <= 0 || queue >= tx_queues_count)
		return -EINVAL;
	if (!priv->dma_cap.av)
		return -EOPNOTSUPP;

	port_transmit_rate_kbps = qopt->idleslope - qopt->sendslope;

	if (qopt->enable) {
		/* Port Transmit Rate and Speed Divider */
		switch (div_s64(port_transmit_rate_kbps, 1000)) {
		case SPEED_10000:
		case SPEED_5000:
			ptr = 32;
			break;
		case SPEED_2500:
		case SPEED_1000:
			ptr = 8;
			break;
		case SPEED_100:
			ptr = 4;
			break;
		default:
			netdev_err(priv->dev,
				   "Invalid portTransmitRate %lld (idleSlope - sendSlope)\n",
				   port_transmit_rate_kbps);
			return -EINVAL;
		}
	} else {
		ptr = 0;
	}

	mode_to_use = priv->plat->tx_queues_cfg[queue].mode_to_use;
	if (mode_to_use == MTL_QUEUE_DCB && qopt->enable) {
		ret = stmmac_dma_qmode(priv, priv->ioaddr, queue, MTL_QUEUE_AVB);
		if (ret)
			return ret;

		priv->plat->tx_queues_cfg[queue].mode_to_use = MTL_QUEUE_AVB;
	} else if (!qopt->enable) {
		ret = stmmac_dma_qmode(priv, priv->ioaddr, queue,
				       MTL_QUEUE_DCB);
		if (ret)
			return ret;

		priv->plat->tx_queues_cfg[queue].mode_to_use = MTL_QUEUE_DCB;
	}

	/* Final adjustments for HW */
	value = div_s64(qopt->idleslope * 1024ll * ptr, port_transmit_rate_kbps);
	priv->plat->tx_queues_cfg[queue].idle_slope = value & GENMASK(31, 0);

	value = div_s64(-qopt->sendslope * 1024ll * ptr, port_transmit_rate_kbps);
	priv->plat->tx_queues_cfg[queue].send_slope = value & GENMASK(31, 0);

	value = qopt->hicredit * 1024ll * 8;
	priv->plat->tx_queues_cfg[queue].high_credit = value & GENMASK(31, 0);

	value = qopt->locredit * 1024ll * 8;
	priv->plat->tx_queues_cfg[queue].low_credit = value & GENMASK(31, 0);

	ret = stmmac_config_cbs(priv, priv->hw,
				priv->plat->tx_queues_cfg[queue].send_slope,
				priv->plat->tx_queues_cfg[queue].idle_slope,
				priv->plat->tx_queues_cfg[queue].high_credit,
				priv->plat->tx_queues_cfg[queue].low_credit,
				queue);
	if (ret)
		return ret;

	dev_info(priv->device, "CBS queue %d: send %d, idle %d, hi %d, lo %d\n",
			queue, qopt->sendslope, qopt->idleslope,
			qopt->hicredit, qopt->locredit);
	return 0;
}

static int tc_parse_flow_actions(struct stmmac_priv *priv,
				 struct flow_action *action,
				 struct stmmac_flow_entry *entry,
				 struct netlink_ext_ack *extack)
{
	struct flow_action_entry *act;
	int i;

	if (!flow_action_has_entries(action))
		return -EINVAL;

	if (!flow_action_basic_hw_stats_check(action, extack))
		return -EOPNOTSUPP;

	flow_action_for_each(i, act, action) {
		switch (act->id) {
		case FLOW_ACTION_DROP:
			entry->action |= STMMAC_FLOW_ACTION_DROP;
			return 0;
		default:
			break;
		}
	}

	/* Nothing to do, maybe inverse filter ? */
	return 0;
}

#define ETHER_TYPE_FULL_MASK	cpu_to_be16(~0)

static int tc_add_basic_flow(struct stmmac_priv *priv,
			     struct flow_cls_offload *cls,
			     struct stmmac_flow_entry *entry)
{
	struct flow_rule *rule = flow_cls_offload_flow_rule(cls);
	struct flow_dissector *dissector = rule->match.dissector;
	struct flow_match_basic match;

	/* Nothing to do here */
	if (!dissector_uses_key(dissector, FLOW_DISSECTOR_KEY_BASIC))
		return -EINVAL;

	flow_rule_match_basic(rule, &match);

	entry->ip_proto = match.key->ip_proto;
	return 0;
}

static int tc_add_ip4_flow(struct stmmac_priv *priv,
			   struct flow_cls_offload *cls,
			   struct stmmac_flow_entry *entry)
{
	struct flow_rule *rule = flow_cls_offload_flow_rule(cls);
	struct flow_dissector *dissector = rule->match.dissector;
	bool inv = entry->action & STMMAC_FLOW_ACTION_DROP;
	struct flow_match_ipv4_addrs match;
	u32 hw_match;
	int ret;

	/* Nothing to do here */
	if (!dissector_uses_key(dissector, FLOW_DISSECTOR_KEY_IPV4_ADDRS))
		return -EINVAL;

	flow_rule_match_ipv4_addrs(rule, &match);
	hw_match = ntohl(match.key->src) & ntohl(match.mask->src);
	if (hw_match) {
		ret = stmmac_config_l3_filter(priv, priv->hw, entry->idx, true,
					      false, true, inv, hw_match);
		if (ret)
			return ret;
	}

	hw_match = ntohl(match.key->dst) & ntohl(match.mask->dst);
	if (hw_match) {
		ret = stmmac_config_l3_filter(priv, priv->hw, entry->idx, true,
					      false, false, inv, hw_match);
		if (ret)
			return ret;
	}

	return 0;
}

static int tc_add_ports_flow(struct stmmac_priv *priv,
			     struct flow_cls_offload *cls,
			     struct stmmac_flow_entry *entry)
{
	struct flow_rule *rule = flow_cls_offload_flow_rule(cls);
	struct flow_dissector *dissector = rule->match.dissector;
	bool inv = entry->action & STMMAC_FLOW_ACTION_DROP;
	struct flow_match_ports match;
	u32 hw_match;
	bool is_udp;
	int ret;

	/* Nothing to do here */
	if (!dissector_uses_key(dissector, FLOW_DISSECTOR_KEY_PORTS))
		return -EINVAL;

	switch (entry->ip_proto) {
	case IPPROTO_TCP:
		is_udp = false;
		break;
	case IPPROTO_UDP:
		is_udp = true;
		break;
	default:
		return -EINVAL;
	}

	flow_rule_match_ports(rule, &match);

	hw_match = ntohs(match.key->src) & ntohs(match.mask->src);
	if (hw_match) {
		ret = stmmac_config_l4_filter(priv, priv->hw, entry->idx, true,
					      is_udp, true, inv, hw_match);
		if (ret)
			return ret;
	}

	hw_match = ntohs(match.key->dst) & ntohs(match.mask->dst);
	if (hw_match) {
		ret = stmmac_config_l4_filter(priv, priv->hw, entry->idx, true,
					      is_udp, false, inv, hw_match);
		if (ret)
			return ret;
	}

	entry->is_l4 = true;
	return 0;
}

static struct stmmac_flow_entry *tc_find_flow(struct stmmac_priv *priv,
					      struct flow_cls_offload *cls,
					      bool get_free)
{
	int i;

	for (i = 0; i < priv->flow_entries_max; i++) {
		struct stmmac_flow_entry *entry = &priv->flow_entries[i];

		if (entry->cookie == cls->cookie)
			return entry;
		if (get_free && (entry->in_use == false))
			return entry;
	}

	return NULL;
}

static struct {
	int (*fn)(struct stmmac_priv *priv, struct flow_cls_offload *cls,
		  struct stmmac_flow_entry *entry);
} tc_flow_parsers[] = {
	{ .fn = tc_add_basic_flow },
	{ .fn = tc_add_ip4_flow },
	{ .fn = tc_add_ports_flow },
};

static int tc_add_flow(struct stmmac_priv *priv,
		       struct flow_cls_offload *cls)
{
	struct stmmac_flow_entry *entry = tc_find_flow(priv, cls, false);
	struct flow_rule *rule = flow_cls_offload_flow_rule(cls);
	int i, ret;

	if (!entry) {
		entry = tc_find_flow(priv, cls, true);
		if (!entry)
			return -ENOENT;
	}

	ret = tc_parse_flow_actions(priv, &rule->action, entry,
				    cls->common.extack);
	if (ret)
		return ret;

	for (i = 0; i < ARRAY_SIZE(tc_flow_parsers); i++) {
		ret = tc_flow_parsers[i].fn(priv, cls, entry);
		if (!ret)
			entry->in_use = true;
	}

	if (!entry->in_use)
		return -EINVAL;

	entry->cookie = cls->cookie;
	return 0;
}

static int tc_del_flow(struct stmmac_priv *priv,
		       struct flow_cls_offload *cls)
{
	struct stmmac_flow_entry *entry = tc_find_flow(priv, cls, false);
	int ret;

	if (!entry || !entry->in_use)
		return -ENOENT;

	if (entry->is_l4) {
		ret = stmmac_config_l4_filter(priv, priv->hw, entry->idx, false,
					      false, false, false, 0);
	} else {
		ret = stmmac_config_l3_filter(priv, priv->hw, entry->idx, false,
					      false, false, false, 0);
	}

	entry->in_use = false;
	entry->cookie = 0;
	entry->is_l4 = false;
	return ret;
}

static struct stmmac_rfs_entry *tc_find_rfs(struct stmmac_priv *priv,
					    struct flow_cls_offload *cls,
					    bool get_free)
{
	int i;

	for (i = 0; i < priv->rfs_entries_total; i++) {
		struct stmmac_rfs_entry *entry = &priv->rfs_entries[i];

		if (entry->cookie == cls->cookie)
			return entry;
		if (get_free && entry->in_use == false)
			return entry;
	}

	return NULL;
}

#define VLAN_PRIO_FULL_MASK (0x07)

static int tc_add_vlan_flow(struct stmmac_priv *priv,
			    struct flow_cls_offload *cls)
{
	struct stmmac_rfs_entry *entry = tc_find_rfs(priv, cls, false);
	struct flow_rule *rule = flow_cls_offload_flow_rule(cls);
	struct flow_dissector *dissector = rule->match.dissector;
	int tc = tc_classid_to_hwtc(priv->dev, cls->classid);
	struct flow_match_vlan match;

	if (!entry) {
		entry = tc_find_rfs(priv, cls, true);
		if (!entry)
			return -ENOENT;
	}

	if (priv->rfs_entries_cnt[STMMAC_RFS_T_VLAN] >=
	    priv->rfs_entries_max[STMMAC_RFS_T_VLAN])
		return -ENOENT;

	/* Nothing to do here */
	if (!dissector_uses_key(dissector, FLOW_DISSECTOR_KEY_VLAN))
		return -EINVAL;

	if (tc < 0) {
		netdev_err(priv->dev, "Invalid traffic class\n");
		return -EINVAL;
	}

	flow_rule_match_vlan(rule, &match);

	if (match.mask->vlan_priority) {
		u32 prio;

		if (match.mask->vlan_priority != VLAN_PRIO_FULL_MASK) {
			netdev_err(priv->dev, "Only full mask is supported for VLAN priority");
			return -EINVAL;
		}

		prio = BIT(match.key->vlan_priority);
		stmmac_rx_queue_prio(priv, priv->hw, prio, tc);

		entry->in_use = true;
		entry->cookie = cls->cookie;
		entry->tc = tc;
		entry->type = STMMAC_RFS_T_VLAN;
		priv->rfs_entries_cnt[STMMAC_RFS_T_VLAN]++;
	}

	return 0;
}

static int tc_del_vlan_flow(struct stmmac_priv *priv,
			    struct flow_cls_offload *cls)
{
	struct stmmac_rfs_entry *entry = tc_find_rfs(priv, cls, false);

	if (!entry || !entry->in_use || entry->type != STMMAC_RFS_T_VLAN)
		return -ENOENT;

	stmmac_rx_queue_prio(priv, priv->hw, 0, entry->tc);

	entry->in_use = false;
	entry->cookie = 0;
	entry->tc = 0;
	entry->type = 0;

	priv->rfs_entries_cnt[STMMAC_RFS_T_VLAN]--;

	return 0;
}

static int tc_add_ethtype_flow(struct stmmac_priv *priv,
			       struct flow_cls_offload *cls)
{
	struct stmmac_rfs_entry *entry = tc_find_rfs(priv, cls, false);
	struct flow_rule *rule = flow_cls_offload_flow_rule(cls);
	struct flow_dissector *dissector = rule->match.dissector;
	int tc = tc_classid_to_hwtc(priv->dev, cls->classid);
	struct flow_match_basic match;

	if (!entry) {
		entry = tc_find_rfs(priv, cls, true);
		if (!entry)
			return -ENOENT;
	}

	/* Nothing to do here */
	if (!dissector_uses_key(dissector, FLOW_DISSECTOR_KEY_BASIC))
		return -EINVAL;

	if (tc < 0) {
		netdev_err(priv->dev, "Invalid traffic class\n");
		return -EINVAL;
	}

	flow_rule_match_basic(rule, &match);

	if (match.mask->n_proto) {
		u16 etype = ntohs(match.key->n_proto);

		if (match.mask->n_proto != ETHER_TYPE_FULL_MASK) {
			netdev_err(priv->dev, "Only full mask is supported for EthType filter");
			return -EINVAL;
		}
		switch (etype) {
		case ETH_P_LLDP:
			if (priv->rfs_entries_cnt[STMMAC_RFS_T_LLDP] >=
			    priv->rfs_entries_max[STMMAC_RFS_T_LLDP])
				return -ENOENT;

			entry->type = STMMAC_RFS_T_LLDP;
			priv->rfs_entries_cnt[STMMAC_RFS_T_LLDP]++;

			stmmac_rx_queue_routing(priv, priv->hw,
						PACKET_DCBCPQ, tc);
			break;
		case ETH_P_1588:
			if (priv->rfs_entries_cnt[STMMAC_RFS_T_1588] >=
			    priv->rfs_entries_max[STMMAC_RFS_T_1588])
				return -ENOENT;

			entry->type = STMMAC_RFS_T_1588;
			priv->rfs_entries_cnt[STMMAC_RFS_T_1588]++;

			stmmac_rx_queue_routing(priv, priv->hw,
						PACKET_PTPQ, tc);
			break;
		default:
			netdev_err(priv->dev, "EthType(0x%x) is not supported", etype);
			return -EINVAL;
		}

		entry->in_use = true;
		entry->cookie = cls->cookie;
		entry->tc = tc;
		entry->etype = etype;

		return 0;
	}

	return -EINVAL;
}

static int tc_del_ethtype_flow(struct stmmac_priv *priv,
			       struct flow_cls_offload *cls)
{
	struct stmmac_rfs_entry *entry = tc_find_rfs(priv, cls, false);

	if (!entry || !entry->in_use ||
	    entry->type < STMMAC_RFS_T_LLDP ||
	    entry->type > STMMAC_RFS_T_1588)
		return -ENOENT;

	switch (entry->etype) {
	case ETH_P_LLDP:
		stmmac_rx_queue_routing(priv, priv->hw,
					PACKET_DCBCPQ, 0);
		priv->rfs_entries_cnt[STMMAC_RFS_T_LLDP]--;
		break;
	case ETH_P_1588:
		stmmac_rx_queue_routing(priv, priv->hw,
					PACKET_PTPQ, 0);
		priv->rfs_entries_cnt[STMMAC_RFS_T_1588]--;
		break;
	default:
		netdev_err(priv->dev, "EthType(0x%x) is not supported",
			   entry->etype);
		return -EINVAL;
	}

	entry->in_use = false;
	entry->cookie = 0;
	entry->tc = 0;
	entry->etype = 0;
	entry->type = 0;

	return 0;
}

static int tc_add_flow_cls(struct stmmac_priv *priv,
			   struct flow_cls_offload *cls)
{
	int ret;

	ret = tc_add_flow(priv, cls);
	if (!ret)
		return ret;

	ret = tc_add_ethtype_flow(priv, cls);
	if (!ret)
		return ret;

	return tc_add_vlan_flow(priv, cls);
}

static int tc_del_flow_cls(struct stmmac_priv *priv,
			   struct flow_cls_offload *cls)
{
	int ret;

	ret = tc_del_flow(priv, cls);
	if (!ret)
		return ret;

	ret = tc_del_ethtype_flow(priv, cls);
	if (!ret)
		return ret;

	return tc_del_vlan_flow(priv, cls);
}

static int tc_setup_cls(struct stmmac_priv *priv,
			struct flow_cls_offload *cls)
{
	int ret = 0;

	/* When RSS is enabled, the filtering will be bypassed */
	if (priv->rss.enable)
		return -EBUSY;

	switch (cls->command) {
	case FLOW_CLS_REPLACE:
		ret = tc_add_flow_cls(priv, cls);
		break;
	case FLOW_CLS_DESTROY:
		ret = tc_del_flow_cls(priv, cls);
		break;
	default:
		return -EOPNOTSUPP;
	}

	return ret;
}

struct timespec64 stmmac_calc_tas_basetime(ktime_t old_base_time,
					   ktime_t current_time,
					   u64 cycle_time)
{
	struct timespec64 time;

	if (ktime_after(old_base_time, current_time)) {
		time = ktime_to_timespec64(old_base_time);
	} else {
		s64 n;
		ktime_t base_time;

		n = div64_s64(ktime_sub_ns(current_time, old_base_time),
			      cycle_time);
		base_time = ktime_add_ns(old_base_time,
					 (n + 1) * cycle_time);

		time = ktime_to_timespec64(base_time);
	}

	return time;
}

static void tc_taprio_map_maxsdu_txq(struct stmmac_priv *priv,
				     struct tc_taprio_qopt_offload *qopt)
{
<<<<<<< HEAD
	struct plat_stmmacenet_data *plat = priv->plat;
=======
>>>>>>> 0c383648
	u32 num_tc = qopt->mqprio.qopt.num_tc;
	u32 offset, count, i, j;

	/* QueueMaxSDU received from the driver corresponds to the Linux traffic
	 * class. Map queueMaxSDU per Linux traffic class to DWMAC Tx queues.
	 */
	for (i = 0; i < num_tc; i++) {
		if (!qopt->max_sdu[i])
			continue;

		offset = qopt->mqprio.qopt.offset[i];
		count = qopt->mqprio.qopt.count[i];

		for (j = offset; j < offset + count; j++)
<<<<<<< HEAD
			plat->est->max_sdu[j] = qopt->max_sdu[i] + ETH_HLEN - ETH_TLEN;
=======
			priv->est->max_sdu[j] = qopt->max_sdu[i] + ETH_HLEN - ETH_TLEN;
>>>>>>> 0c383648
	}
}

static int tc_taprio_configure(struct stmmac_priv *priv,
			       struct tc_taprio_qopt_offload *qopt)
{
	u32 size, wid = priv->dma_cap.estwid, dep = priv->dma_cap.estdep;
	struct timespec64 time, current_time, qopt_time;
	ktime_t current_time_ns;
	bool fpe = false;
	int i, ret = 0;
	u64 ctr;

	if (qopt->base_time < 0)
		return -ERANGE;

	if (!priv->dma_cap.estsel)
		return -EOPNOTSUPP;

	switch (wid) {
	case 0x1:
		wid = 16;
		break;
	case 0x2:
		wid = 20;
		break;
	case 0x3:
		wid = 24;
		break;
	default:
		return -EOPNOTSUPP;
	}

	switch (dep) {
	case 0x1:
		dep = 64;
		break;
	case 0x2:
		dep = 128;
		break;
	case 0x3:
		dep = 256;
		break;
	case 0x4:
		dep = 512;
		break;
	case 0x5:
		dep = 1024;
		break;
	default:
		return -EOPNOTSUPP;
	}

	if (qopt->cmd == TAPRIO_CMD_DESTROY)
		goto disable;

	if (qopt->num_entries >= dep)
		return -EINVAL;
	if (!qopt->cycle_time)
		return -ERANGE;
	if (qopt->cycle_time_extension >= BIT(wid + 7))
		return -ERANGE;

	if (!priv->est) {
		priv->est = devm_kzalloc(priv->device, sizeof(*priv->est),
					 GFP_KERNEL);
		if (!priv->est)
			return -ENOMEM;

		mutex_init(&priv->est_lock);
	} else {
		mutex_lock(&priv->est_lock);
		memset(priv->est, 0, sizeof(*priv->est));
		mutex_unlock(&priv->est_lock);
	}

	size = qopt->num_entries;

	mutex_lock(&priv->est_lock);
	priv->est->gcl_size = size;
	priv->est->enable = qopt->cmd == TAPRIO_CMD_REPLACE;
	mutex_unlock(&priv->est_lock);

	for (i = 0; i < size; i++) {
		s64 delta_ns = qopt->entries[i].interval;
		u32 gates = qopt->entries[i].gate_mask;

		if (delta_ns > GENMASK(wid, 0))
			return -ERANGE;
		if (gates > GENMASK(31 - wid, 0))
			return -ERANGE;

		switch (qopt->entries[i].command) {
		case TC_TAPRIO_CMD_SET_GATES:
			if (fpe)
				return -EINVAL;
			break;
		case TC_TAPRIO_CMD_SET_AND_HOLD:
			gates |= BIT(0);
			fpe = true;
			break;
		case TC_TAPRIO_CMD_SET_AND_RELEASE:
			gates &= ~BIT(0);
			fpe = true;
			break;
		default:
			return -EOPNOTSUPP;
		}

		priv->est->gcl[i] = delta_ns | (gates << wid);
	}

	mutex_lock(&priv->est_lock);
	/* Adjust for real system time */
	priv->ptp_clock_ops.gettime64(&priv->ptp_clock_ops, &current_time);
	current_time_ns = timespec64_to_ktime(current_time);
	time = stmmac_calc_tas_basetime(qopt->base_time, current_time_ns,
					qopt->cycle_time);

	priv->est->btr[0] = (u32)time.tv_nsec;
	priv->est->btr[1] = (u32)time.tv_sec;

	qopt_time = ktime_to_timespec64(qopt->base_time);
	priv->est->btr_reserve[0] = (u32)qopt_time.tv_nsec;
	priv->est->btr_reserve[1] = (u32)qopt_time.tv_sec;

	ctr = qopt->cycle_time;
	priv->est->ctr[0] = do_div(ctr, NSEC_PER_SEC);
	priv->est->ctr[1] = (u32)ctr;

	priv->est->ter = qopt->cycle_time_extension;

	tc_taprio_map_maxsdu_txq(priv, qopt);

	priv->plat->est->ter = qopt->cycle_time_extension;

	tc_taprio_map_maxsdu_txq(priv, qopt);

	if (fpe && !priv->dma_cap.fpesel) {
		mutex_unlock(&priv->est_lock);
		return -EOPNOTSUPP;
	}

	/* Actual FPE register configuration will be done after FPE handshake
	 * is success.
	 */
	priv->plat->fpe_cfg->enable = fpe;

<<<<<<< HEAD
	ret = stmmac_est_configure(priv, priv, priv->plat->est,
=======
	ret = stmmac_est_configure(priv, priv, priv->est,
>>>>>>> 0c383648
				   priv->plat->clk_ptp_rate);
	mutex_unlock(&priv->est_lock);
	if (ret) {
		netdev_err(priv->dev, "failed to configure EST\n");
		goto disable;
	}

	netdev_info(priv->dev, "configured EST\n");

	if (fpe) {
		stmmac_fpe_handshake(priv, true);
		netdev_info(priv->dev, "start FPE handshake\n");
	}

	return 0;

disable:
<<<<<<< HEAD
	if (priv->plat->est) {
		mutex_lock(&priv->plat->est->lock);
		priv->plat->est->enable = false;
		stmmac_est_configure(priv, priv, priv->plat->est,
=======
	if (priv->est) {
		mutex_lock(&priv->est_lock);
		priv->est->enable = false;
		stmmac_est_configure(priv, priv, priv->est,
>>>>>>> 0c383648
				     priv->plat->clk_ptp_rate);
		/* Reset taprio status */
		for (i = 0; i < priv->plat->tx_queues_to_use; i++) {
			priv->xstats.max_sdu_txq_drop[i] = 0;
			priv->xstats.mtl_est_txq_hlbf[i] = 0;
		}
<<<<<<< HEAD
		mutex_unlock(&priv->plat->est->lock);
=======
		mutex_unlock(&priv->est_lock);
>>>>>>> 0c383648
	}

	priv->plat->fpe_cfg->enable = false;
	stmmac_fpe_configure(priv, priv->ioaddr,
			     priv->plat->fpe_cfg,
			     priv->plat->tx_queues_to_use,
			     priv->plat->rx_queues_to_use,
			     false);
	netdev_info(priv->dev, "disabled FPE\n");

	stmmac_fpe_handshake(priv, false);
	netdev_info(priv->dev, "stop FPE handshake\n");

	return ret;
}

static void tc_taprio_stats(struct stmmac_priv *priv,
			    struct tc_taprio_qopt_offload *qopt)
{
	u64 window_drops = 0;
	int i = 0;

	for (i = 0; i < priv->plat->tx_queues_to_use; i++)
		window_drops += priv->xstats.max_sdu_txq_drop[i] +
				priv->xstats.mtl_est_txq_hlbf[i];
	qopt->stats.window_drops = window_drops;

	/* Transmission overrun doesn't happen for stmmac, hence always 0 */
	qopt->stats.tx_overruns = 0;
}

static void tc_taprio_queue_stats(struct stmmac_priv *priv,
				  struct tc_taprio_qopt_offload *qopt)
{
	struct tc_taprio_qopt_queue_stats *q_stats = &qopt->queue_stats;
	int queue = qopt->queue_stats.queue;

	q_stats->stats.window_drops = priv->xstats.max_sdu_txq_drop[queue] +
				      priv->xstats.mtl_est_txq_hlbf[queue];

	/* Transmission overrun doesn't happen for stmmac, hence always 0 */
	q_stats->stats.tx_overruns = 0;
}

static int tc_setup_taprio(struct stmmac_priv *priv,
			   struct tc_taprio_qopt_offload *qopt)
{
	int err = 0;

	switch (qopt->cmd) {
	case TAPRIO_CMD_REPLACE:
	case TAPRIO_CMD_DESTROY:
		err = tc_taprio_configure(priv, qopt);
		break;
	case TAPRIO_CMD_STATS:
		tc_taprio_stats(priv, qopt);
		break;
	case TAPRIO_CMD_QUEUE_STATS:
		tc_taprio_queue_stats(priv, qopt);
		break;
	default:
		err = -EOPNOTSUPP;
	}

	return err;
}

static int tc_setup_etf(struct stmmac_priv *priv,
			struct tc_etf_qopt_offload *qopt)
{
	if (!priv->dma_cap.tbssel)
		return -EOPNOTSUPP;
	if (qopt->queue >= priv->plat->tx_queues_to_use)
		return -EINVAL;
	if (!(priv->dma_conf.tx_queue[qopt->queue].tbs & STMMAC_TBS_AVAIL))
		return -EINVAL;

	if (qopt->enable)
		priv->dma_conf.tx_queue[qopt->queue].tbs |= STMMAC_TBS_EN;
	else
		priv->dma_conf.tx_queue[qopt->queue].tbs &= ~STMMAC_TBS_EN;

	netdev_info(priv->dev, "%s ETF for Queue %d\n",
		    qopt->enable ? "enabled" : "disabled", qopt->queue);
	return 0;
}

static int tc_query_caps(struct stmmac_priv *priv,
			 struct tc_query_caps_base *base)
{
	switch (base->type) {
	case TC_SETUP_QDISC_TAPRIO: {
		struct tc_taprio_caps *caps = base->caps;

		if (!priv->dma_cap.estsel)
			return -EOPNOTSUPP;

		caps->gate_mask_per_txq = true;
		caps->supports_queue_max_sdu = true;

		return 0;
	}
	default:
		return -EOPNOTSUPP;
	}
}

const struct stmmac_tc_ops dwmac510_tc_ops = {
	.init = tc_init,
	.setup_cls_u32 = tc_setup_cls_u32,
	.setup_cbs = tc_setup_cbs,
	.setup_cls = tc_setup_cls,
	.setup_taprio = tc_setup_taprio,
	.setup_etf = tc_setup_etf,
	.query_caps = tc_query_caps,
};<|MERGE_RESOLUTION|>--- conflicted
+++ resolved
@@ -919,10 +919,6 @@
 static void tc_taprio_map_maxsdu_txq(struct stmmac_priv *priv,
 				     struct tc_taprio_qopt_offload *qopt)
 {
-<<<<<<< HEAD
-	struct plat_stmmacenet_data *plat = priv->plat;
-=======
->>>>>>> 0c383648
 	u32 num_tc = qopt->mqprio.qopt.num_tc;
 	u32 offset, count, i, j;
 
@@ -937,11 +933,7 @@
 		count = qopt->mqprio.qopt.count[i];
 
 		for (j = offset; j < offset + count; j++)
-<<<<<<< HEAD
-			plat->est->max_sdu[j] = qopt->max_sdu[i] + ETH_HLEN - ETH_TLEN;
-=======
 			priv->est->max_sdu[j] = qopt->max_sdu[i] + ETH_HLEN - ETH_TLEN;
->>>>>>> 0c383648
 	}
 }
 
@@ -1076,10 +1068,6 @@
 
 	tc_taprio_map_maxsdu_txq(priv, qopt);
 
-	priv->plat->est->ter = qopt->cycle_time_extension;
-
-	tc_taprio_map_maxsdu_txq(priv, qopt);
-
 	if (fpe && !priv->dma_cap.fpesel) {
 		mutex_unlock(&priv->est_lock);
 		return -EOPNOTSUPP;
@@ -1090,11 +1078,7 @@
 	 */
 	priv->plat->fpe_cfg->enable = fpe;
 
-<<<<<<< HEAD
-	ret = stmmac_est_configure(priv, priv, priv->plat->est,
-=======
 	ret = stmmac_est_configure(priv, priv, priv->est,
->>>>>>> 0c383648
 				   priv->plat->clk_ptp_rate);
 	mutex_unlock(&priv->est_lock);
 	if (ret) {
@@ -1112,28 +1096,17 @@
 	return 0;
 
 disable:
-<<<<<<< HEAD
-	if (priv->plat->est) {
-		mutex_lock(&priv->plat->est->lock);
-		priv->plat->est->enable = false;
-		stmmac_est_configure(priv, priv, priv->plat->est,
-=======
 	if (priv->est) {
 		mutex_lock(&priv->est_lock);
 		priv->est->enable = false;
 		stmmac_est_configure(priv, priv, priv->est,
->>>>>>> 0c383648
 				     priv->plat->clk_ptp_rate);
 		/* Reset taprio status */
 		for (i = 0; i < priv->plat->tx_queues_to_use; i++) {
 			priv->xstats.max_sdu_txq_drop[i] = 0;
 			priv->xstats.mtl_est_txq_hlbf[i] = 0;
 		}
-<<<<<<< HEAD
-		mutex_unlock(&priv->plat->est->lock);
-=======
 		mutex_unlock(&priv->est_lock);
->>>>>>> 0c383648
 	}
 
 	priv->plat->fpe_cfg->enable = false;

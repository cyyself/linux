--- conflicted
+++ resolved
@@ -966,7 +966,6 @@
 	 */
 	if (!always && di->inst_curr_ua < IGNORE_VBAT_HIGHCUR)
 		return -EINVAL;
-<<<<<<< HEAD
 
 	vbat_uv = vbat_uv / i;
 
@@ -991,32 +990,6 @@
 {
 	int vbat_comp_uv;
 
-=======
-
-	vbat_uv = vbat_uv / i;
-
-	/* Next we apply voltage compensation from internal resistance */
-	rcomp = ab8500_fg_battery_resistance(di, vbat_uv);
-	vbat_uv = vbat_uv - (di->inst_curr_ua * rcomp) / 1000;
-
-	/* Always keep this state at latest measurement */
-	di->vbat_uv = vbat_uv;
-
-	return vbat_uv;
-}
-
-/**
- * ab8500_fg_load_comp_volt_to_capacity() - Load compensated voltage based capacity
- * @di:		pointer to the ab8500_fg structure
- *
- * Returns battery capacity based on battery voltage that is load compensated
- * for the voltage drop
- */
-static int ab8500_fg_load_comp_volt_to_capacity(struct ab8500_fg *di)
-{
-	int vbat_comp_uv;
-
->>>>>>> 88084a3d
 	vbat_comp_uv = ab8500_load_comp_fg_bat_voltage(di, true);
 
 	return ab8500_fg_volt_to_capacity(di, vbat_comp_uv);

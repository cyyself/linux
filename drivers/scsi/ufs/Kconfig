--- conflicted
+++ resolved
@@ -200,20 +200,12 @@
 	  to test the UFS error handler and abort handler.
 
 config SCSI_UFS_HWMON
-<<<<<<< HEAD
-	bool "UFS  Temperature Notification"
-=======
 	bool "UFS Temperature Notification"
->>>>>>> 754e0b0e
 	depends on SCSI_UFSHCD=HWMON || HWMON=y
 	help
 	  This provides support for UFS hardware monitoring. If enabled,
 	  a hardware monitoring device will be created for the UFS device.
 
-<<<<<<< HEAD
-	  If unsure, say N.
-=======
-	  If unsure, say N.
-
-endif
->>>>>>> 754e0b0e
+	  If unsure, say N.
+
+endif
// SPDX-License-Identifier: GPL-2.0-or-later
/*
 * Copyright 2017 Google Inc
 *
 * Provides a simple driver to control the ASPEED LPC snoop interface which
 * allows the BMC to listen on and save the data written by
 * the host to an arbitrary LPC I/O port.
 *
 * Typically used by the BMC to "watch" host boot progress via port
 * 0x80 writes made by the BIOS during the boot process.
 */

#include <linux/bitops.h>
#include <linux/clk.h>
#include <linux/dev_printk.h>
#include <linux/interrupt.h>
#include <linux/fs.h>
#include <linux/kfifo.h>
#include <linux/mfd/syscon.h>
#include <linux/miscdevice.h>
#include <linux/module.h>
#include <linux/of.h>
#include <linux/platform_device.h>
#include <linux/poll.h>
#include <linux/regmap.h>

#define DEVICE_NAME	"aspeed-lpc-snoop"

#define SNOOP_FIFO_SIZE 2048

#define HICR5	0x80
#define HICR5_EN_SNP0W		BIT(0)
#define HICR5_ENINT_SNP0W	BIT(1)
#define HICR5_EN_SNP1W		BIT(2)
#define HICR5_ENINT_SNP1W	BIT(3)
#define HICR6	0x84
#define HICR6_STR_SNP0W		BIT(0)
#define HICR6_STR_SNP1W		BIT(1)
#define SNPWADR	0x90
#define SNPWADR_CH0_MASK	GENMASK(15, 0)
#define SNPWADR_CH0_SHIFT	0
#define SNPWADR_CH1_MASK	GENMASK(31, 16)
#define SNPWADR_CH1_SHIFT	16
#define SNPWDR	0x94
#define SNPWDR_CH0_MASK		GENMASK(7, 0)
#define SNPWDR_CH0_SHIFT	0
#define SNPWDR_CH1_MASK		GENMASK(15, 8)
#define SNPWDR_CH1_SHIFT	8
#define HICRB	0x100
#define HICRB_ENSNP0D		BIT(14)
#define HICRB_ENSNP1D		BIT(15)

struct aspeed_lpc_snoop_model_data {
	/* The ast2400 has bits 14 and 15 as reserved, whereas the ast2500
	 * can use them.
	 */
	unsigned int has_hicrb_ensnp;
};

enum aspeed_lpc_snoop_index {
	ASPEED_LPC_SNOOP_INDEX_0 = 0,
	ASPEED_LPC_SNOOP_INDEX_1 = 1,
	ASPEED_LPC_SNOOP_INDEX_MAX = ASPEED_LPC_SNOOP_INDEX_1,
};

struct aspeed_lpc_snoop_channel_cfg {
	enum aspeed_lpc_snoop_index index;
	u32 hicr5_en;
	u32 snpwadr_mask;
	u32 snpwadr_shift;
	u32 hicrb_en;
};

struct aspeed_lpc_snoop_channel {
<<<<<<< HEAD
=======
	const struct aspeed_lpc_snoop_channel_cfg *cfg;
>>>>>>> 4507d205
	bool enabled;
	struct kfifo		fifo;
	wait_queue_head_t	wq;
	struct miscdevice	miscdev;
};

struct aspeed_lpc_snoop {
	struct regmap		*regmap;
	int			irq;
	struct clk		*clk;
	struct aspeed_lpc_snoop_channel chan[ASPEED_LPC_SNOOP_INDEX_MAX + 1];
};

static const struct aspeed_lpc_snoop_channel_cfg channel_cfgs[ASPEED_LPC_SNOOP_INDEX_MAX + 1] = {
	{
		.index = ASPEED_LPC_SNOOP_INDEX_0,
		.hicr5_en = HICR5_EN_SNP0W | HICR5_ENINT_SNP0W,
		.snpwadr_mask = SNPWADR_CH0_MASK,
		.snpwadr_shift = SNPWADR_CH0_SHIFT,
		.hicrb_en = HICRB_ENSNP0D,
	},
	{
		.index = ASPEED_LPC_SNOOP_INDEX_1,
		.hicr5_en = HICR5_EN_SNP1W | HICR5_ENINT_SNP1W,
		.snpwadr_mask = SNPWADR_CH1_MASK,
		.snpwadr_shift = SNPWADR_CH1_SHIFT,
		.hicrb_en = HICRB_ENSNP1D,
	},
};

static struct aspeed_lpc_snoop_channel *snoop_file_to_chan(struct file *file)
{
	return container_of(file->private_data,
			    struct aspeed_lpc_snoop_channel,
			    miscdev);
}

static ssize_t snoop_file_read(struct file *file, char __user *buffer,
				size_t count, loff_t *ppos)
{
	struct aspeed_lpc_snoop_channel *chan = snoop_file_to_chan(file);
	unsigned int copied;
	int ret = 0;

	if (kfifo_is_empty(&chan->fifo)) {
		if (file->f_flags & O_NONBLOCK)
			return -EAGAIN;
		ret = wait_event_interruptible(chan->wq,
				!kfifo_is_empty(&chan->fifo));
		if (ret == -ERESTARTSYS)
			return -EINTR;
	}
	ret = kfifo_to_user(&chan->fifo, buffer, count, &copied);
	if (ret)
		return ret;

	return copied;
}

static __poll_t snoop_file_poll(struct file *file,
				    struct poll_table_struct *pt)
{
	struct aspeed_lpc_snoop_channel *chan = snoop_file_to_chan(file);

	poll_wait(file, &chan->wq, pt);
	return !kfifo_is_empty(&chan->fifo) ? EPOLLIN : 0;
}

static const struct file_operations snoop_fops = {
	.owner  = THIS_MODULE,
	.read   = snoop_file_read,
	.poll   = snoop_file_poll,
	.llseek = noop_llseek,
};

/* Save a byte to a FIFO and discard the oldest byte if FIFO is full */
static void put_fifo_with_discard(struct aspeed_lpc_snoop_channel *chan, u8 val)
{
	if (!kfifo_initialized(&chan->fifo))
		return;
	if (kfifo_is_full(&chan->fifo))
		kfifo_skip(&chan->fifo);
	kfifo_put(&chan->fifo, val);
	wake_up_interruptible(&chan->wq);
}

static irqreturn_t aspeed_lpc_snoop_irq(int irq, void *arg)
{
	struct aspeed_lpc_snoop *lpc_snoop = arg;
	u32 reg, data;

	if (regmap_read(lpc_snoop->regmap, HICR6, &reg))
		return IRQ_NONE;

	/* Check if one of the snoop channels is interrupting */
	reg &= (HICR6_STR_SNP0W | HICR6_STR_SNP1W);
	if (!reg)
		return IRQ_NONE;

	/* Ack pending IRQs */
	regmap_write(lpc_snoop->regmap, HICR6, reg);

	/* Read and save most recent snoop'ed data byte to FIFO */
	regmap_read(lpc_snoop->regmap, SNPWDR, &data);

	if (reg & HICR6_STR_SNP0W) {
		u8 val = (data & SNPWDR_CH0_MASK) >> SNPWDR_CH0_SHIFT;

		put_fifo_with_discard(&lpc_snoop->chan[0], val);
	}
	if (reg & HICR6_STR_SNP1W) {
		u8 val = (data & SNPWDR_CH1_MASK) >> SNPWDR_CH1_SHIFT;

		put_fifo_with_discard(&lpc_snoop->chan[1], val);
	}

	return IRQ_HANDLED;
}

static int aspeed_lpc_snoop_config_irq(struct aspeed_lpc_snoop *lpc_snoop,
				       struct platform_device *pdev)
{
	struct device *dev = &pdev->dev;
	int rc;

	lpc_snoop->irq = platform_get_irq(pdev, 0);
	if (lpc_snoop->irq < 0)
		return -ENODEV;

	rc = devm_request_irq(dev, lpc_snoop->irq,
			      aspeed_lpc_snoop_irq, IRQF_SHARED,
			      DEVICE_NAME, lpc_snoop);
	if (rc < 0) {
		dev_warn(dev, "Unable to request IRQ %d\n", lpc_snoop->irq);
		lpc_snoop->irq = 0;
		return rc;
	}

	return 0;
}

__attribute__((nonnull))
static int aspeed_lpc_enable_snoop(struct device *dev,
				    struct aspeed_lpc_snoop *lpc_snoop,
				    struct aspeed_lpc_snoop_channel *channel,
				    const struct aspeed_lpc_snoop_channel_cfg *cfg,
				    u16 lpc_port)
{
	const struct aspeed_lpc_snoop_model_data *model_data;
	int rc = 0;
<<<<<<< HEAD
	u32 hicr5_en, snpwadr_mask, snpwadr_shift, hicrb_en;
	const struct aspeed_lpc_snoop_model_data *model_data =
		of_device_get_match_data(dev);

	if (WARN_ON(lpc_snoop->chan[channel].enabled))
		return -EBUSY;

	init_waitqueue_head(&lpc_snoop->chan[channel].wq);
	/* Create FIFO datastructure */
	rc = kfifo_alloc(&lpc_snoop->chan[channel].fifo,
			 SNOOP_FIFO_SIZE, GFP_KERNEL);
=======

	if (WARN_ON(channel->enabled))
		return -EBUSY;

	init_waitqueue_head(&channel->wq);

	channel->cfg = cfg;
	channel->miscdev.minor = MISC_DYNAMIC_MINOR;
	channel->miscdev.fops = &snoop_fops;
	channel->miscdev.parent = dev;

	channel->miscdev.name =
		devm_kasprintf(dev, GFP_KERNEL, "%s%d", DEVICE_NAME, cfg->index);
	if (!channel->miscdev.name)
		return -ENOMEM;

	rc = kfifo_alloc(&channel->fifo, SNOOP_FIFO_SIZE, GFP_KERNEL);
>>>>>>> 4507d205
	if (rc)
		return rc;

	rc = misc_register(&channel->miscdev);
	if (rc)
		goto err_free_fifo;

	/* Enable LPC snoop channel at requested port */
	regmap_set_bits(lpc_snoop->regmap, HICR5, cfg->hicr5_en);
	regmap_update_bits(lpc_snoop->regmap, SNPWADR, cfg->snpwadr_mask,
			   lpc_port << cfg->snpwadr_shift);

	model_data = of_device_get_match_data(dev);
	if (model_data && model_data->has_hicrb_ensnp)
		regmap_set_bits(lpc_snoop->regmap, HICRB, cfg->hicrb_en);

	channel->enabled = true;

	lpc_snoop->chan[channel].enabled = true;

	return 0;

err_free_fifo:
	kfifo_free(&channel->fifo);
	return rc;
}

__attribute__((nonnull))
static void aspeed_lpc_disable_snoop(struct aspeed_lpc_snoop *lpc_snoop,
				     struct aspeed_lpc_snoop_channel *channel)
{
<<<<<<< HEAD
	if (!lpc_snoop->chan[channel].enabled)
		return;

	switch (channel) {
	case 0:
		regmap_update_bits(lpc_snoop->regmap, HICR5,
				   HICR5_EN_SNP0W | HICR5_ENINT_SNP0W,
				   0);
		break;
	case 1:
		regmap_update_bits(lpc_snoop->regmap, HICR5,
				   HICR5_EN_SNP1W | HICR5_ENINT_SNP1W,
				   0);
		break;
	default:
=======
	if (!channel->enabled)
>>>>>>> 4507d205
		return;

<<<<<<< HEAD
	lpc_snoop->chan[channel].enabled = false;
	/* Consider improving safety wrt concurrent reader(s) */
	misc_deregister(&lpc_snoop->chan[channel].miscdev);
	kfifo_free(&lpc_snoop->chan[channel].fifo);
=======
	/* Disable interrupts along with the device */
	regmap_clear_bits(lpc_snoop->regmap, HICR5, channel->cfg->hicr5_en);

	channel->enabled = false;
	/* Consider improving safety wrt concurrent reader(s) */
	misc_deregister(&channel->miscdev);
	kfifo_free(&channel->fifo);
}

static void aspeed_lpc_snoop_remove(struct platform_device *pdev)
{
	struct aspeed_lpc_snoop *lpc_snoop = dev_get_drvdata(&pdev->dev);

	/* Disable both snoop channels */
	aspeed_lpc_disable_snoop(lpc_snoop, &lpc_snoop->chan[0]);
	aspeed_lpc_disable_snoop(lpc_snoop, &lpc_snoop->chan[1]);
>>>>>>> 4507d205
}

static int aspeed_lpc_snoop_probe(struct platform_device *pdev)
{
	struct aspeed_lpc_snoop *lpc_snoop;
	struct device_node *np;
	struct device *dev;
	int idx;
	int rc;

	dev = &pdev->dev;

	lpc_snoop = devm_kzalloc(dev, sizeof(*lpc_snoop), GFP_KERNEL);
	if (!lpc_snoop)
		return -ENOMEM;

	np = pdev->dev.parent->of_node;
	if (!of_device_is_compatible(np, "aspeed,ast2400-lpc-v2") &&
	    !of_device_is_compatible(np, "aspeed,ast2500-lpc-v2") &&
	    !of_device_is_compatible(np, "aspeed,ast2600-lpc-v2")) {
		dev_err(dev, "unsupported LPC device binding\n");
		return -ENODEV;
	}

	lpc_snoop->regmap = syscon_node_to_regmap(np);
	if (IS_ERR(lpc_snoop->regmap))
		return dev_err_probe(dev, PTR_ERR(lpc_snoop->regmap), "Couldn't get regmap\n");

	dev_set_drvdata(&pdev->dev, lpc_snoop);

	lpc_snoop->clk = devm_clk_get_enabled(dev, NULL);
	if (IS_ERR(lpc_snoop->clk))
		return dev_err_probe(dev, PTR_ERR(lpc_snoop->clk), "couldn't get clock");

	rc = aspeed_lpc_snoop_config_irq(lpc_snoop, pdev);
	if (rc)
		return rc;

	static_assert(ARRAY_SIZE(channel_cfgs) == ARRAY_SIZE(lpc_snoop->chan),
		"Broken implementation assumption regarding cfg count");
	for (idx = ASPEED_LPC_SNOOP_INDEX_0; idx <= ASPEED_LPC_SNOOP_INDEX_MAX; idx++) {
		u32 port;

		rc = of_property_read_u32_index(dev->of_node, "snoop-ports", idx, &port);
		if (rc)
			break;

		rc = aspeed_lpc_enable_snoop(dev, lpc_snoop, &lpc_snoop->chan[idx],
					     &channel_cfgs[idx], port);
		if (rc)
			goto cleanup_channels;
	}

	return idx == ASPEED_LPC_SNOOP_INDEX_0 ? -ENODEV : 0;

cleanup_channels:
	aspeed_lpc_snoop_remove(pdev);

	return rc;
}

static const struct aspeed_lpc_snoop_model_data ast2400_model_data = {
	.has_hicrb_ensnp = 0,
};

static const struct aspeed_lpc_snoop_model_data ast2500_model_data = {
	.has_hicrb_ensnp = 1,
};

static const struct of_device_id aspeed_lpc_snoop_match[] = {
	{ .compatible = "aspeed,ast2400-lpc-snoop",
	  .data = &ast2400_model_data },
	{ .compatible = "aspeed,ast2500-lpc-snoop",
	  .data = &ast2500_model_data },
	{ .compatible = "aspeed,ast2600-lpc-snoop",
	  .data = &ast2500_model_data },
	{ },
};

static struct platform_driver aspeed_lpc_snoop_driver = {
	.driver = {
		.name		= DEVICE_NAME,
		.of_match_table = aspeed_lpc_snoop_match,
	},
	.probe = aspeed_lpc_snoop_probe,
	.remove = aspeed_lpc_snoop_remove,
};

module_platform_driver(aspeed_lpc_snoop_driver);

MODULE_DEVICE_TABLE(of, aspeed_lpc_snoop_match);
MODULE_LICENSE("GPL");
MODULE_AUTHOR("Robert Lippert <rlippert@google.com>");
MODULE_DESCRIPTION("Linux driver to control Aspeed LPC snoop functionality");<|MERGE_RESOLUTION|>--- conflicted
+++ resolved
@@ -72,10 +72,7 @@
 };
 
 struct aspeed_lpc_snoop_channel {
-<<<<<<< HEAD
-=======
 	const struct aspeed_lpc_snoop_channel_cfg *cfg;
->>>>>>> 4507d205
 	bool enabled;
 	struct kfifo		fifo;
 	wait_queue_head_t	wq;
@@ -226,19 +223,6 @@
 {
 	const struct aspeed_lpc_snoop_model_data *model_data;
 	int rc = 0;
-<<<<<<< HEAD
-	u32 hicr5_en, snpwadr_mask, snpwadr_shift, hicrb_en;
-	const struct aspeed_lpc_snoop_model_data *model_data =
-		of_device_get_match_data(dev);
-
-	if (WARN_ON(lpc_snoop->chan[channel].enabled))
-		return -EBUSY;
-
-	init_waitqueue_head(&lpc_snoop->chan[channel].wq);
-	/* Create FIFO datastructure */
-	rc = kfifo_alloc(&lpc_snoop->chan[channel].fifo,
-			 SNOOP_FIFO_SIZE, GFP_KERNEL);
-=======
 
 	if (WARN_ON(channel->enabled))
 		return -EBUSY;
@@ -256,7 +240,6 @@
 		return -ENOMEM;
 
 	rc = kfifo_alloc(&channel->fifo, SNOOP_FIFO_SIZE, GFP_KERNEL);
->>>>>>> 4507d205
 	if (rc)
 		return rc;
 
@@ -275,8 +258,6 @@
 
 	channel->enabled = true;
 
-	lpc_snoop->chan[channel].enabled = true;
-
 	return 0;
 
 err_free_fifo:
@@ -288,33 +269,9 @@
 static void aspeed_lpc_disable_snoop(struct aspeed_lpc_snoop *lpc_snoop,
 				     struct aspeed_lpc_snoop_channel *channel)
 {
-<<<<<<< HEAD
-	if (!lpc_snoop->chan[channel].enabled)
+	if (!channel->enabled)
 		return;
 
-	switch (channel) {
-	case 0:
-		regmap_update_bits(lpc_snoop->regmap, HICR5,
-				   HICR5_EN_SNP0W | HICR5_ENINT_SNP0W,
-				   0);
-		break;
-	case 1:
-		regmap_update_bits(lpc_snoop->regmap, HICR5,
-				   HICR5_EN_SNP1W | HICR5_ENINT_SNP1W,
-				   0);
-		break;
-	default:
-=======
-	if (!channel->enabled)
->>>>>>> 4507d205
-		return;
-
-<<<<<<< HEAD
-	lpc_snoop->chan[channel].enabled = false;
-	/* Consider improving safety wrt concurrent reader(s) */
-	misc_deregister(&lpc_snoop->chan[channel].miscdev);
-	kfifo_free(&lpc_snoop->chan[channel].fifo);
-=======
 	/* Disable interrupts along with the device */
 	regmap_clear_bits(lpc_snoop->regmap, HICR5, channel->cfg->hicr5_en);
 
@@ -331,7 +288,6 @@
 	/* Disable both snoop channels */
 	aspeed_lpc_disable_snoop(lpc_snoop, &lpc_snoop->chan[0]);
 	aspeed_lpc_disable_snoop(lpc_snoop, &lpc_snoop->chan[1]);
->>>>>>> 4507d205
 }
 
 static int aspeed_lpc_snoop_probe(struct platform_device *pdev)

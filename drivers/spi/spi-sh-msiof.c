--- conflicted
+++ resolved
@@ -1250,11 +1250,7 @@
 		goto err1;
 	}
 
-<<<<<<< HEAD
-	ret = devm_request_irq(dev, i, sh_msiof_spi_irq, 0, dev_name(&pdev->dev), p);
-=======
 	ret = devm_request_irq(dev, i, sh_msiof_spi_irq, 0, dev_name(dev), p);
->>>>>>> b00d6864
 	if (ret) {
 		dev_err(dev, "unable to request irq\n");
 		goto err1;

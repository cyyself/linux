/*
 *  linux/fs/block_dev.c
 *
 *  Copyright (C) 1991, 1992  Linus Torvalds
 *  Copyright (C) 2001  Andrea Arcangeli <andrea@suse.de> SuSE
 */

#include <linux/init.h>
#include <linux/mm.h>
#include <linux/fcntl.h>
#include <linux/slab.h>
#include <linux/kmod.h>
#include <linux/major.h>
#include <linux/device_cgroup.h>
#include <linux/highmem.h>
#include <linux/blkdev.h>
#include <linux/module.h>
#include <linux/blkpg.h>
#include <linux/buffer_head.h>
#include <linux/pagevec.h>
#include <linux/writeback.h>
#include <linux/mpage.h>
#include <linux/mount.h>
#include <linux/uio.h>
#include <linux/namei.h>
#include <linux/log2.h>
#include <linux/kmemleak.h>
#include <asm/uaccess.h>
#include "internal.h"

struct bdev_inode {
	struct block_device bdev;
	struct inode vfs_inode;
};

static const struct address_space_operations def_blk_aops;

static inline struct bdev_inode *BDEV_I(struct inode *inode)
{
	return container_of(inode, struct bdev_inode, vfs_inode);
}

inline struct block_device *I_BDEV(struct inode *inode)
{
	return &BDEV_I(inode)->bdev;
}

EXPORT_SYMBOL(I_BDEV);

/*
 * move the inode from it's current bdi to the a new bdi. if the inode is dirty
 * we need to move it onto the dirty list of @dst so that the inode is always
 * on the right list.
 */
static void bdev_inode_switch_bdi(struct inode *inode,
			struct backing_dev_info *dst)
{
	spin_lock(&inode_wb_list_lock);
	spin_lock(&inode->i_lock);
	inode->i_data.backing_dev_info = dst;
	if (inode->i_state & I_DIRTY)
		list_move(&inode->i_wb_list, &dst->wb.b_dirty);
	spin_unlock(&inode->i_lock);
	spin_unlock(&inode_wb_list_lock);
}

static sector_t max_block(struct block_device *bdev)
{
	sector_t retval = ~((sector_t)0);
	loff_t sz = i_size_read(bdev->bd_inode);

	if (sz) {
		unsigned int size = block_size(bdev);
		unsigned int sizebits = blksize_bits(size);
		retval = (sz >> sizebits);
	}
	return retval;
}

/* Kill _all_ buffers and pagecache , dirty or not.. */
static void kill_bdev(struct block_device *bdev)
{
	if (bdev->bd_inode->i_mapping->nrpages == 0)
		return;
	invalidate_bh_lrus();
	truncate_inode_pages(bdev->bd_inode->i_mapping, 0);
}	

int set_blocksize(struct block_device *bdev, int size)
{
	/* Size must be a power of two, and between 512 and PAGE_SIZE */
	if (size > PAGE_SIZE || size < 512 || !is_power_of_2(size))
		return -EINVAL;

	/* Size cannot be smaller than the size supported by the device */
	if (size < bdev_logical_block_size(bdev))
		return -EINVAL;

	/* Don't change the size if it is same as current */
	if (bdev->bd_block_size != size) {
		sync_blockdev(bdev);
		bdev->bd_block_size = size;
		bdev->bd_inode->i_blkbits = blksize_bits(size);
		kill_bdev(bdev);
	}
	return 0;
}

EXPORT_SYMBOL(set_blocksize);

int sb_set_blocksize(struct super_block *sb, int size)
{
	if (set_blocksize(sb->s_bdev, size))
		return 0;
	/* If we get here, we know size is power of two
	 * and it's value is between 512 and PAGE_SIZE */
	sb->s_blocksize = size;
	sb->s_blocksize_bits = blksize_bits(size);
	return sb->s_blocksize;
}

EXPORT_SYMBOL(sb_set_blocksize);

int sb_min_blocksize(struct super_block *sb, int size)
{
	int minsize = bdev_logical_block_size(sb->s_bdev);
	if (size < minsize)
		size = minsize;
	return sb_set_blocksize(sb, size);
}

EXPORT_SYMBOL(sb_min_blocksize);

static int
blkdev_get_block(struct inode *inode, sector_t iblock,
		struct buffer_head *bh, int create)
{
	if (iblock >= max_block(I_BDEV(inode))) {
		if (create)
			return -EIO;

		/*
		 * for reads, we're just trying to fill a partial page.
		 * return a hole, they will have to call get_block again
		 * before they can fill it, and they will get -EIO at that
		 * time
		 */
		return 0;
	}
	bh->b_bdev = I_BDEV(inode);
	bh->b_blocknr = iblock;
	set_buffer_mapped(bh);
	return 0;
}

static int
blkdev_get_blocks(struct inode *inode, sector_t iblock,
		struct buffer_head *bh, int create)
{
	sector_t end_block = max_block(I_BDEV(inode));
	unsigned long max_blocks = bh->b_size >> inode->i_blkbits;

	if ((iblock + max_blocks) > end_block) {
		max_blocks = end_block - iblock;
		if ((long)max_blocks <= 0) {
			if (create)
				return -EIO;	/* write fully beyond EOF */
			/*
			 * It is a read which is fully beyond EOF.  We return
			 * a !buffer_mapped buffer
			 */
			max_blocks = 0;
		}
	}

	bh->b_bdev = I_BDEV(inode);
	bh->b_blocknr = iblock;
	bh->b_size = max_blocks << inode->i_blkbits;
	if (max_blocks)
		set_buffer_mapped(bh);
	return 0;
}

static ssize_t
blkdev_direct_IO(int rw, struct kiocb *iocb, const struct iovec *iov,
			loff_t offset, unsigned long nr_segs)
{
	struct file *file = iocb->ki_filp;
	struct inode *inode = file->f_mapping->host;

	return __blockdev_direct_IO(rw, iocb, inode, I_BDEV(inode), iov, offset,
				    nr_segs, blkdev_get_blocks, NULL, NULL, 0);
}

int __sync_blockdev(struct block_device *bdev, int wait)
{
	if (!bdev)
		return 0;
	if (!wait)
		return filemap_flush(bdev->bd_inode->i_mapping);
	return filemap_write_and_wait(bdev->bd_inode->i_mapping);
}

/*
 * Write out and wait upon all the dirty data associated with a block
 * device via its mapping.  Does not take the superblock lock.
 */
int sync_blockdev(struct block_device *bdev)
{
	return __sync_blockdev(bdev, 1);
}
EXPORT_SYMBOL(sync_blockdev);

/*
 * Write out and wait upon all dirty data associated with this
 * device.   Filesystem data as well as the underlying block
 * device.  Takes the superblock lock.
 */
int fsync_bdev(struct block_device *bdev)
{
	struct super_block *sb = get_super(bdev);
	if (sb) {
		int res = sync_filesystem(sb);
		drop_super(sb);
		return res;
	}
	return sync_blockdev(bdev);
}
EXPORT_SYMBOL(fsync_bdev);

/**
 * freeze_bdev  --  lock a filesystem and force it into a consistent state
 * @bdev:	blockdevice to lock
 *
 * If a superblock is found on this device, we take the s_umount semaphore
 * on it to make sure nobody unmounts until the snapshot creation is done.
 * The reference counter (bd_fsfreeze_count) guarantees that only the last
 * unfreeze process can unfreeze the frozen filesystem actually when multiple
 * freeze requests arrive simultaneously. It counts up in freeze_bdev() and
 * count down in thaw_bdev(). When it becomes 0, thaw_bdev() will unfreeze
 * actually.
 */
struct super_block *freeze_bdev(struct block_device *bdev)
{
	struct super_block *sb;
	int error = 0;

	mutex_lock(&bdev->bd_fsfreeze_mutex);
	if (++bdev->bd_fsfreeze_count > 1) {
		/*
		 * We don't even need to grab a reference - the first call
		 * to freeze_bdev grab an active reference and only the last
		 * thaw_bdev drops it.
		 */
		sb = get_super(bdev);
		drop_super(sb);
		mutex_unlock(&bdev->bd_fsfreeze_mutex);
		return sb;
	}

	sb = get_active_super(bdev);
	if (!sb)
		goto out;
	error = freeze_super(sb);
	if (error) {
		deactivate_super(sb);
		bdev->bd_fsfreeze_count--;
		mutex_unlock(&bdev->bd_fsfreeze_mutex);
		return ERR_PTR(error);
	}
	deactivate_super(sb);
 out:
	sync_blockdev(bdev);
	mutex_unlock(&bdev->bd_fsfreeze_mutex);
	return sb;	/* thaw_bdev releases s->s_umount */
}
EXPORT_SYMBOL(freeze_bdev);

/**
 * thaw_bdev  -- unlock filesystem
 * @bdev:	blockdevice to unlock
 * @sb:		associated superblock
 *
 * Unlocks the filesystem and marks it writeable again after freeze_bdev().
 */
int thaw_bdev(struct block_device *bdev, struct super_block *sb)
{
	int error = -EINVAL;

	mutex_lock(&bdev->bd_fsfreeze_mutex);
	if (!bdev->bd_fsfreeze_count)
		goto out;

	error = 0;
	if (--bdev->bd_fsfreeze_count > 0)
		goto out;

	if (!sb)
		goto out;

	error = thaw_super(sb);
	if (error) {
		bdev->bd_fsfreeze_count++;
		mutex_unlock(&bdev->bd_fsfreeze_mutex);
		return error;
	}
out:
	mutex_unlock(&bdev->bd_fsfreeze_mutex);
	return 0;
}
EXPORT_SYMBOL(thaw_bdev);

static int blkdev_writepage(struct page *page, struct writeback_control *wbc)
{
	return block_write_full_page(page, blkdev_get_block, wbc);
}

static int blkdev_readpage(struct file * file, struct page * page)
{
	return block_read_full_page(page, blkdev_get_block);
}

static int blkdev_write_begin(struct file *file, struct address_space *mapping,
			loff_t pos, unsigned len, unsigned flags,
			struct page **pagep, void **fsdata)
{
	return block_write_begin(mapping, pos, len, flags, pagep,
				 blkdev_get_block);
}

static int blkdev_write_end(struct file *file, struct address_space *mapping,
			loff_t pos, unsigned len, unsigned copied,
			struct page *page, void *fsdata)
{
	int ret;
	ret = block_write_end(file, mapping, pos, len, copied, page, fsdata);

	unlock_page(page);
	page_cache_release(page);

	return ret;
}

/*
 * private llseek:
 * for a block special file file->f_path.dentry->d_inode->i_size is zero
 * so we compute the size by hand (just as in block_read/write above)
 */
static loff_t block_llseek(struct file *file, loff_t offset, int origin)
{
	struct inode *bd_inode = file->f_mapping->host;
	loff_t size;
	loff_t retval;

	mutex_lock(&bd_inode->i_mutex);
	size = i_size_read(bd_inode);

	switch (origin) {
		case 2:
			offset += size;
			break;
		case 1:
			offset += file->f_pos;
	}
	retval = -EINVAL;
	if (offset >= 0 && offset <= size) {
		if (offset != file->f_pos) {
			file->f_pos = offset;
		}
		retval = offset;
	}
	mutex_unlock(&bd_inode->i_mutex);
	return retval;
}
	
int blkdev_fsync(struct file *filp, int datasync)
{
	struct inode *bd_inode = filp->f_mapping->host;
	struct block_device *bdev = I_BDEV(bd_inode);
	int error;

	/*
	 * There is no need to serialise calls to blkdev_issue_flush with
	 * i_mutex and doing so causes performance issues with concurrent
	 * O_SYNC writers to a block device.
	 */
	mutex_unlock(&bd_inode->i_mutex);

	error = blkdev_issue_flush(bdev, GFP_KERNEL, NULL);
	if (error == -EOPNOTSUPP)
		error = 0;

	mutex_lock(&bd_inode->i_mutex);

	return error;
}
EXPORT_SYMBOL(blkdev_fsync);

/*
 * pseudo-fs
 */

static  __cacheline_aligned_in_smp DEFINE_SPINLOCK(bdev_lock);
static struct kmem_cache * bdev_cachep __read_mostly;

static struct inode *bdev_alloc_inode(struct super_block *sb)
{
	struct bdev_inode *ei = kmem_cache_alloc(bdev_cachep, GFP_KERNEL);
	if (!ei)
		return NULL;
	return &ei->vfs_inode;
}

static void bdev_i_callback(struct rcu_head *head)
{
	struct inode *inode = container_of(head, struct inode, i_rcu);
	struct bdev_inode *bdi = BDEV_I(inode);

	INIT_LIST_HEAD(&inode->i_dentry);
	kmem_cache_free(bdev_cachep, bdi);
}

static void bdev_destroy_inode(struct inode *inode)
{
	call_rcu(&inode->i_rcu, bdev_i_callback);
}

static void init_once(void *foo)
{
	struct bdev_inode *ei = (struct bdev_inode *) foo;
	struct block_device *bdev = &ei->bdev;

	memset(bdev, 0, sizeof(*bdev));
	mutex_init(&bdev->bd_mutex);
	INIT_LIST_HEAD(&bdev->bd_inodes);
	INIT_LIST_HEAD(&bdev->bd_list);
#ifdef CONFIG_SYSFS
	INIT_LIST_HEAD(&bdev->bd_holder_disks);
#endif
	inode_init_once(&ei->vfs_inode);
	/* Initialize mutex for freeze. */
	mutex_init(&bdev->bd_fsfreeze_mutex);
}

static inline void __bd_forget(struct inode *inode)
{
	list_del_init(&inode->i_devices);
	inode->i_bdev = NULL;
	inode->i_mapping = &inode->i_data;
}

static void bdev_evict_inode(struct inode *inode)
{
	struct block_device *bdev = &BDEV_I(inode)->bdev;
	struct list_head *p;
	truncate_inode_pages(&inode->i_data, 0);
	invalidate_inode_buffers(inode); /* is it needed here? */
	end_writeback(inode);
	spin_lock(&bdev_lock);
	while ( (p = bdev->bd_inodes.next) != &bdev->bd_inodes ) {
		__bd_forget(list_entry(p, struct inode, i_devices));
	}
	list_del_init(&bdev->bd_list);
	spin_unlock(&bdev_lock);
}

static const struct super_operations bdev_sops = {
	.statfs = simple_statfs,
	.alloc_inode = bdev_alloc_inode,
	.destroy_inode = bdev_destroy_inode,
	.drop_inode = generic_delete_inode,
	.evict_inode = bdev_evict_inode,
};

static struct dentry *bd_mount(struct file_system_type *fs_type,
	int flags, const char *dev_name, void *data)
{
	return mount_pseudo(fs_type, "bdev:", &bdev_sops, NULL, 0x62646576);
}

static struct file_system_type bd_type = {
	.name		= "bdev",
	.mount		= bd_mount,
	.kill_sb	= kill_anon_super,
};

struct super_block *blockdev_superblock __read_mostly;

void __init bdev_cache_init(void)
{
	int err;
	struct vfsmount *bd_mnt;

	bdev_cachep = kmem_cache_create("bdev_cache", sizeof(struct bdev_inode),
			0, (SLAB_HWCACHE_ALIGN|SLAB_RECLAIM_ACCOUNT|
				SLAB_MEM_SPREAD|SLAB_PANIC),
			init_once);
	err = register_filesystem(&bd_type);
	if (err)
		panic("Cannot register bdev pseudo-fs");
	bd_mnt = kern_mount(&bd_type);
	if (IS_ERR(bd_mnt))
		panic("Cannot create bdev pseudo-fs");
	/*
	 * This vfsmount structure is only used to obtain the
	 * blockdev_superblock, so tell kmemleak not to report it.
	 */
	kmemleak_not_leak(bd_mnt);
	blockdev_superblock = bd_mnt->mnt_sb;	/* For writeback */
}

/*
 * Most likely _very_ bad one - but then it's hardly critical for small
 * /dev and can be fixed when somebody will need really large one.
 * Keep in mind that it will be fed through icache hash function too.
 */
static inline unsigned long hash(dev_t dev)
{
	return MAJOR(dev)+MINOR(dev);
}

static int bdev_test(struct inode *inode, void *data)
{
	return BDEV_I(inode)->bdev.bd_dev == *(dev_t *)data;
}

static int bdev_set(struct inode *inode, void *data)
{
	BDEV_I(inode)->bdev.bd_dev = *(dev_t *)data;
	return 0;
}

static LIST_HEAD(all_bdevs);

struct block_device *bdget(dev_t dev)
{
	struct block_device *bdev;
	struct inode *inode;

	inode = iget5_locked(blockdev_superblock, hash(dev),
			bdev_test, bdev_set, &dev);

	if (!inode)
		return NULL;

	bdev = &BDEV_I(inode)->bdev;

	if (inode->i_state & I_NEW) {
		bdev->bd_contains = NULL;
		bdev->bd_inode = inode;
		bdev->bd_block_size = (1 << inode->i_blkbits);
		bdev->bd_part_count = 0;
		bdev->bd_invalidated = 0;
		inode->i_mode = S_IFBLK;
		inode->i_rdev = dev;
		inode->i_bdev = bdev;
		inode->i_data.a_ops = &def_blk_aops;
		mapping_set_gfp_mask(&inode->i_data, GFP_USER);
		inode->i_data.backing_dev_info = &default_backing_dev_info;
		spin_lock(&bdev_lock);
		list_add(&bdev->bd_list, &all_bdevs);
		spin_unlock(&bdev_lock);
		unlock_new_inode(inode);
	}
	return bdev;
}

EXPORT_SYMBOL(bdget);

/**
 * bdgrab -- Grab a reference to an already referenced block device
 * @bdev:	Block device to grab a reference to.
 */
struct block_device *bdgrab(struct block_device *bdev)
{
	ihold(bdev->bd_inode);
	return bdev;
}

long nr_blockdev_pages(void)
{
	struct block_device *bdev;
	long ret = 0;
	spin_lock(&bdev_lock);
	list_for_each_entry(bdev, &all_bdevs, bd_list) {
		ret += bdev->bd_inode->i_mapping->nrpages;
	}
	spin_unlock(&bdev_lock);
	return ret;
}

void bdput(struct block_device *bdev)
{
	iput(bdev->bd_inode);
}

EXPORT_SYMBOL(bdput);
 
static struct block_device *bd_acquire(struct inode *inode)
{
	struct block_device *bdev;

	spin_lock(&bdev_lock);
	bdev = inode->i_bdev;
	if (bdev) {
		ihold(bdev->bd_inode);
		spin_unlock(&bdev_lock);
		return bdev;
	}
	spin_unlock(&bdev_lock);

	bdev = bdget(inode->i_rdev);
	if (bdev) {
		spin_lock(&bdev_lock);
		if (!inode->i_bdev) {
			/*
			 * We take an additional reference to bd_inode,
			 * and it's released in clear_inode() of inode.
			 * So, we can access it via ->i_mapping always
			 * without igrab().
			 */
			ihold(bdev->bd_inode);
			inode->i_bdev = bdev;
			inode->i_mapping = bdev->bd_inode->i_mapping;
			list_add(&inode->i_devices, &bdev->bd_inodes);
		}
		spin_unlock(&bdev_lock);
	}
	return bdev;
}

/* Call when you free inode */

void bd_forget(struct inode *inode)
{
	struct block_device *bdev = NULL;

	spin_lock(&bdev_lock);
	if (inode->i_bdev) {
		if (!sb_is_blkdev_sb(inode->i_sb))
			bdev = inode->i_bdev;
		__bd_forget(inode);
	}
	spin_unlock(&bdev_lock);

	if (bdev)
		iput(bdev->bd_inode);
}

/**
 * bd_may_claim - test whether a block device can be claimed
 * @bdev: block device of interest
 * @whole: whole block device containing @bdev, may equal @bdev
 * @holder: holder trying to claim @bdev
 *
 * Test whether @bdev can be claimed by @holder.
 *
 * CONTEXT:
 * spin_lock(&bdev_lock).
 *
 * RETURNS:
 * %true if @bdev can be claimed, %false otherwise.
 */
static bool bd_may_claim(struct block_device *bdev, struct block_device *whole,
			 void *holder)
{
	if (bdev->bd_holder == holder)
		return true;	 /* already a holder */
	else if (bdev->bd_holder != NULL)
		return false; 	 /* held by someone else */
	else if (bdev->bd_contains == bdev)
		return true;  	 /* is a whole device which isn't held */

	else if (whole->bd_holder == bd_may_claim)
		return true; 	 /* is a partition of a device that is being partitioned */
	else if (whole->bd_holder != NULL)
		return false;	 /* is a partition of a held device */
	else
		return true;	 /* is a partition of an un-held device */
}

/**
 * bd_prepare_to_claim - prepare to claim a block device
 * @bdev: block device of interest
 * @whole: the whole device containing @bdev, may equal @bdev
 * @holder: holder trying to claim @bdev
 *
 * Prepare to claim @bdev.  This function fails if @bdev is already
 * claimed by another holder and waits if another claiming is in
 * progress.  This function doesn't actually claim.  On successful
 * return, the caller has ownership of bd_claiming and bd_holder[s].
 *
 * CONTEXT:
 * spin_lock(&bdev_lock).  Might release bdev_lock, sleep and regrab
 * it multiple times.
 *
 * RETURNS:
 * 0 if @bdev can be claimed, -EBUSY otherwise.
 */
static int bd_prepare_to_claim(struct block_device *bdev,
			       struct block_device *whole, void *holder)
{
retry:
	/* if someone else claimed, fail */
	if (!bd_may_claim(bdev, whole, holder))
		return -EBUSY;

	/* if claiming is already in progress, wait for it to finish */
	if (whole->bd_claiming) {
		wait_queue_head_t *wq = bit_waitqueue(&whole->bd_claiming, 0);
		DEFINE_WAIT(wait);

		prepare_to_wait(wq, &wait, TASK_UNINTERRUPTIBLE);
		spin_unlock(&bdev_lock);
		schedule();
		finish_wait(wq, &wait);
		spin_lock(&bdev_lock);
		goto retry;
	}

	/* yay, all mine */
	return 0;
}

/**
 * bd_start_claiming - start claiming a block device
 * @bdev: block device of interest
 * @holder: holder trying to claim @bdev
 *
 * @bdev is about to be opened exclusively.  Check @bdev can be opened
 * exclusively and mark that an exclusive open is in progress.  Each
 * successful call to this function must be matched with a call to
 * either bd_finish_claiming() or bd_abort_claiming() (which do not
 * fail).
 *
 * This function is used to gain exclusive access to the block device
 * without actually causing other exclusive open attempts to fail. It
 * should be used when the open sequence itself requires exclusive
 * access but may subsequently fail.
 *
 * CONTEXT:
 * Might sleep.
 *
 * RETURNS:
 * Pointer to the block device containing @bdev on success, ERR_PTR()
 * value on failure.
 */
static struct block_device *bd_start_claiming(struct block_device *bdev,
					      void *holder)
{
	struct gendisk *disk;
	struct block_device *whole;
	int partno, err;

	might_sleep();

	/*
	 * @bdev might not have been initialized properly yet, look up
	 * and grab the outer block device the hard way.
	 */
	disk = get_gendisk(bdev->bd_dev, &partno);
	if (!disk)
		return ERR_PTR(-ENXIO);

	whole = bdget_disk(disk, 0);
	module_put(disk->fops->owner);
	put_disk(disk);
	if (!whole)
		return ERR_PTR(-ENOMEM);

	/* prepare to claim, if successful, mark claiming in progress */
	spin_lock(&bdev_lock);

	err = bd_prepare_to_claim(bdev, whole, holder);
	if (err == 0) {
		whole->bd_claiming = holder;
		spin_unlock(&bdev_lock);
		return whole;
	} else {
		spin_unlock(&bdev_lock);
		bdput(whole);
		return ERR_PTR(err);
	}
}

#ifdef CONFIG_SYSFS
struct bd_holder_disk {
	struct list_head	list;
	struct gendisk		*disk;
	int			refcnt;
};

static struct bd_holder_disk *bd_find_holder_disk(struct block_device *bdev,
						  struct gendisk *disk)
{
	struct bd_holder_disk *holder;

	list_for_each_entry(holder, &bdev->bd_holder_disks, list)
		if (holder->disk == disk)
			return holder;
	return NULL;
}

static int add_symlink(struct kobject *from, struct kobject *to)
{
	return sysfs_create_link(from, to, kobject_name(to));
}

static void del_symlink(struct kobject *from, struct kobject *to)
{
	sysfs_remove_link(from, kobject_name(to));
}

/**
 * bd_link_disk_holder - create symlinks between holding disk and slave bdev
 * @bdev: the claimed slave bdev
 * @disk: the holding disk
 *
 * DON'T USE THIS UNLESS YOU'RE ALREADY USING IT.
 *
 * This functions creates the following sysfs symlinks.
 *
 * - from "slaves" directory of the holder @disk to the claimed @bdev
 * - from "holders" directory of the @bdev to the holder @disk
 *
 * For example, if /dev/dm-0 maps to /dev/sda and disk for dm-0 is
 * passed to bd_link_disk_holder(), then:
 *
 *   /sys/block/dm-0/slaves/sda --> /sys/block/sda
 *   /sys/block/sda/holders/dm-0 --> /sys/block/dm-0
 *
 * The caller must have claimed @bdev before calling this function and
 * ensure that both @bdev and @disk are valid during the creation and
 * lifetime of these symlinks.
 *
 * CONTEXT:
 * Might sleep.
 *
 * RETURNS:
 * 0 on success, -errno on failure.
 */
int bd_link_disk_holder(struct block_device *bdev, struct gendisk *disk)
{
	struct bd_holder_disk *holder;
	int ret = 0;

	mutex_lock(&bdev->bd_mutex);

	WARN_ON_ONCE(!bdev->bd_holder);

	/* FIXME: remove the following once add_disk() handles errors */
	if (WARN_ON(!disk->slave_dir || !bdev->bd_part->holder_dir))
		goto out_unlock;

	holder = bd_find_holder_disk(bdev, disk);
	if (holder) {
		holder->refcnt++;
		goto out_unlock;
	}

	holder = kzalloc(sizeof(*holder), GFP_KERNEL);
	if (!holder) {
		ret = -ENOMEM;
		goto out_unlock;
	}

	INIT_LIST_HEAD(&holder->list);
	holder->disk = disk;
	holder->refcnt = 1;

	ret = add_symlink(disk->slave_dir, &part_to_dev(bdev->bd_part)->kobj);
	if (ret)
		goto out_free;

	ret = add_symlink(bdev->bd_part->holder_dir, &disk_to_dev(disk)->kobj);
	if (ret)
		goto out_del;
	/*
	 * bdev could be deleted beneath us which would implicitly destroy
	 * the holder directory.  Hold on to it.
	 */
	kobject_get(bdev->bd_part->holder_dir);

	list_add(&holder->list, &bdev->bd_holder_disks);
	goto out_unlock;

out_del:
	del_symlink(disk->slave_dir, &part_to_dev(bdev->bd_part)->kobj);
out_free:
	kfree(holder);
out_unlock:
	mutex_unlock(&bdev->bd_mutex);
	return ret;
}
EXPORT_SYMBOL_GPL(bd_link_disk_holder);

/**
 * bd_unlink_disk_holder - destroy symlinks created by bd_link_disk_holder()
 * @bdev: the calimed slave bdev
 * @disk: the holding disk
 *
 * DON'T USE THIS UNLESS YOU'RE ALREADY USING IT.
 *
 * CONTEXT:
 * Might sleep.
 */
void bd_unlink_disk_holder(struct block_device *bdev, struct gendisk *disk)
{
	struct bd_holder_disk *holder;

	mutex_lock(&bdev->bd_mutex);

	holder = bd_find_holder_disk(bdev, disk);

	if (!WARN_ON_ONCE(holder == NULL) && !--holder->refcnt) {
		del_symlink(disk->slave_dir, &part_to_dev(bdev->bd_part)->kobj);
		del_symlink(bdev->bd_part->holder_dir,
			    &disk_to_dev(disk)->kobj);
		kobject_put(bdev->bd_part->holder_dir);
		list_del_init(&holder->list);
		kfree(holder);
	}

	mutex_unlock(&bdev->bd_mutex);
}
EXPORT_SYMBOL_GPL(bd_unlink_disk_holder);
#endif

/**
 * flush_disk - invalidates all buffer-cache entries on a disk
 *
 * @bdev:      struct block device to be flushed
 * @kill_dirty: flag to guide handling of dirty inodes
 *
 * Invalidates all buffer-cache entries on a disk. It should be called
 * when a disk has been changed -- either by a media change or online
 * resize.
 */
static void flush_disk(struct block_device *bdev, bool kill_dirty)
{
	if (__invalidate_device(bdev, kill_dirty)) {
		char name[BDEVNAME_SIZE] = "";

		if (bdev->bd_disk)
			disk_name(bdev->bd_disk, 0, name);
		printk(KERN_WARNING "VFS: busy inodes on changed media or "
		       "resized disk %s\n", name);
	}

	if (!bdev->bd_disk)
		return;
	if (disk_partitionable(bdev->bd_disk))
		bdev->bd_invalidated = 1;
}

/**
 * check_disk_size_change - checks for disk size change and adjusts bdev size.
 * @disk: struct gendisk to check
 * @bdev: struct bdev to adjust.
 *
 * This routine checks to see if the bdev size does not match the disk size
 * and adjusts it if it differs.
 */
void check_disk_size_change(struct gendisk *disk, struct block_device *bdev)
{
	loff_t disk_size, bdev_size;

	disk_size = (loff_t)get_capacity(disk) << 9;
	bdev_size = i_size_read(bdev->bd_inode);
	if (disk_size != bdev_size) {
		char name[BDEVNAME_SIZE];

		disk_name(disk, 0, name);
		printk(KERN_INFO
		       "%s: detected capacity change from %lld to %lld\n",
		       name, bdev_size, disk_size);
		i_size_write(bdev->bd_inode, disk_size);
		flush_disk(bdev, false);
	}
}
EXPORT_SYMBOL(check_disk_size_change);

/**
 * revalidate_disk - wrapper for lower-level driver's revalidate_disk call-back
 * @disk: struct gendisk to be revalidated
 *
 * This routine is a wrapper for lower-level driver's revalidate_disk
 * call-backs.  It is used to do common pre and post operations needed
 * for all revalidate_disk operations.
 */
int revalidate_disk(struct gendisk *disk)
{
	struct block_device *bdev;
	int ret = 0;

	if (disk->fops->revalidate_disk)
		ret = disk->fops->revalidate_disk(disk);

	bdev = bdget_disk(disk, 0);
	if (!bdev)
		return ret;

	mutex_lock(&bdev->bd_mutex);
	check_disk_size_change(disk, bdev);
	mutex_unlock(&bdev->bd_mutex);
	bdput(bdev);
	return ret;
}
EXPORT_SYMBOL(revalidate_disk);

/*
 * This routine checks whether a removable media has been changed,
 * and invalidates all buffer-cache-entries in that case. This
 * is a relatively slow routine, so we have to try to minimize using
 * it. Thus it is called only upon a 'mount' or 'open'. This
 * is the best way of combining speed and utility, I think.
 * People changing diskettes in the middle of an operation deserve
 * to lose :-)
 */
int check_disk_change(struct block_device *bdev)
{
	struct gendisk *disk = bdev->bd_disk;
	const struct block_device_operations *bdops = disk->fops;
	unsigned int events;

	events = disk_clear_events(disk, DISK_EVENT_MEDIA_CHANGE |
				   DISK_EVENT_EJECT_REQUEST);
	if (!(events & DISK_EVENT_MEDIA_CHANGE))
		return 0;

	flush_disk(bdev, true);
	if (bdops->revalidate_disk)
		bdops->revalidate_disk(bdev->bd_disk);
	return 1;
}

EXPORT_SYMBOL(check_disk_change);

void bd_set_size(struct block_device *bdev, loff_t size)
{
	unsigned bsize = bdev_logical_block_size(bdev);

	bdev->bd_inode->i_size = size;
	while (bsize < PAGE_CACHE_SIZE) {
		if (size & bsize)
			break;
		bsize <<= 1;
	}
	bdev->bd_block_size = bsize;
	bdev->bd_inode->i_blkbits = blksize_bits(bsize);
}
EXPORT_SYMBOL(bd_set_size);

static int __blkdev_put(struct block_device *bdev, fmode_t mode, int for_part);

/*
 * bd_mutex locking:
 *
 *  mutex_lock(part->bd_mutex)
 *    mutex_lock_nested(whole->bd_mutex, 1)
 */

static int __blkdev_get(struct block_device *bdev, fmode_t mode, int for_part)
{
	struct gendisk *disk;
	int ret;
	int partno;
	int perm = 0;

	if (mode & FMODE_READ)
		perm |= MAY_READ;
	if (mode & FMODE_WRITE)
		perm |= MAY_WRITE;
	/*
	 * hooks: /n/, see "layering violations".
	 */
	if (!for_part) {
		ret = devcgroup_inode_permission(bdev->bd_inode, perm);
		if (ret != 0) {
			bdput(bdev);
			return ret;
		}
	}

 restart:

	ret = -ENXIO;
	disk = get_gendisk(bdev->bd_dev, &partno);
	if (!disk)
		goto out;

	disk_block_events(disk);
	mutex_lock_nested(&bdev->bd_mutex, for_part);
	if (!bdev->bd_openers) {
		bdev->bd_disk = disk;
		bdev->bd_contains = bdev;
		if (!partno) {
			struct backing_dev_info *bdi;

			ret = -ENXIO;
			bdev->bd_part = disk_get_part(disk, partno);
			if (!bdev->bd_part)
				goto out_clear;

			ret = 0;
			if (disk->fops->open) {
				ret = disk->fops->open(bdev, mode);
				if (ret == -ERESTARTSYS) {
					/* Lost a race with 'disk' being
					 * deleted, try again.
					 * See md.c
					 */
					disk_put_part(bdev->bd_part);
					bdev->bd_part = NULL;
					bdev->bd_disk = NULL;
					mutex_unlock(&bdev->bd_mutex);
					disk_unblock_events(disk);
					module_put(disk->fops->owner);
					put_disk(disk);
					goto restart;
				}
			}

			if (!ret && !bdev->bd_openers) {
				bd_set_size(bdev,(loff_t)get_capacity(disk)<<9);
				bdi = blk_get_backing_dev_info(bdev);
				if (bdi == NULL)
					bdi = &default_backing_dev_info;
				bdev_inode_switch_bdi(bdev->bd_inode, bdi);
			}

			/*
			 * If the device is invalidated, rescan partition
			 * if open succeeded or failed with -ENOMEDIUM.
			 * The latter is necessary to prevent ghost
			 * partitions on a removed medium.
			 */
			if (bdev->bd_invalidated && (!ret || ret == -ENOMEDIUM))
				rescan_partitions(disk, bdev);
			if (ret)
				goto out_clear;
		} else {
			struct block_device *whole;
			whole = bdget_disk(disk, 0);
			ret = -ENOMEM;
			if (!whole)
				goto out_clear;
			BUG_ON(for_part);
			ret = __blkdev_get(whole, mode, 1);
			if (ret)
				goto out_clear;
			bdev->bd_contains = whole;
			bdev_inode_switch_bdi(bdev->bd_inode,
				whole->bd_inode->i_data.backing_dev_info);
			bdev->bd_part = disk_get_part(disk, partno);
			if (!(disk->flags & GENHD_FL_UP) ||
			    !bdev->bd_part || !bdev->bd_part->nr_sects) {
				ret = -ENXIO;
				goto out_clear;
			}
			bd_set_size(bdev, (loff_t)bdev->bd_part->nr_sects << 9);
		}
	} else {
		if (bdev->bd_contains == bdev) {
			ret = 0;
			if (bdev->bd_disk->fops->open)
				ret = bdev->bd_disk->fops->open(bdev, mode);
			/* the same as first opener case, read comment there */
			if (bdev->bd_invalidated && (!ret || ret == -ENOMEDIUM))
				rescan_partitions(bdev->bd_disk, bdev);
			if (ret)
				goto out_unlock_bdev;
		}
		/* only one opener holds refs to the module and disk */
		module_put(disk->fops->owner);
		put_disk(disk);
	}
	bdev->bd_openers++;
	if (for_part)
		bdev->bd_part_count++;
	mutex_unlock(&bdev->bd_mutex);
	disk_unblock_events(disk);
	return 0;

 out_clear:
	disk_put_part(bdev->bd_part);
	bdev->bd_disk = NULL;
	bdev->bd_part = NULL;
	bdev_inode_switch_bdi(bdev->bd_inode, &default_backing_dev_info);
	if (bdev != bdev->bd_contains)
		__blkdev_put(bdev->bd_contains, mode, 1);
	bdev->bd_contains = NULL;
 out_unlock_bdev:
	mutex_unlock(&bdev->bd_mutex);
	disk_unblock_events(disk);
	module_put(disk->fops->owner);
	put_disk(disk);
 out:
	bdput(bdev);

	return ret;
}

/**
 * blkdev_get - open a block device
 * @bdev: block_device to open
 * @mode: FMODE_* mask
 * @holder: exclusive holder identifier
 *
 * Open @bdev with @mode.  If @mode includes %FMODE_EXCL, @bdev is
 * open with exclusive access.  Specifying %FMODE_EXCL with %NULL
 * @holder is invalid.  Exclusive opens may nest for the same @holder.
 *
 * On success, the reference count of @bdev is unchanged.  On failure,
 * @bdev is put.
 *
 * CONTEXT:
 * Might sleep.
 *
 * RETURNS:
 * 0 on success, -errno on failure.
 */
int blkdev_get(struct block_device *bdev, fmode_t mode, void *holder)
{
	struct block_device *whole = NULL;
	int res;

	WARN_ON_ONCE((mode & FMODE_EXCL) && !holder);

	if ((mode & FMODE_EXCL) && holder) {
		whole = bd_start_claiming(bdev, holder);
		if (IS_ERR(whole)) {
			bdput(bdev);
			return PTR_ERR(whole);
		}
	}

	res = __blkdev_get(bdev, mode, 0);

	if (whole) {
		struct gendisk *disk = whole->bd_disk;

		/* finish claiming */
		mutex_lock(&bdev->bd_mutex);
		spin_lock(&bdev_lock);

		if (!res) {
			BUG_ON(!bd_may_claim(bdev, whole, holder));
			/*
			 * Note that for a whole device bd_holders
			 * will be incremented twice, and bd_holder
			 * will be set to bd_may_claim before being
			 * set to holder
			 */
			whole->bd_holders++;
			whole->bd_holder = bd_may_claim;
			bdev->bd_holders++;
			bdev->bd_holder = holder;
		}

		/* tell others that we're done */
		BUG_ON(whole->bd_claiming != holder);
		whole->bd_claiming = NULL;
		wake_up_bit(&whole->bd_claiming, 0);

		spin_unlock(&bdev_lock);

		/*
		 * Block event polling for write claims if requested.  Any
		 * write holder makes the write_holder state stick until
		 * all are released.  This is good enough and tracking
		 * individual writeable reference is too fragile given the
		 * way @mode is used in blkdev_get/put().
		 */
<<<<<<< HEAD
		if ((disk->flags & GENHD_FL_BLOCK_EVENTS_ON_EXCL_WRITE) &&
		    !res && (mode & FMODE_WRITE) && !bdev->bd_write_holder) {
=======
		if (!res && (mode & FMODE_WRITE) && !bdev->bd_write_holder &&
		    (disk->flags & GENHD_FL_BLOCK_EVENTS_ON_EXCL_WRITE)) {
>>>>>>> 23c79d31
			bdev->bd_write_holder = true;
			disk_block_events(disk);
		}

		mutex_unlock(&bdev->bd_mutex);
		bdput(whole);
	}

	return res;
}
EXPORT_SYMBOL(blkdev_get);

/**
 * blkdev_get_by_path - open a block device by name
 * @path: path to the block device to open
 * @mode: FMODE_* mask
 * @holder: exclusive holder identifier
 *
 * Open the blockdevice described by the device file at @path.  @mode
 * and @holder are identical to blkdev_get().
 *
 * On success, the returned block_device has reference count of one.
 *
 * CONTEXT:
 * Might sleep.
 *
 * RETURNS:
 * Pointer to block_device on success, ERR_PTR(-errno) on failure.
 */
struct block_device *blkdev_get_by_path(const char *path, fmode_t mode,
					void *holder)
{
	struct block_device *bdev;
	int err;

	bdev = lookup_bdev(path);
	if (IS_ERR(bdev))
		return bdev;

	err = blkdev_get(bdev, mode, holder);
	if (err)
		return ERR_PTR(err);

	if ((mode & FMODE_WRITE) && bdev_read_only(bdev)) {
		blkdev_put(bdev, mode);
		return ERR_PTR(-EACCES);
	}

	return bdev;
}
EXPORT_SYMBOL(blkdev_get_by_path);

/**
 * blkdev_get_by_dev - open a block device by device number
 * @dev: device number of block device to open
 * @mode: FMODE_* mask
 * @holder: exclusive holder identifier
 *
 * Open the blockdevice described by device number @dev.  @mode and
 * @holder are identical to blkdev_get().
 *
 * Use it ONLY if you really do not have anything better - i.e. when
 * you are behind a truly sucky interface and all you are given is a
 * device number.  _Never_ to be used for internal purposes.  If you
 * ever need it - reconsider your API.
 *
 * On success, the returned block_device has reference count of one.
 *
 * CONTEXT:
 * Might sleep.
 *
 * RETURNS:
 * Pointer to block_device on success, ERR_PTR(-errno) on failure.
 */
struct block_device *blkdev_get_by_dev(dev_t dev, fmode_t mode, void *holder)
{
	struct block_device *bdev;
	int err;

	bdev = bdget(dev);
	if (!bdev)
		return ERR_PTR(-ENOMEM);

	err = blkdev_get(bdev, mode, holder);
	if (err)
		return ERR_PTR(err);

	return bdev;
}
EXPORT_SYMBOL(blkdev_get_by_dev);

static int blkdev_open(struct inode * inode, struct file * filp)
{
	struct block_device *bdev;

	/*
	 * Preserve backwards compatibility and allow large file access
	 * even if userspace doesn't ask for it explicitly. Some mkfs
	 * binary needs it. We might want to drop this workaround
	 * during an unstable branch.
	 */
	filp->f_flags |= O_LARGEFILE;

	if (filp->f_flags & O_NDELAY)
		filp->f_mode |= FMODE_NDELAY;
	if (filp->f_flags & O_EXCL)
		filp->f_mode |= FMODE_EXCL;
	if ((filp->f_flags & O_ACCMODE) == 3)
		filp->f_mode |= FMODE_WRITE_IOCTL;

	bdev = bd_acquire(inode);
	if (bdev == NULL)
		return -ENOMEM;

	filp->f_mapping = bdev->bd_inode->i_mapping;

	return blkdev_get(bdev, filp->f_mode, filp);
}

static int __blkdev_put(struct block_device *bdev, fmode_t mode, int for_part)
{
	int ret = 0;
	struct gendisk *disk = bdev->bd_disk;
	struct block_device *victim = NULL;

	mutex_lock_nested(&bdev->bd_mutex, for_part);
	if (for_part)
		bdev->bd_part_count--;

	if (!--bdev->bd_openers) {
		WARN_ON_ONCE(bdev->bd_holders);
		sync_blockdev(bdev);
		kill_bdev(bdev);
	}
	if (bdev->bd_contains == bdev) {
		if (disk->fops->release)
			ret = disk->fops->release(disk, mode);
	}
	if (!bdev->bd_openers) {
		struct module *owner = disk->fops->owner;

		put_disk(disk);
		module_put(owner);
		disk_put_part(bdev->bd_part);
		bdev->bd_part = NULL;
		bdev->bd_disk = NULL;
		bdev_inode_switch_bdi(bdev->bd_inode,
					&default_backing_dev_info);
		if (bdev != bdev->bd_contains)
			victim = bdev->bd_contains;
		bdev->bd_contains = NULL;
	}
	mutex_unlock(&bdev->bd_mutex);
	bdput(bdev);
	if (victim)
		__blkdev_put(victim, mode, 1);
	return ret;
}

int blkdev_put(struct block_device *bdev, fmode_t mode)
{
	if (mode & FMODE_EXCL) {
		bool bdev_free;

		/*
		 * Release a claim on the device.  The holder fields
		 * are protected with bdev_lock.  bd_mutex is to
		 * synchronize disk_holder unlinking.
		 */
		mutex_lock(&bdev->bd_mutex);
		spin_lock(&bdev_lock);

		WARN_ON_ONCE(--bdev->bd_holders < 0);
		WARN_ON_ONCE(--bdev->bd_contains->bd_holders < 0);

		/* bd_contains might point to self, check in a separate step */
		if ((bdev_free = !bdev->bd_holders))
			bdev->bd_holder = NULL;
		if (!bdev->bd_contains->bd_holders)
			bdev->bd_contains->bd_holder = NULL;

		spin_unlock(&bdev_lock);

		/*
		 * If this was the last claim, remove holder link and
		 * unblock evpoll if it was a write holder.
		 */
		if (bdev_free) {
			if (bdev->bd_write_holder) {
				disk_unblock_events(bdev->bd_disk);
				disk_check_events(bdev->bd_disk);
				bdev->bd_write_holder = false;
			}
		}

		mutex_unlock(&bdev->bd_mutex);
	}

	return __blkdev_put(bdev, mode, 0);
}
EXPORT_SYMBOL(blkdev_put);

static int blkdev_close(struct inode * inode, struct file * filp)
{
	struct block_device *bdev = I_BDEV(filp->f_mapping->host);

	return blkdev_put(bdev, filp->f_mode);
}

static long block_ioctl(struct file *file, unsigned cmd, unsigned long arg)
{
	struct block_device *bdev = I_BDEV(file->f_mapping->host);
	fmode_t mode = file->f_mode;

	/*
	 * O_NDELAY can be altered using fcntl(.., F_SETFL, ..), so we have
	 * to updated it before every ioctl.
	 */
	if (file->f_flags & O_NDELAY)
		mode |= FMODE_NDELAY;
	else
		mode &= ~FMODE_NDELAY;

	return blkdev_ioctl(bdev, mode, cmd, arg);
}

/*
 * Write data to the block device.  Only intended for the block device itself
 * and the raw driver which basically is a fake block device.
 *
 * Does not take i_mutex for the write and thus is not for general purpose
 * use.
 */
ssize_t blkdev_aio_write(struct kiocb *iocb, const struct iovec *iov,
			 unsigned long nr_segs, loff_t pos)
{
	struct file *file = iocb->ki_filp;
	ssize_t ret;

	BUG_ON(iocb->ki_pos != pos);

	ret = __generic_file_aio_write(iocb, iov, nr_segs, &iocb->ki_pos);
	if (ret > 0 || ret == -EIOCBQUEUED) {
		ssize_t err;

		err = generic_write_sync(file, pos, ret);
		if (err < 0 && ret > 0)
			ret = err;
	}
	return ret;
}
EXPORT_SYMBOL_GPL(blkdev_aio_write);

/*
 * Try to release a page associated with block device when the system
 * is under memory pressure.
 */
static int blkdev_releasepage(struct page *page, gfp_t wait)
{
	struct super_block *super = BDEV_I(page->mapping->host)->bdev.bd_super;

	if (super && super->s_op->bdev_try_to_free_page)
		return super->s_op->bdev_try_to_free_page(super, page, wait);

	return try_to_free_buffers(page);
}

static const struct address_space_operations def_blk_aops = {
	.readpage	= blkdev_readpage,
	.writepage	= blkdev_writepage,
	.write_begin	= blkdev_write_begin,
	.write_end	= blkdev_write_end,
	.writepages	= generic_writepages,
	.releasepage	= blkdev_releasepage,
	.direct_IO	= blkdev_direct_IO,
};

const struct file_operations def_blk_fops = {
	.open		= blkdev_open,
	.release	= blkdev_close,
	.llseek		= block_llseek,
	.read		= do_sync_read,
	.write		= do_sync_write,
  	.aio_read	= generic_file_aio_read,
	.aio_write	= blkdev_aio_write,
	.mmap		= generic_file_mmap,
	.fsync		= blkdev_fsync,
	.unlocked_ioctl	= block_ioctl,
#ifdef CONFIG_COMPAT
	.compat_ioctl	= compat_blkdev_ioctl,
#endif
	.splice_read	= generic_file_splice_read,
	.splice_write	= generic_file_splice_write,
};

int ioctl_by_bdev(struct block_device *bdev, unsigned cmd, unsigned long arg)
{
	int res;
	mm_segment_t old_fs = get_fs();
	set_fs(KERNEL_DS);
	res = blkdev_ioctl(bdev, 0, cmd, arg);
	set_fs(old_fs);
	return res;
}

EXPORT_SYMBOL(ioctl_by_bdev);

/**
 * lookup_bdev  - lookup a struct block_device by name
 * @pathname:	special file representing the block device
 *
 * Get a reference to the blockdevice at @pathname in the current
 * namespace if possible and return it.  Return ERR_PTR(error)
 * otherwise.
 */
struct block_device *lookup_bdev(const char *pathname)
{
	struct block_device *bdev;
	struct inode *inode;
	struct path path;
	int error;

	if (!pathname || !*pathname)
		return ERR_PTR(-EINVAL);

	error = kern_path(pathname, LOOKUP_FOLLOW, &path);
	if (error)
		return ERR_PTR(error);

	inode = path.dentry->d_inode;
	error = -ENOTBLK;
	if (!S_ISBLK(inode->i_mode))
		goto fail;
	error = -EACCES;
	if (path.mnt->mnt_flags & MNT_NODEV)
		goto fail;
	error = -ENOMEM;
	bdev = bd_acquire(inode);
	if (!bdev)
		goto fail;
out:
	path_put(&path);
	return bdev;
fail:
	bdev = ERR_PTR(error);
	goto out;
}
EXPORT_SYMBOL(lookup_bdev);

int __invalidate_device(struct block_device *bdev, bool kill_dirty)
{
	struct super_block *sb = get_super(bdev);
	int res = 0;

	if (sb) {
		/*
		 * no need to lock the super, get_super holds the
		 * read mutex so the filesystem cannot go away
		 * under us (->put_super runs with the write lock
		 * hold).
		 */
		shrink_dcache_sb(sb);
		res = invalidate_inodes(sb, kill_dirty);
		drop_super(sb);
	}
	invalidate_bdev(bdev);
	return res;
}
EXPORT_SYMBOL(__invalidate_device);<|MERGE_RESOLUTION|>--- conflicted
+++ resolved
@@ -1272,13 +1272,8 @@
 		 * individual writeable reference is too fragile given the
 		 * way @mode is used in blkdev_get/put().
 		 */
-<<<<<<< HEAD
-		if ((disk->flags & GENHD_FL_BLOCK_EVENTS_ON_EXCL_WRITE) &&
-		    !res && (mode & FMODE_WRITE) && !bdev->bd_write_holder) {
-=======
 		if (!res && (mode & FMODE_WRITE) && !bdev->bd_write_holder &&
 		    (disk->flags & GENHD_FL_BLOCK_EVENTS_ON_EXCL_WRITE)) {
->>>>>>> 23c79d31
 			bdev->bd_write_holder = true;
 			disk_block_events(disk);
 		}

// SPDX-License-Identifier: GPL-2.0
/*
 * Copyright (C) 2007 Oracle.  All rights reserved.
 */

#include <linux/fs.h>
#include <linux/blkdev.h>
#include <linux/radix-tree.h>
#include <linux/writeback.h>
#include <linux/workqueue.h>
#include <linux/kthread.h>
#include <linux/slab.h>
#include <linux/migrate.h>
#include <linux/ratelimit.h>
#include <linux/uuid.h>
#include <linux/semaphore.h>
#include <linux/error-injection.h>
#include <linux/crc32c.h>
#include <linux/sched/mm.h>
#include <asm/unaligned.h>
#include <crypto/hash.h>
#include "ctree.h"
#include "disk-io.h"
#include "transaction.h"
#include "btrfs_inode.h"
#include "volumes.h"
#include "print-tree.h"
#include "locking.h"
#include "tree-log.h"
#include "free-space-cache.h"
#include "free-space-tree.h"
#include "check-integrity.h"
#include "rcu-string.h"
#include "dev-replace.h"
#include "raid56.h"
#include "sysfs.h"
#include "qgroup.h"
#include "compression.h"
#include "tree-checker.h"
#include "ref-verify.h"
#include "block-group.h"
#include "discard.h"
#include "space-info.h"
#include "zoned.h"
#include "subpage.h"

#define BTRFS_SUPER_FLAG_SUPP	(BTRFS_HEADER_FLAG_WRITTEN |\
				 BTRFS_HEADER_FLAG_RELOC |\
				 BTRFS_SUPER_FLAG_ERROR |\
				 BTRFS_SUPER_FLAG_SEEDING |\
				 BTRFS_SUPER_FLAG_METADUMP |\
				 BTRFS_SUPER_FLAG_METADUMP_V2)

static void end_workqueue_fn(struct btrfs_work *work);
static void btrfs_destroy_ordered_extents(struct btrfs_root *root);
static int btrfs_destroy_delayed_refs(struct btrfs_transaction *trans,
				      struct btrfs_fs_info *fs_info);
static void btrfs_destroy_delalloc_inodes(struct btrfs_root *root);
static int btrfs_destroy_marked_extents(struct btrfs_fs_info *fs_info,
					struct extent_io_tree *dirty_pages,
					int mark);
static int btrfs_destroy_pinned_extent(struct btrfs_fs_info *fs_info,
				       struct extent_io_tree *pinned_extents);
static int btrfs_cleanup_transaction(struct btrfs_fs_info *fs_info);
static void btrfs_error_commit_super(struct btrfs_fs_info *fs_info);

/*
 * btrfs_end_io_wq structs are used to do processing in task context when an IO
 * is complete.  This is used during reads to verify checksums, and it is used
 * by writes to insert metadata for new file extents after IO is complete.
 */
struct btrfs_end_io_wq {
	struct bio *bio;
	bio_end_io_t *end_io;
	void *private;
	struct btrfs_fs_info *info;
	blk_status_t status;
	enum btrfs_wq_endio_type metadata;
	struct btrfs_work work;
};

static struct kmem_cache *btrfs_end_io_wq_cache;

int __init btrfs_end_io_wq_init(void)
{
	btrfs_end_io_wq_cache = kmem_cache_create("btrfs_end_io_wq",
					sizeof(struct btrfs_end_io_wq),
					0,
					SLAB_MEM_SPREAD,
					NULL);
	if (!btrfs_end_io_wq_cache)
		return -ENOMEM;
	return 0;
}

void __cold btrfs_end_io_wq_exit(void)
{
	kmem_cache_destroy(btrfs_end_io_wq_cache);
}

static void btrfs_free_csum_hash(struct btrfs_fs_info *fs_info)
{
	if (fs_info->csum_shash)
		crypto_free_shash(fs_info->csum_shash);
}

/*
 * async submit bios are used to offload expensive checksumming
 * onto the worker threads.  They checksum file and metadata bios
 * just before they are sent down the IO stack.
 */
struct async_submit_bio {
	struct inode *inode;
	struct bio *bio;
	extent_submit_bio_start_t *submit_bio_start;
	int mirror_num;

	/* Optional parameter for submit_bio_start used by direct io */
	u64 dio_file_offset;
	struct btrfs_work work;
	blk_status_t status;
};

/*
 * Lockdep class keys for extent_buffer->lock's in this root.  For a given
 * eb, the lockdep key is determined by the btrfs_root it belongs to and
 * the level the eb occupies in the tree.
 *
 * Different roots are used for different purposes and may nest inside each
 * other and they require separate keysets.  As lockdep keys should be
 * static, assign keysets according to the purpose of the root as indicated
 * by btrfs_root->root_key.objectid.  This ensures that all special purpose
 * roots have separate keysets.
 *
 * Lock-nesting across peer nodes is always done with the immediate parent
 * node locked thus preventing deadlock.  As lockdep doesn't know this, use
 * subclass to avoid triggering lockdep warning in such cases.
 *
 * The key is set by the readpage_end_io_hook after the buffer has passed
 * csum validation but before the pages are unlocked.  It is also set by
 * btrfs_init_new_buffer on freshly allocated blocks.
 *
 * We also add a check to make sure the highest level of the tree is the
 * same as our lockdep setup here.  If BTRFS_MAX_LEVEL changes, this code
 * needs update as well.
 */
#ifdef CONFIG_DEBUG_LOCK_ALLOC
# if BTRFS_MAX_LEVEL != 8
#  error
# endif

#define DEFINE_LEVEL(stem, level)					\
	.names[level] = "btrfs-" stem "-0" #level,

#define DEFINE_NAME(stem)						\
	DEFINE_LEVEL(stem, 0)						\
	DEFINE_LEVEL(stem, 1)						\
	DEFINE_LEVEL(stem, 2)						\
	DEFINE_LEVEL(stem, 3)						\
	DEFINE_LEVEL(stem, 4)						\
	DEFINE_LEVEL(stem, 5)						\
	DEFINE_LEVEL(stem, 6)						\
	DEFINE_LEVEL(stem, 7)

static struct btrfs_lockdep_keyset {
	u64			id;		/* root objectid */
	/* Longest entry: btrfs-free-space-00 */
	char			names[BTRFS_MAX_LEVEL][20];
	struct lock_class_key	keys[BTRFS_MAX_LEVEL];
} btrfs_lockdep_keysets[] = {
	{ .id = BTRFS_ROOT_TREE_OBJECTID,	DEFINE_NAME("root")	},
	{ .id = BTRFS_EXTENT_TREE_OBJECTID,	DEFINE_NAME("extent")	},
	{ .id = BTRFS_CHUNK_TREE_OBJECTID,	DEFINE_NAME("chunk")	},
	{ .id = BTRFS_DEV_TREE_OBJECTID,	DEFINE_NAME("dev")	},
	{ .id = BTRFS_CSUM_TREE_OBJECTID,	DEFINE_NAME("csum")	},
	{ .id = BTRFS_QUOTA_TREE_OBJECTID,	DEFINE_NAME("quota")	},
	{ .id = BTRFS_TREE_LOG_OBJECTID,	DEFINE_NAME("log")	},
	{ .id = BTRFS_TREE_RELOC_OBJECTID,	DEFINE_NAME("treloc")	},
	{ .id = BTRFS_DATA_RELOC_TREE_OBJECTID,	DEFINE_NAME("dreloc")	},
	{ .id = BTRFS_UUID_TREE_OBJECTID,	DEFINE_NAME("uuid")	},
	{ .id = BTRFS_FREE_SPACE_TREE_OBJECTID,	DEFINE_NAME("free-space") },
	{ .id = 0,				DEFINE_NAME("tree")	},
};

#undef DEFINE_LEVEL
#undef DEFINE_NAME

void btrfs_set_buffer_lockdep_class(u64 objectid, struct extent_buffer *eb,
				    int level)
{
	struct btrfs_lockdep_keyset *ks;

	BUG_ON(level >= ARRAY_SIZE(ks->keys));

	/* find the matching keyset, id 0 is the default entry */
	for (ks = btrfs_lockdep_keysets; ks->id; ks++)
		if (ks->id == objectid)
			break;

	lockdep_set_class_and_name(&eb->lock,
				   &ks->keys[level], ks->names[level]);
}

#endif

/*
 * Compute the csum of a btree block and store the result to provided buffer.
 */
static void csum_tree_block(struct extent_buffer *buf, u8 *result)
{
	struct btrfs_fs_info *fs_info = buf->fs_info;
	const int num_pages = num_extent_pages(buf);
	const int first_page_part = min_t(u32, PAGE_SIZE, fs_info->nodesize);
	SHASH_DESC_ON_STACK(shash, fs_info->csum_shash);
	char *kaddr;
	int i;

	shash->tfm = fs_info->csum_shash;
	crypto_shash_init(shash);
	kaddr = page_address(buf->pages[0]) + offset_in_page(buf->start);
	crypto_shash_update(shash, kaddr + BTRFS_CSUM_SIZE,
			    first_page_part - BTRFS_CSUM_SIZE);

	for (i = 1; i < num_pages; i++) {
		kaddr = page_address(buf->pages[i]);
		crypto_shash_update(shash, kaddr, PAGE_SIZE);
	}
	memset(result, 0, BTRFS_CSUM_SIZE);
	crypto_shash_final(shash, result);
}

/*
 * we can't consider a given block up to date unless the transid of the
 * block matches the transid in the parent node's pointer.  This is how we
 * detect blocks that either didn't get written at all or got written
 * in the wrong place.
 */
static int verify_parent_transid(struct extent_io_tree *io_tree,
				 struct extent_buffer *eb, u64 parent_transid,
				 int atomic)
{
	struct extent_state *cached_state = NULL;
	int ret;

	if (!parent_transid || btrfs_header_generation(eb) == parent_transid)
		return 0;

	if (atomic)
		return -EAGAIN;

	lock_extent_bits(io_tree, eb->start, eb->start + eb->len - 1,
			 &cached_state);
	if (extent_buffer_uptodate(eb) &&
	    btrfs_header_generation(eb) == parent_transid) {
		ret = 0;
		goto out;
	}
	btrfs_err_rl(eb->fs_info,
		"parent transid verify failed on %llu wanted %llu found %llu",
			eb->start,
			parent_transid, btrfs_header_generation(eb));
	ret = 1;
	clear_extent_buffer_uptodate(eb);
out:
	unlock_extent_cached(io_tree, eb->start, eb->start + eb->len - 1,
			     &cached_state);
	return ret;
}

static bool btrfs_supported_super_csum(u16 csum_type)
{
	switch (csum_type) {
	case BTRFS_CSUM_TYPE_CRC32:
	case BTRFS_CSUM_TYPE_XXHASH:
	case BTRFS_CSUM_TYPE_SHA256:
	case BTRFS_CSUM_TYPE_BLAKE2:
		return true;
	default:
		return false;
	}
}

/*
 * Return 0 if the superblock checksum type matches the checksum value of that
 * algorithm. Pass the raw disk superblock data.
 */
static int btrfs_check_super_csum(struct btrfs_fs_info *fs_info,
				  char *raw_disk_sb)
{
	struct btrfs_super_block *disk_sb =
		(struct btrfs_super_block *)raw_disk_sb;
	char result[BTRFS_CSUM_SIZE];
	SHASH_DESC_ON_STACK(shash, fs_info->csum_shash);

	shash->tfm = fs_info->csum_shash;

	/*
	 * The super_block structure does not span the whole
	 * BTRFS_SUPER_INFO_SIZE range, we expect that the unused space is
	 * filled with zeros and is included in the checksum.
	 */
	crypto_shash_digest(shash, raw_disk_sb + BTRFS_CSUM_SIZE,
			    BTRFS_SUPER_INFO_SIZE - BTRFS_CSUM_SIZE, result);

	if (memcmp(disk_sb->csum, result, fs_info->csum_size))
		return 1;

	return 0;
}

int btrfs_verify_level_key(struct extent_buffer *eb, int level,
			   struct btrfs_key *first_key, u64 parent_transid)
{
	struct btrfs_fs_info *fs_info = eb->fs_info;
	int found_level;
	struct btrfs_key found_key;
	int ret;

	found_level = btrfs_header_level(eb);
	if (found_level != level) {
		WARN(IS_ENABLED(CONFIG_BTRFS_DEBUG),
		     KERN_ERR "BTRFS: tree level check failed\n");
		btrfs_err(fs_info,
"tree level mismatch detected, bytenr=%llu level expected=%u has=%u",
			  eb->start, level, found_level);
		return -EIO;
	}

	if (!first_key)
		return 0;

	/*
	 * For live tree block (new tree blocks in current transaction),
	 * we need proper lock context to avoid race, which is impossible here.
	 * So we only checks tree blocks which is read from disk, whose
	 * generation <= fs_info->last_trans_committed.
	 */
	if (btrfs_header_generation(eb) > fs_info->last_trans_committed)
		return 0;

	/* We have @first_key, so this @eb must have at least one item */
	if (btrfs_header_nritems(eb) == 0) {
		btrfs_err(fs_info,
		"invalid tree nritems, bytenr=%llu nritems=0 expect >0",
			  eb->start);
		WARN_ON(IS_ENABLED(CONFIG_BTRFS_DEBUG));
		return -EUCLEAN;
	}

	if (found_level)
		btrfs_node_key_to_cpu(eb, &found_key, 0);
	else
		btrfs_item_key_to_cpu(eb, &found_key, 0);
	ret = btrfs_comp_cpu_keys(first_key, &found_key);

	if (ret) {
		WARN(IS_ENABLED(CONFIG_BTRFS_DEBUG),
		     KERN_ERR "BTRFS: tree first key check failed\n");
		btrfs_err(fs_info,
"tree first key mismatch detected, bytenr=%llu parent_transid=%llu key expected=(%llu,%u,%llu) has=(%llu,%u,%llu)",
			  eb->start, parent_transid, first_key->objectid,
			  first_key->type, first_key->offset,
			  found_key.objectid, found_key.type,
			  found_key.offset);
	}
	return ret;
}

/*
 * helper to read a given tree block, doing retries as required when
 * the checksums don't match and we have alternate mirrors to try.
 *
 * @parent_transid:	expected transid, skip check if 0
 * @level:		expected level, mandatory check
 * @first_key:		expected key of first slot, skip check if NULL
 */
static int btree_read_extent_buffer_pages(struct extent_buffer *eb,
					  u64 parent_transid, int level,
					  struct btrfs_key *first_key)
{
	struct btrfs_fs_info *fs_info = eb->fs_info;
	struct extent_io_tree *io_tree;
	int failed = 0;
	int ret;
	int num_copies = 0;
	int mirror_num = 0;
	int failed_mirror = 0;

	io_tree = &BTRFS_I(fs_info->btree_inode)->io_tree;
	while (1) {
		clear_bit(EXTENT_BUFFER_CORRUPT, &eb->bflags);
		ret = read_extent_buffer_pages(eb, WAIT_COMPLETE, mirror_num);
		if (!ret) {
			if (verify_parent_transid(io_tree, eb,
						   parent_transid, 0))
				ret = -EIO;
			else if (btrfs_verify_level_key(eb, level,
						first_key, parent_transid))
				ret = -EUCLEAN;
			else
				break;
		}

		num_copies = btrfs_num_copies(fs_info,
					      eb->start, eb->len);
		if (num_copies == 1)
			break;

		if (!failed_mirror) {
			failed = 1;
			failed_mirror = eb->read_mirror;
		}

		mirror_num++;
		if (mirror_num == failed_mirror)
			mirror_num++;

		if (mirror_num > num_copies)
			break;
	}

	if (failed && !ret && failed_mirror)
		btrfs_repair_eb_io_failure(eb, failed_mirror);

	return ret;
}

static int csum_one_extent_buffer(struct extent_buffer *eb)
{
	struct btrfs_fs_info *fs_info = eb->fs_info;
	u8 result[BTRFS_CSUM_SIZE];
	int ret;

	ASSERT(memcmp_extent_buffer(eb, fs_info->fs_devices->metadata_uuid,
				    offsetof(struct btrfs_header, fsid),
				    BTRFS_FSID_SIZE) == 0);
	csum_tree_block(eb, result);

	if (btrfs_header_level(eb))
		ret = btrfs_check_node(eb);
	else
		ret = btrfs_check_leaf_full(eb);

	if (ret < 0) {
		btrfs_print_tree(eb, 0);
		btrfs_err(fs_info,
			"block=%llu write time tree block corruption detected",
			eb->start);
		WARN_ON(IS_ENABLED(CONFIG_BTRFS_DEBUG));
		return ret;
	}
	write_extent_buffer(eb, result, 0, fs_info->csum_size);

	return 0;
}

/* Checksum all dirty extent buffers in one bio_vec */
static int csum_dirty_subpage_buffers(struct btrfs_fs_info *fs_info,
				      struct bio_vec *bvec)
{
	struct page *page = bvec->bv_page;
	u64 bvec_start = page_offset(page) + bvec->bv_offset;
	u64 cur;
	int ret = 0;

	for (cur = bvec_start; cur < bvec_start + bvec->bv_len;
	     cur += fs_info->nodesize) {
		struct extent_buffer *eb;
		bool uptodate;

		eb = find_extent_buffer(fs_info, cur);
		uptodate = btrfs_subpage_test_uptodate(fs_info, page, cur,
						       fs_info->nodesize);

		/* A dirty eb shouldn't disappear from buffer_radix */
		if (WARN_ON(!eb))
			return -EUCLEAN;

		if (WARN_ON(cur != btrfs_header_bytenr(eb))) {
			free_extent_buffer(eb);
			return -EUCLEAN;
		}
		if (WARN_ON(!uptodate)) {
			free_extent_buffer(eb);
			return -EUCLEAN;
		}

		ret = csum_one_extent_buffer(eb);
		free_extent_buffer(eb);
		if (ret < 0)
			return ret;
	}
	return ret;
}

/*
 * Checksum a dirty tree block before IO.  This has extra checks to make sure
 * we only fill in the checksum field in the first page of a multi-page block.
 * For subpage extent buffers we need bvec to also read the offset in the page.
 */
static int csum_dirty_buffer(struct btrfs_fs_info *fs_info, struct bio_vec *bvec)
{
	struct page *page = bvec->bv_page;
	u64 start = page_offset(page);
	u64 found_start;
	struct extent_buffer *eb;

	if (fs_info->sectorsize < PAGE_SIZE)
		return csum_dirty_subpage_buffers(fs_info, bvec);

	eb = (struct extent_buffer *)page->private;
	if (page != eb->pages[0])
		return 0;

	found_start = btrfs_header_bytenr(eb);

	if (test_bit(EXTENT_BUFFER_NO_CHECK, &eb->bflags)) {
		WARN_ON(found_start != 0);
		return 0;
	}

	/*
	 * Please do not consolidate these warnings into a single if.
	 * It is useful to know what went wrong.
	 */
	if (WARN_ON(found_start != start))
		return -EUCLEAN;
	if (WARN_ON(!PageUptodate(page)))
		return -EUCLEAN;

	return csum_one_extent_buffer(eb);
}

static int check_tree_block_fsid(struct extent_buffer *eb)
{
	struct btrfs_fs_info *fs_info = eb->fs_info;
	struct btrfs_fs_devices *fs_devices = fs_info->fs_devices, *seed_devs;
	u8 fsid[BTRFS_FSID_SIZE];
	u8 *metadata_uuid;

	read_extent_buffer(eb, fsid, offsetof(struct btrfs_header, fsid),
			   BTRFS_FSID_SIZE);
	/*
	 * Checking the incompat flag is only valid for the current fs. For
	 * seed devices it's forbidden to have their uuid changed so reading
	 * ->fsid in this case is fine
	 */
	if (btrfs_fs_incompat(fs_info, METADATA_UUID))
		metadata_uuid = fs_devices->metadata_uuid;
	else
		metadata_uuid = fs_devices->fsid;

	if (!memcmp(fsid, metadata_uuid, BTRFS_FSID_SIZE))
		return 0;

	list_for_each_entry(seed_devs, &fs_devices->seed_list, seed_list)
		if (!memcmp(fsid, seed_devs->fsid, BTRFS_FSID_SIZE))
			return 0;

	return 1;
}

/* Do basic extent buffer checks at read time */
static int validate_extent_buffer(struct extent_buffer *eb)
{
	struct btrfs_fs_info *fs_info = eb->fs_info;
	u64 found_start;
	const u32 csum_size = fs_info->csum_size;
	u8 found_level;
	u8 result[BTRFS_CSUM_SIZE];
	const u8 *header_csum;
	int ret = 0;

	found_start = btrfs_header_bytenr(eb);
	if (found_start != eb->start) {
		btrfs_err_rl(fs_info, "bad tree block start, want %llu have %llu",
			     eb->start, found_start);
		ret = -EIO;
		goto out;
	}
	if (check_tree_block_fsid(eb)) {
		btrfs_err_rl(fs_info, "bad fsid on block %llu",
			     eb->start);
		ret = -EIO;
		goto out;
	}
	found_level = btrfs_header_level(eb);
	if (found_level >= BTRFS_MAX_LEVEL) {
		btrfs_err(fs_info, "bad tree block level %d on %llu",
			  (int)btrfs_header_level(eb), eb->start);
		ret = -EIO;
		goto out;
	}

	csum_tree_block(eb, result);
	header_csum = page_address(eb->pages[0]) +
		get_eb_offset_in_page(eb, offsetof(struct btrfs_header, csum));

	if (memcmp(result, header_csum, csum_size) != 0) {
		btrfs_warn_rl(fs_info,
	"checksum verify failed on %llu wanted " CSUM_FMT " found " CSUM_FMT " level %d",
			      eb->start,
			      CSUM_FMT_VALUE(csum_size, header_csum),
			      CSUM_FMT_VALUE(csum_size, result),
			      btrfs_header_level(eb));
		ret = -EUCLEAN;
		goto out;
	}

	/*
	 * If this is a leaf block and it is corrupt, set the corrupt bit so
	 * that we don't try and read the other copies of this block, just
	 * return -EIO.
	 */
	if (found_level == 0 && btrfs_check_leaf_full(eb)) {
		set_bit(EXTENT_BUFFER_CORRUPT, &eb->bflags);
		ret = -EIO;
	}

	if (found_level > 0 && btrfs_check_node(eb))
		ret = -EIO;

	if (!ret)
		set_extent_buffer_uptodate(eb);
	else
		btrfs_err(fs_info,
			  "block=%llu read time tree block corruption detected",
			  eb->start);
out:
	return ret;
}

static int validate_subpage_buffer(struct page *page, u64 start, u64 end,
				   int mirror)
{
	struct btrfs_fs_info *fs_info = btrfs_sb(page->mapping->host->i_sb);
	struct extent_buffer *eb;
	bool reads_done;
	int ret = 0;

	/*
	 * We don't allow bio merge for subpage metadata read, so we should
	 * only get one eb for each endio hook.
	 */
	ASSERT(end == start + fs_info->nodesize - 1);
	ASSERT(PagePrivate(page));

	eb = find_extent_buffer(fs_info, start);
	/*
	 * When we are reading one tree block, eb must have been inserted into
	 * the radix tree. If not, something is wrong.
	 */
	ASSERT(eb);

	reads_done = atomic_dec_and_test(&eb->io_pages);
	/* Subpage read must finish in page read */
	ASSERT(reads_done);

	eb->read_mirror = mirror;
	if (test_bit(EXTENT_BUFFER_READ_ERR, &eb->bflags)) {
		ret = -EIO;
		goto err;
	}
	ret = validate_extent_buffer(eb);
	if (ret < 0)
		goto err;

	set_extent_buffer_uptodate(eb);

	free_extent_buffer(eb);
	return ret;
err:
	/*
	 * end_bio_extent_readpage decrements io_pages in case of error,
	 * make sure it has something to decrement.
	 */
	atomic_inc(&eb->io_pages);
	clear_extent_buffer_uptodate(eb);
	free_extent_buffer(eb);
	return ret;
}

int btrfs_validate_metadata_buffer(struct btrfs_bio *bbio,
				   struct page *page, u64 start, u64 end,
				   int mirror)
{
	struct extent_buffer *eb;
	int ret = 0;
	int reads_done;

	ASSERT(page->private);

	if (btrfs_sb(page->mapping->host->i_sb)->sectorsize < PAGE_SIZE)
		return validate_subpage_buffer(page, start, end, mirror);

	eb = (struct extent_buffer *)page->private;

	/*
	 * The pending IO might have been the only thing that kept this buffer
	 * in memory.  Make sure we have a ref for all this other checks
	 */
	atomic_inc(&eb->refs);

	reads_done = atomic_dec_and_test(&eb->io_pages);
	if (!reads_done)
		goto err;

	eb->read_mirror = mirror;
	if (test_bit(EXTENT_BUFFER_READ_ERR, &eb->bflags)) {
		ret = -EIO;
		goto err;
	}
	ret = validate_extent_buffer(eb);
err:
	if (ret) {
		/*
		 * our io error hook is going to dec the io pages
		 * again, we have to make sure it has something
		 * to decrement
		 */
		atomic_inc(&eb->io_pages);
		clear_extent_buffer_uptodate(eb);
	}
	free_extent_buffer(eb);

	return ret;
}

static void end_workqueue_bio(struct bio *bio)
{
	struct btrfs_end_io_wq *end_io_wq = bio->bi_private;
	struct btrfs_fs_info *fs_info;
	struct btrfs_workqueue *wq;

	fs_info = end_io_wq->info;
	end_io_wq->status = bio->bi_status;

	if (btrfs_op(bio) == BTRFS_MAP_WRITE) {
		if (end_io_wq->metadata == BTRFS_WQ_ENDIO_METADATA)
			wq = fs_info->endio_meta_write_workers;
		else if (end_io_wq->metadata == BTRFS_WQ_ENDIO_FREE_SPACE)
			wq = fs_info->endio_freespace_worker;
		else if (end_io_wq->metadata == BTRFS_WQ_ENDIO_RAID56)
			wq = fs_info->endio_raid56_workers;
		else
			wq = fs_info->endio_write_workers;
	} else {
		if (end_io_wq->metadata == BTRFS_WQ_ENDIO_RAID56)
			wq = fs_info->endio_raid56_workers;
		else if (end_io_wq->metadata)
			wq = fs_info->endio_meta_workers;
		else
			wq = fs_info->endio_workers;
	}

	btrfs_init_work(&end_io_wq->work, end_workqueue_fn, NULL, NULL);
	btrfs_queue_work(wq, &end_io_wq->work);
}

blk_status_t btrfs_bio_wq_end_io(struct btrfs_fs_info *info, struct bio *bio,
			enum btrfs_wq_endio_type metadata)
{
	struct btrfs_end_io_wq *end_io_wq;

	end_io_wq = kmem_cache_alloc(btrfs_end_io_wq_cache, GFP_NOFS);
	if (!end_io_wq)
		return BLK_STS_RESOURCE;

	end_io_wq->private = bio->bi_private;
	end_io_wq->end_io = bio->bi_end_io;
	end_io_wq->info = info;
	end_io_wq->status = 0;
	end_io_wq->bio = bio;
	end_io_wq->metadata = metadata;

	bio->bi_private = end_io_wq;
	bio->bi_end_io = end_workqueue_bio;
	return 0;
}

static void run_one_async_start(struct btrfs_work *work)
{
	struct async_submit_bio *async;
	blk_status_t ret;

	async = container_of(work, struct  async_submit_bio, work);
	ret = async->submit_bio_start(async->inode, async->bio,
				      async->dio_file_offset);
	if (ret)
		async->status = ret;
}

/*
 * In order to insert checksums into the metadata in large chunks, we wait
 * until bio submission time.   All the pages in the bio are checksummed and
 * sums are attached onto the ordered extent record.
 *
 * At IO completion time the csums attached on the ordered extent record are
 * inserted into the tree.
 */
static void run_one_async_done(struct btrfs_work *work)
{
	struct async_submit_bio *async;
	struct inode *inode;
	blk_status_t ret;

	async = container_of(work, struct  async_submit_bio, work);
	inode = async->inode;

	/* If an error occurred we just want to clean up the bio and move on */
	if (async->status) {
		async->bio->bi_status = async->status;
		bio_endio(async->bio);
		return;
	}

	/*
	 * All of the bios that pass through here are from async helpers.
	 * Use REQ_CGROUP_PUNT to issue them from the owning cgroup's context.
	 * This changes nothing when cgroups aren't in use.
	 */
	async->bio->bi_opf |= REQ_CGROUP_PUNT;
	ret = btrfs_map_bio(btrfs_sb(inode->i_sb), async->bio, async->mirror_num);
	if (ret) {
		async->bio->bi_status = ret;
		bio_endio(async->bio);
	}
}

static void run_one_async_free(struct btrfs_work *work)
{
	struct async_submit_bio *async;

	async = container_of(work, struct  async_submit_bio, work);
	kfree(async);
}

blk_status_t btrfs_wq_submit_bio(struct inode *inode, struct bio *bio,
				 int mirror_num, unsigned long bio_flags,
				 u64 dio_file_offset,
				 extent_submit_bio_start_t *submit_bio_start)
{
	struct btrfs_fs_info *fs_info = BTRFS_I(inode)->root->fs_info;
	struct async_submit_bio *async;

	async = kmalloc(sizeof(*async), GFP_NOFS);
	if (!async)
		return BLK_STS_RESOURCE;

	async->inode = inode;
	async->bio = bio;
	async->mirror_num = mirror_num;
	async->submit_bio_start = submit_bio_start;

	btrfs_init_work(&async->work, run_one_async_start, run_one_async_done,
			run_one_async_free);

	async->dio_file_offset = dio_file_offset;

	async->status = 0;

	if (op_is_sync(bio->bi_opf))
		btrfs_set_work_high_priority(&async->work);

	btrfs_queue_work(fs_info->workers, &async->work);
	return 0;
}

static blk_status_t btree_csum_one_bio(struct bio *bio)
{
	struct bio_vec *bvec;
	struct btrfs_root *root;
	int ret = 0;
	struct bvec_iter_all iter_all;

	ASSERT(!bio_flagged(bio, BIO_CLONED));
	bio_for_each_segment_all(bvec, bio, iter_all) {
		root = BTRFS_I(bvec->bv_page->mapping->host)->root;
		ret = csum_dirty_buffer(root->fs_info, bvec);
		if (ret)
			break;
	}

	return errno_to_blk_status(ret);
}

static blk_status_t btree_submit_bio_start(struct inode *inode, struct bio *bio,
					   u64 dio_file_offset)
{
	/*
	 * when we're called for a write, we're already in the async
	 * submission context.  Just jump into btrfs_map_bio
	 */
	return btree_csum_one_bio(bio);
}

static bool should_async_write(struct btrfs_fs_info *fs_info,
			     struct btrfs_inode *bi)
{
	if (btrfs_is_zoned(fs_info))
		return false;
	if (atomic_read(&bi->sync_writers))
		return false;
	if (test_bit(BTRFS_FS_CSUM_IMPL_FAST, &fs_info->flags))
		return false;
	return true;
}

blk_status_t btrfs_submit_metadata_bio(struct inode *inode, struct bio *bio,
				       int mirror_num, unsigned long bio_flags)
{
	struct btrfs_fs_info *fs_info = btrfs_sb(inode->i_sb);
	blk_status_t ret;

	if (btrfs_op(bio) != BTRFS_MAP_WRITE) {
		/*
		 * called for a read, do the setup so that checksum validation
		 * can happen in the async kernel threads
		 */
		ret = btrfs_bio_wq_end_io(fs_info, bio,
					  BTRFS_WQ_ENDIO_METADATA);
		if (ret)
			goto out_w_error;
		ret = btrfs_map_bio(fs_info, bio, mirror_num);
	} else if (!should_async_write(fs_info, BTRFS_I(inode))) {
		ret = btree_csum_one_bio(bio);
		if (ret)
			goto out_w_error;
		ret = btrfs_map_bio(fs_info, bio, mirror_num);
	} else {
		/*
		 * kthread helpers are used to submit writes so that
		 * checksumming can happen in parallel across all CPUs
		 */
		ret = btrfs_wq_submit_bio(inode, bio, mirror_num, 0,
					  0, btree_submit_bio_start);
	}

	if (ret)
		goto out_w_error;
	return 0;

out_w_error:
	bio->bi_status = ret;
	bio_endio(bio);
	return ret;
}

#ifdef CONFIG_MIGRATION
static int btree_migratepage(struct address_space *mapping,
			struct page *newpage, struct page *page,
			enum migrate_mode mode)
{
	/*
	 * we can't safely write a btree page from here,
	 * we haven't done the locking hook
	 */
	if (PageDirty(page))
		return -EAGAIN;
	/*
	 * Buffers may be managed in a filesystem specific way.
	 * We must have no buffers or drop them.
	 */
	if (page_has_private(page) &&
	    !try_to_release_page(page, GFP_KERNEL))
		return -EAGAIN;
	return migrate_page(mapping, newpage, page, mode);
}
#endif


static int btree_writepages(struct address_space *mapping,
			    struct writeback_control *wbc)
{
	struct btrfs_fs_info *fs_info;
	int ret;

	if (wbc->sync_mode == WB_SYNC_NONE) {

		if (wbc->for_kupdate)
			return 0;

		fs_info = BTRFS_I(mapping->host)->root->fs_info;
		/* this is a bit racy, but that's ok */
		ret = __percpu_counter_compare(&fs_info->dirty_metadata_bytes,
					     BTRFS_DIRTY_METADATA_THRESH,
					     fs_info->dirty_metadata_batch);
		if (ret < 0)
			return 0;
	}
	return btree_write_cache_pages(mapping, wbc);
}

static int btree_releasepage(struct page *page, gfp_t gfp_flags)
{
	if (PageWriteback(page) || PageDirty(page))
		return 0;

	return try_release_extent_buffer(page);
}

static void btree_invalidatepage(struct page *page, unsigned int offset,
				 unsigned int length)
{
	struct extent_io_tree *tree;
	tree = &BTRFS_I(page->mapping->host)->io_tree;
	extent_invalidatepage(tree, page, offset);
	btree_releasepage(page, GFP_NOFS);
	if (PagePrivate(page)) {
		btrfs_warn(BTRFS_I(page->mapping->host)->root->fs_info,
			   "page private not zero on page %llu",
			   (unsigned long long)page_offset(page));
		detach_page_private(page);
	}
}

static int btree_set_page_dirty(struct page *page)
{
#ifdef DEBUG
	struct btrfs_fs_info *fs_info = btrfs_sb(page->mapping->host->i_sb);
	struct btrfs_subpage *subpage;
	struct extent_buffer *eb;
	int cur_bit = 0;
	u64 page_start = page_offset(page);

	if (fs_info->sectorsize == PAGE_SIZE) {
		BUG_ON(!PagePrivate(page));
		eb = (struct extent_buffer *)page->private;
		BUG_ON(!eb);
		BUG_ON(!test_bit(EXTENT_BUFFER_DIRTY, &eb->bflags));
		BUG_ON(!atomic_read(&eb->refs));
		btrfs_assert_tree_write_locked(eb);
		return __set_page_dirty_nobuffers(page);
	}
	ASSERT(PagePrivate(page) && page->private);
	subpage = (struct btrfs_subpage *)page->private;

	ASSERT(subpage->dirty_bitmap);
	while (cur_bit < BTRFS_SUBPAGE_BITMAP_SIZE) {
		unsigned long flags;
		u64 cur;
		u16 tmp = (1 << cur_bit);

		spin_lock_irqsave(&subpage->lock, flags);
		if (!(tmp & subpage->dirty_bitmap)) {
			spin_unlock_irqrestore(&subpage->lock, flags);
			cur_bit++;
			continue;
		}
		spin_unlock_irqrestore(&subpage->lock, flags);
		cur = page_start + cur_bit * fs_info->sectorsize;

		eb = find_extent_buffer(fs_info, cur);
		ASSERT(eb);
		ASSERT(test_bit(EXTENT_BUFFER_DIRTY, &eb->bflags));
		ASSERT(atomic_read(&eb->refs));
		btrfs_assert_tree_write_locked(eb);
		free_extent_buffer(eb);

		cur_bit += (fs_info->nodesize >> fs_info->sectorsize_bits);
	}
#endif
	return __set_page_dirty_nobuffers(page);
}

static const struct address_space_operations btree_aops = {
	.writepages	= btree_writepages,
	.releasepage	= btree_releasepage,
	.invalidatepage = btree_invalidatepage,
#ifdef CONFIG_MIGRATION
	.migratepage	= btree_migratepage,
#endif
	.set_page_dirty = btree_set_page_dirty,
};

struct extent_buffer *btrfs_find_create_tree_block(
						struct btrfs_fs_info *fs_info,
						u64 bytenr, u64 owner_root,
						int level)
{
	if (btrfs_is_testing(fs_info))
		return alloc_test_extent_buffer(fs_info, bytenr);
	return alloc_extent_buffer(fs_info, bytenr, owner_root, level);
}

/*
 * Read tree block at logical address @bytenr and do variant basic but critical
 * verification.
 *
 * @owner_root:		the objectid of the root owner for this block.
 * @parent_transid:	expected transid of this tree block, skip check if 0
 * @level:		expected level, mandatory check
 * @first_key:		expected key in slot 0, skip check if NULL
 */
struct extent_buffer *read_tree_block(struct btrfs_fs_info *fs_info, u64 bytenr,
				      u64 owner_root, u64 parent_transid,
				      int level, struct btrfs_key *first_key)
{
	struct extent_buffer *buf = NULL;
	int ret;

	buf = btrfs_find_create_tree_block(fs_info, bytenr, owner_root, level);
	if (IS_ERR(buf))
		return buf;

	ret = btree_read_extent_buffer_pages(buf, parent_transid,
					     level, first_key);
	if (ret) {
		free_extent_buffer_stale(buf);
		return ERR_PTR(ret);
	}
	return buf;

}

void btrfs_clean_tree_block(struct extent_buffer *buf)
{
	struct btrfs_fs_info *fs_info = buf->fs_info;
	if (btrfs_header_generation(buf) ==
	    fs_info->running_transaction->transid) {
		btrfs_assert_tree_write_locked(buf);

		if (test_and_clear_bit(EXTENT_BUFFER_DIRTY, &buf->bflags)) {
			percpu_counter_add_batch(&fs_info->dirty_metadata_bytes,
						 -buf->len,
						 fs_info->dirty_metadata_batch);
			clear_extent_buffer_dirty(buf);
		}
	}
}

static void __setup_root(struct btrfs_root *root, struct btrfs_fs_info *fs_info,
			 u64 objectid)
{
	bool dummy = test_bit(BTRFS_FS_STATE_DUMMY_FS_INFO, &fs_info->fs_state);

	memset(&root->root_key, 0, sizeof(root->root_key));
	memset(&root->root_item, 0, sizeof(root->root_item));
	memset(&root->defrag_progress, 0, sizeof(root->defrag_progress));
	root->fs_info = fs_info;
	root->root_key.objectid = objectid;
	root->node = NULL;
	root->commit_root = NULL;
	root->state = 0;
	RB_CLEAR_NODE(&root->rb_node);

	root->last_trans = 0;
	root->free_objectid = 0;
	root->nr_delalloc_inodes = 0;
	root->nr_ordered_extents = 0;
	root->inode_tree = RB_ROOT;
	INIT_RADIX_TREE(&root->delayed_nodes_tree, GFP_ATOMIC);

	btrfs_init_root_block_rsv(root);

	INIT_LIST_HEAD(&root->dirty_list);
	INIT_LIST_HEAD(&root->root_list);
	INIT_LIST_HEAD(&root->delalloc_inodes);
	INIT_LIST_HEAD(&root->delalloc_root);
	INIT_LIST_HEAD(&root->ordered_extents);
	INIT_LIST_HEAD(&root->ordered_root);
	INIT_LIST_HEAD(&root->reloc_dirty_list);
	INIT_LIST_HEAD(&root->logged_list[0]);
	INIT_LIST_HEAD(&root->logged_list[1]);
	spin_lock_init(&root->inode_lock);
	spin_lock_init(&root->delalloc_lock);
	spin_lock_init(&root->ordered_extent_lock);
	spin_lock_init(&root->accounting_lock);
	spin_lock_init(&root->log_extents_lock[0]);
	spin_lock_init(&root->log_extents_lock[1]);
	spin_lock_init(&root->qgroup_meta_rsv_lock);
	mutex_init(&root->objectid_mutex);
	mutex_init(&root->log_mutex);
	mutex_init(&root->ordered_extent_mutex);
	mutex_init(&root->delalloc_mutex);
	init_waitqueue_head(&root->qgroup_flush_wait);
	init_waitqueue_head(&root->log_writer_wait);
	init_waitqueue_head(&root->log_commit_wait[0]);
	init_waitqueue_head(&root->log_commit_wait[1]);
	INIT_LIST_HEAD(&root->log_ctxs[0]);
	INIT_LIST_HEAD(&root->log_ctxs[1]);
	atomic_set(&root->log_commit[0], 0);
	atomic_set(&root->log_commit[1], 0);
	atomic_set(&root->log_writers, 0);
	atomic_set(&root->log_batch, 0);
	refcount_set(&root->refs, 1);
	atomic_set(&root->snapshot_force_cow, 0);
	atomic_set(&root->nr_swapfiles, 0);
	root->log_transid = 0;
	root->log_transid_committed = -1;
	root->last_log_commit = 0;
	root->anon_dev = 0;
	if (!dummy) {
		extent_io_tree_init(fs_info, &root->dirty_log_pages,
				    IO_TREE_ROOT_DIRTY_LOG_PAGES, NULL);
		extent_io_tree_init(fs_info, &root->log_csum_range,
				    IO_TREE_LOG_CSUM_RANGE, NULL);
	}

	spin_lock_init(&root->root_item_lock);
	btrfs_qgroup_init_swapped_blocks(&root->swapped_blocks);
#ifdef CONFIG_BTRFS_DEBUG
	INIT_LIST_HEAD(&root->leak_list);
	spin_lock(&fs_info->fs_roots_radix_lock);
	list_add_tail(&root->leak_list, &fs_info->allocated_roots);
	spin_unlock(&fs_info->fs_roots_radix_lock);
#endif
}

static struct btrfs_root *btrfs_alloc_root(struct btrfs_fs_info *fs_info,
					   u64 objectid, gfp_t flags)
{
	struct btrfs_root *root = kzalloc(sizeof(*root), flags);
	if (root)
		__setup_root(root, fs_info, objectid);
	return root;
}

#ifdef CONFIG_BTRFS_FS_RUN_SANITY_TESTS
/* Should only be used by the testing infrastructure */
struct btrfs_root *btrfs_alloc_dummy_root(struct btrfs_fs_info *fs_info)
{
	struct btrfs_root *root;

	if (!fs_info)
		return ERR_PTR(-EINVAL);

	root = btrfs_alloc_root(fs_info, BTRFS_ROOT_TREE_OBJECTID, GFP_KERNEL);
	if (!root)
		return ERR_PTR(-ENOMEM);

	/* We don't use the stripesize in selftest, set it as sectorsize */
	root->alloc_bytenr = 0;

	return root;
}
#endif

static int global_root_cmp(struct rb_node *a_node, const struct rb_node *b_node)
{
	const struct btrfs_root *a = rb_entry(a_node, struct btrfs_root, rb_node);
	const struct btrfs_root *b = rb_entry(b_node, struct btrfs_root, rb_node);

	return btrfs_comp_cpu_keys(&a->root_key, &b->root_key);
}

static int global_root_key_cmp(const void *k, const struct rb_node *node)
{
	const struct btrfs_key *key = k;
	const struct btrfs_root *root = rb_entry(node, struct btrfs_root, rb_node);

	return btrfs_comp_cpu_keys(key, &root->root_key);
}

int btrfs_global_root_insert(struct btrfs_root *root)
{
	struct btrfs_fs_info *fs_info = root->fs_info;
	struct rb_node *tmp;

	write_lock(&fs_info->global_root_lock);
	tmp = rb_find_add(&root->rb_node, &fs_info->global_root_tree, global_root_cmp);
	write_unlock(&fs_info->global_root_lock);
	ASSERT(!tmp);

	return tmp ? -EEXIST : 0;
}

void btrfs_global_root_delete(struct btrfs_root *root)
{
	struct btrfs_fs_info *fs_info = root->fs_info;

	write_lock(&fs_info->global_root_lock);
	rb_erase(&root->rb_node, &fs_info->global_root_tree);
	write_unlock(&fs_info->global_root_lock);
}

struct btrfs_root *btrfs_global_root(struct btrfs_fs_info *fs_info,
				     struct btrfs_key *key)
{
	struct rb_node *node;
	struct btrfs_root *root = NULL;

	read_lock(&fs_info->global_root_lock);
	node = rb_find(key, &fs_info->global_root_tree, global_root_key_cmp);
	if (node)
		root = container_of(node, struct btrfs_root, rb_node);
	read_unlock(&fs_info->global_root_lock);

	return root;
}

struct btrfs_root *btrfs_csum_root(struct btrfs_fs_info *fs_info, u64 bytenr)
{
	struct btrfs_key key = {
		.objectid = BTRFS_CSUM_TREE_OBJECTID,
		.type = BTRFS_ROOT_ITEM_KEY,
		.offset = 0,
	};

	return btrfs_global_root(fs_info, &key);
}

struct btrfs_root *btrfs_extent_root(struct btrfs_fs_info *fs_info, u64 bytenr)
{
	struct btrfs_key key = {
		.objectid = BTRFS_EXTENT_TREE_OBJECTID,
		.type = BTRFS_ROOT_ITEM_KEY,
		.offset = 0,
	};

	return btrfs_global_root(fs_info, &key);
}

struct btrfs_root *btrfs_create_tree(struct btrfs_trans_handle *trans,
				     u64 objectid)
{
	struct btrfs_fs_info *fs_info = trans->fs_info;
	struct extent_buffer *leaf;
	struct btrfs_root *tree_root = fs_info->tree_root;
	struct btrfs_root *root;
	struct btrfs_key key;
	unsigned int nofs_flag;
	int ret = 0;

	/*
	 * We're holding a transaction handle, so use a NOFS memory allocation
	 * context to avoid deadlock if reclaim happens.
	 */
	nofs_flag = memalloc_nofs_save();
	root = btrfs_alloc_root(fs_info, objectid, GFP_KERNEL);
	memalloc_nofs_restore(nofs_flag);
	if (!root)
		return ERR_PTR(-ENOMEM);

	root->root_key.objectid = objectid;
	root->root_key.type = BTRFS_ROOT_ITEM_KEY;
	root->root_key.offset = 0;

	leaf = btrfs_alloc_tree_block(trans, root, 0, objectid, NULL, 0, 0, 0,
				      BTRFS_NESTING_NORMAL);
	if (IS_ERR(leaf)) {
		ret = PTR_ERR(leaf);
		leaf = NULL;
		goto fail_unlock;
	}

	root->node = leaf;
	btrfs_mark_buffer_dirty(leaf);

	root->commit_root = btrfs_root_node(root);
	set_bit(BTRFS_ROOT_TRACK_DIRTY, &root->state);

	btrfs_set_root_flags(&root->root_item, 0);
	btrfs_set_root_limit(&root->root_item, 0);
	btrfs_set_root_bytenr(&root->root_item, leaf->start);
	btrfs_set_root_generation(&root->root_item, trans->transid);
	btrfs_set_root_level(&root->root_item, 0);
	btrfs_set_root_refs(&root->root_item, 1);
	btrfs_set_root_used(&root->root_item, leaf->len);
	btrfs_set_root_last_snapshot(&root->root_item, 0);
	btrfs_set_root_dirid(&root->root_item, 0);
	if (is_fstree(objectid))
		generate_random_guid(root->root_item.uuid);
	else
		export_guid(root->root_item.uuid, &guid_null);
	btrfs_set_root_drop_level(&root->root_item, 0);

	btrfs_tree_unlock(leaf);

	key.objectid = objectid;
	key.type = BTRFS_ROOT_ITEM_KEY;
	key.offset = 0;
	ret = btrfs_insert_root(trans, tree_root, &key, &root->root_item);
	if (ret)
		goto fail;

	return root;

fail_unlock:
	if (leaf)
		btrfs_tree_unlock(leaf);
fail:
	btrfs_put_root(root);

	return ERR_PTR(ret);
}

static struct btrfs_root *alloc_log_tree(struct btrfs_trans_handle *trans,
					 struct btrfs_fs_info *fs_info)
{
	struct btrfs_root *root;

	root = btrfs_alloc_root(fs_info, BTRFS_TREE_LOG_OBJECTID, GFP_NOFS);
	if (!root)
		return ERR_PTR(-ENOMEM);

	root->root_key.objectid = BTRFS_TREE_LOG_OBJECTID;
	root->root_key.type = BTRFS_ROOT_ITEM_KEY;
	root->root_key.offset = BTRFS_TREE_LOG_OBJECTID;

	return root;
}

int btrfs_alloc_log_tree_node(struct btrfs_trans_handle *trans,
			      struct btrfs_root *root)
{
	struct extent_buffer *leaf;

	/*
	 * DON'T set SHAREABLE bit for log trees.
	 *
	 * Log trees are not exposed to user space thus can't be snapshotted,
	 * and they go away before a real commit is actually done.
	 *
	 * They do store pointers to file data extents, and those reference
	 * counts still get updated (along with back refs to the log tree).
	 */

	leaf = btrfs_alloc_tree_block(trans, root, 0, BTRFS_TREE_LOG_OBJECTID,
			NULL, 0, 0, 0, BTRFS_NESTING_NORMAL);
	if (IS_ERR(leaf))
		return PTR_ERR(leaf);

	root->node = leaf;

	btrfs_mark_buffer_dirty(root->node);
	btrfs_tree_unlock(root->node);

	return 0;
}

int btrfs_init_log_root_tree(struct btrfs_trans_handle *trans,
			     struct btrfs_fs_info *fs_info)
{
	struct btrfs_root *log_root;

	log_root = alloc_log_tree(trans, fs_info);
	if (IS_ERR(log_root))
		return PTR_ERR(log_root);

	if (!btrfs_is_zoned(fs_info)) {
		int ret = btrfs_alloc_log_tree_node(trans, log_root);

		if (ret) {
			btrfs_put_root(log_root);
			return ret;
		}
	}

	WARN_ON(fs_info->log_root_tree);
	fs_info->log_root_tree = log_root;
	return 0;
}

int btrfs_add_log_tree(struct btrfs_trans_handle *trans,
		       struct btrfs_root *root)
{
	struct btrfs_fs_info *fs_info = root->fs_info;
	struct btrfs_root *log_root;
	struct btrfs_inode_item *inode_item;
	int ret;

	log_root = alloc_log_tree(trans, fs_info);
	if (IS_ERR(log_root))
		return PTR_ERR(log_root);

	ret = btrfs_alloc_log_tree_node(trans, log_root);
	if (ret) {
		btrfs_put_root(log_root);
		return ret;
	}

	log_root->last_trans = trans->transid;
	log_root->root_key.offset = root->root_key.objectid;

	inode_item = &log_root->root_item.inode;
	btrfs_set_stack_inode_generation(inode_item, 1);
	btrfs_set_stack_inode_size(inode_item, 3);
	btrfs_set_stack_inode_nlink(inode_item, 1);
	btrfs_set_stack_inode_nbytes(inode_item,
				     fs_info->nodesize);
	btrfs_set_stack_inode_mode(inode_item, S_IFDIR | 0755);

	btrfs_set_root_node(&log_root->root_item, log_root->node);

	WARN_ON(root->log_root);
	root->log_root = log_root;
	root->log_transid = 0;
	root->log_transid_committed = -1;
	root->last_log_commit = 0;
	return 0;
}

static struct btrfs_root *read_tree_root_path(struct btrfs_root *tree_root,
					      struct btrfs_path *path,
					      struct btrfs_key *key)
{
	struct btrfs_root *root;
	struct btrfs_fs_info *fs_info = tree_root->fs_info;
	u64 generation;
	int ret;
	int level;

	root = btrfs_alloc_root(fs_info, key->objectid, GFP_NOFS);
	if (!root)
		return ERR_PTR(-ENOMEM);

	ret = btrfs_find_root(tree_root, key, path,
			      &root->root_item, &root->root_key);
	if (ret) {
		if (ret > 0)
			ret = -ENOENT;
		goto fail;
	}

	generation = btrfs_root_generation(&root->root_item);
	level = btrfs_root_level(&root->root_item);
	root->node = read_tree_block(fs_info,
				     btrfs_root_bytenr(&root->root_item),
				     key->objectid, generation, level, NULL);
	if (IS_ERR(root->node)) {
		ret = PTR_ERR(root->node);
		root->node = NULL;
		goto fail;
	} else if (!btrfs_buffer_uptodate(root->node, generation, 0)) {
		ret = -EIO;
		goto fail;
	}
	root->commit_root = btrfs_root_node(root);
	return root;
fail:
	btrfs_put_root(root);
	return ERR_PTR(ret);
}

struct btrfs_root *btrfs_read_tree_root(struct btrfs_root *tree_root,
					struct btrfs_key *key)
{
	struct btrfs_root *root;
	struct btrfs_path *path;

	path = btrfs_alloc_path();
	if (!path)
		return ERR_PTR(-ENOMEM);
	root = read_tree_root_path(tree_root, path, key);
	btrfs_free_path(path);

	return root;
}

/*
 * Initialize subvolume root in-memory structure
 *
 * @anon_dev:	anonymous device to attach to the root, if zero, allocate new
 */
static int btrfs_init_fs_root(struct btrfs_root *root, dev_t anon_dev)
{
	int ret;
	unsigned int nofs_flag;

	/*
	 * We might be called under a transaction (e.g. indirect backref
	 * resolution) which could deadlock if it triggers memory reclaim
	 */
	nofs_flag = memalloc_nofs_save();
	ret = btrfs_drew_lock_init(&root->snapshot_lock);
	memalloc_nofs_restore(nofs_flag);
	if (ret)
		goto fail;

	if (root->root_key.objectid != BTRFS_TREE_LOG_OBJECTID &&
	    !btrfs_is_data_reloc_root(root)) {
		set_bit(BTRFS_ROOT_SHAREABLE, &root->state);
		btrfs_check_and_init_root_item(&root->root_item);
	}

	/*
	 * Don't assign anonymous block device to roots that are not exposed to
	 * userspace, the id pool is limited to 1M
	 */
	if (is_fstree(root->root_key.objectid) &&
	    btrfs_root_refs(&root->root_item) > 0) {
		if (!anon_dev) {
			ret = get_anon_bdev(&root->anon_dev);
			if (ret)
				goto fail;
		} else {
			root->anon_dev = anon_dev;
		}
	}

	mutex_lock(&root->objectid_mutex);
	ret = btrfs_init_root_free_objectid(root);
	if (ret) {
		mutex_unlock(&root->objectid_mutex);
		goto fail;
	}

	ASSERT(root->free_objectid <= BTRFS_LAST_FREE_OBJECTID);

	mutex_unlock(&root->objectid_mutex);

	return 0;
fail:
	/* The caller is responsible to call btrfs_free_fs_root */
	return ret;
}

static struct btrfs_root *btrfs_lookup_fs_root(struct btrfs_fs_info *fs_info,
					       u64 root_id)
{
	struct btrfs_root *root;

	spin_lock(&fs_info->fs_roots_radix_lock);
	root = radix_tree_lookup(&fs_info->fs_roots_radix,
				 (unsigned long)root_id);
	if (root)
		root = btrfs_grab_root(root);
	spin_unlock(&fs_info->fs_roots_radix_lock);
	return root;
}

static struct btrfs_root *btrfs_get_global_root(struct btrfs_fs_info *fs_info,
						u64 objectid)
{
	struct btrfs_key key = {
		.objectid = objectid,
		.type = BTRFS_ROOT_ITEM_KEY,
		.offset = 0,
	};

	if (objectid == BTRFS_ROOT_TREE_OBJECTID)
		return btrfs_grab_root(fs_info->tree_root);
	if (objectid == BTRFS_EXTENT_TREE_OBJECTID)
		return btrfs_grab_root(btrfs_global_root(fs_info, &key));
	if (objectid == BTRFS_CHUNK_TREE_OBJECTID)
		return btrfs_grab_root(fs_info->chunk_root);
	if (objectid == BTRFS_DEV_TREE_OBJECTID)
		return btrfs_grab_root(fs_info->dev_root);
	if (objectid == BTRFS_CSUM_TREE_OBJECTID)
		return btrfs_grab_root(btrfs_global_root(fs_info, &key));
	if (objectid == BTRFS_QUOTA_TREE_OBJECTID)
		return btrfs_grab_root(fs_info->quota_root) ?
			fs_info->quota_root : ERR_PTR(-ENOENT);
	if (objectid == BTRFS_UUID_TREE_OBJECTID)
		return btrfs_grab_root(fs_info->uuid_root) ?
			fs_info->uuid_root : ERR_PTR(-ENOENT);
	if (objectid == BTRFS_FREE_SPACE_TREE_OBJECTID) {
		struct btrfs_root *root = btrfs_global_root(fs_info, &key);

		return btrfs_grab_root(root) ? root : ERR_PTR(-ENOENT);
	}
	return NULL;
}

int btrfs_insert_fs_root(struct btrfs_fs_info *fs_info,
			 struct btrfs_root *root)
{
	int ret;

	ret = radix_tree_preload(GFP_NOFS);
	if (ret)
		return ret;

	spin_lock(&fs_info->fs_roots_radix_lock);
	ret = radix_tree_insert(&fs_info->fs_roots_radix,
				(unsigned long)root->root_key.objectid,
				root);
	if (ret == 0) {
		btrfs_grab_root(root);
		set_bit(BTRFS_ROOT_IN_RADIX, &root->state);
	}
	spin_unlock(&fs_info->fs_roots_radix_lock);
	radix_tree_preload_end();

	return ret;
}

void btrfs_check_leaked_roots(struct btrfs_fs_info *fs_info)
{
#ifdef CONFIG_BTRFS_DEBUG
	struct btrfs_root *root;

	while (!list_empty(&fs_info->allocated_roots)) {
		char buf[BTRFS_ROOT_NAME_BUF_LEN];

		root = list_first_entry(&fs_info->allocated_roots,
					struct btrfs_root, leak_list);
		btrfs_err(fs_info, "leaked root %s refcount %d",
			  btrfs_root_name(&root->root_key, buf),
			  refcount_read(&root->refs));
		while (refcount_read(&root->refs) > 1)
			btrfs_put_root(root);
		btrfs_put_root(root);
	}
#endif
}

static void free_global_roots(struct btrfs_fs_info *fs_info)
{
	struct btrfs_root *root;
	struct rb_node *node;

	while ((node = rb_first_postorder(&fs_info->global_root_tree)) != NULL) {
		root = rb_entry(node, struct btrfs_root, rb_node);
		rb_erase(&root->rb_node, &fs_info->global_root_tree);
		btrfs_put_root(root);
	}
}

void btrfs_free_fs_info(struct btrfs_fs_info *fs_info)
{
	percpu_counter_destroy(&fs_info->dirty_metadata_bytes);
	percpu_counter_destroy(&fs_info->delalloc_bytes);
	percpu_counter_destroy(&fs_info->ordered_bytes);
	percpu_counter_destroy(&fs_info->dev_replace.bio_counter);
	btrfs_free_csum_hash(fs_info);
	btrfs_free_stripe_hash_table(fs_info);
	btrfs_free_ref_cache(fs_info);
	kfree(fs_info->balance_ctl);
	kfree(fs_info->delayed_root);
	free_global_roots(fs_info);
	btrfs_put_root(fs_info->tree_root);
	btrfs_put_root(fs_info->chunk_root);
	btrfs_put_root(fs_info->dev_root);
	btrfs_put_root(fs_info->quota_root);
	btrfs_put_root(fs_info->uuid_root);
	btrfs_put_root(fs_info->fs_root);
	btrfs_put_root(fs_info->data_reloc_root);
	btrfs_check_leaked_roots(fs_info);
	btrfs_extent_buffer_leak_debug_check(fs_info);
	kfree(fs_info->super_copy);
	kfree(fs_info->super_for_commit);
	kfree(fs_info->subpage_info);
	kvfree(fs_info);
}


/*
 * Get an in-memory reference of a root structure.
 *
 * For essential trees like root/extent tree, we grab it from fs_info directly.
 * For subvolume trees, we check the cached filesystem roots first. If not
 * found, then read it from disk and add it to cached fs roots.
 *
 * Caller should release the root by calling btrfs_put_root() after the usage.
 *
 * NOTE: Reloc and log trees can't be read by this function as they share the
 *	 same root objectid.
 *
 * @objectid:	root id
 * @anon_dev:	preallocated anonymous block device number for new roots,
 * 		pass 0 for new allocation.
 * @check_ref:	whether to check root item references, If true, return -ENOENT
 *		for orphan roots
 */
static struct btrfs_root *btrfs_get_root_ref(struct btrfs_fs_info *fs_info,
					     u64 objectid, dev_t anon_dev,
					     bool check_ref)
{
	struct btrfs_root *root;
	struct btrfs_path *path;
	struct btrfs_key key;
	int ret;

	root = btrfs_get_global_root(fs_info, objectid);
	if (root)
		return root;
again:
	root = btrfs_lookup_fs_root(fs_info, objectid);
	if (root) {
		/* Shouldn't get preallocated anon_dev for cached roots */
		ASSERT(!anon_dev);
		if (check_ref && btrfs_root_refs(&root->root_item) == 0) {
			btrfs_put_root(root);
			return ERR_PTR(-ENOENT);
		}
		return root;
	}

	key.objectid = objectid;
	key.type = BTRFS_ROOT_ITEM_KEY;
	key.offset = (u64)-1;
	root = btrfs_read_tree_root(fs_info->tree_root, &key);
	if (IS_ERR(root))
		return root;

	if (check_ref && btrfs_root_refs(&root->root_item) == 0) {
		ret = -ENOENT;
		goto fail;
	}

	ret = btrfs_init_fs_root(root, anon_dev);
	if (ret)
		goto fail;

	path = btrfs_alloc_path();
	if (!path) {
		ret = -ENOMEM;
		goto fail;
	}
	key.objectid = BTRFS_ORPHAN_OBJECTID;
	key.type = BTRFS_ORPHAN_ITEM_KEY;
	key.offset = objectid;

	ret = btrfs_search_slot(NULL, fs_info->tree_root, &key, path, 0, 0);
	btrfs_free_path(path);
	if (ret < 0)
		goto fail;
	if (ret == 0)
		set_bit(BTRFS_ROOT_ORPHAN_ITEM_INSERTED, &root->state);

	ret = btrfs_insert_fs_root(fs_info, root);
	if (ret) {
		btrfs_put_root(root);
		if (ret == -EEXIST)
			goto again;
		goto fail;
	}
	return root;
fail:
	/*
	 * If our caller provided us an anonymous device, then it's his
	 * responsability to free it in case we fail. So we have to set our
	 * root's anon_dev to 0 to avoid a double free, once by btrfs_put_root()
	 * and once again by our caller.
	 */
	if (anon_dev)
		root->anon_dev = 0;
	btrfs_put_root(root);
	return ERR_PTR(ret);
}

/*
 * Get in-memory reference of a root structure
 *
 * @objectid:	tree objectid
 * @check_ref:	if set, verify that the tree exists and the item has at least
 *		one reference
 */
struct btrfs_root *btrfs_get_fs_root(struct btrfs_fs_info *fs_info,
				     u64 objectid, bool check_ref)
{
	return btrfs_get_root_ref(fs_info, objectid, 0, check_ref);
}

/*
 * Get in-memory reference of a root structure, created as new, optionally pass
 * the anonymous block device id
 *
 * @objectid:	tree objectid
 * @anon_dev:	if zero, allocate a new anonymous block device or use the
 *		parameter value
 */
struct btrfs_root *btrfs_get_new_fs_root(struct btrfs_fs_info *fs_info,
					 u64 objectid, dev_t anon_dev)
{
	return btrfs_get_root_ref(fs_info, objectid, anon_dev, true);
}

/*
 * btrfs_get_fs_root_commit_root - return a root for the given objectid
 * @fs_info:	the fs_info
 * @objectid:	the objectid we need to lookup
 *
 * This is exclusively used for backref walking, and exists specifically because
 * of how qgroups does lookups.  Qgroups will do a backref lookup at delayed ref
 * creation time, which means we may have to read the tree_root in order to look
 * up a fs root that is not in memory.  If the root is not in memory we will
 * read the tree root commit root and look up the fs root from there.  This is a
 * temporary root, it will not be inserted into the radix tree as it doesn't
 * have the most uptodate information, it'll simply be discarded once the
 * backref code is finished using the root.
 */
struct btrfs_root *btrfs_get_fs_root_commit_root(struct btrfs_fs_info *fs_info,
						 struct btrfs_path *path,
						 u64 objectid)
{
	struct btrfs_root *root;
	struct btrfs_key key;

	ASSERT(path->search_commit_root && path->skip_locking);

	/*
	 * This can return -ENOENT if we ask for a root that doesn't exist, but
	 * since this is called via the backref walking code we won't be looking
	 * up a root that doesn't exist, unless there's corruption.  So if root
	 * != NULL just return it.
	 */
	root = btrfs_get_global_root(fs_info, objectid);
	if (root)
		return root;

	root = btrfs_lookup_fs_root(fs_info, objectid);
	if (root)
		return root;

	key.objectid = objectid;
	key.type = BTRFS_ROOT_ITEM_KEY;
	key.offset = (u64)-1;
	root = read_tree_root_path(fs_info->tree_root, path, &key);
	btrfs_release_path(path);

	return root;
}

/*
 * called by the kthread helper functions to finally call the bio end_io
 * functions.  This is where read checksum verification actually happens
 */
static void end_workqueue_fn(struct btrfs_work *work)
{
	struct bio *bio;
	struct btrfs_end_io_wq *end_io_wq;

	end_io_wq = container_of(work, struct btrfs_end_io_wq, work);
	bio = end_io_wq->bio;

	bio->bi_status = end_io_wq->status;
	bio->bi_private = end_io_wq->private;
	bio->bi_end_io = end_io_wq->end_io;
	bio_endio(bio);
	kmem_cache_free(btrfs_end_io_wq_cache, end_io_wq);
}

static int cleaner_kthread(void *arg)
{
	struct btrfs_root *root = arg;
	struct btrfs_fs_info *fs_info = root->fs_info;
	int again;

	while (1) {
		again = 0;

		set_bit(BTRFS_FS_CLEANER_RUNNING, &fs_info->flags);

		/* Make the cleaner go to sleep early. */
		if (btrfs_need_cleaner_sleep(fs_info))
			goto sleep;

		/*
		 * Do not do anything if we might cause open_ctree() to block
		 * before we have finished mounting the filesystem.
		 */
		if (!test_bit(BTRFS_FS_OPEN, &fs_info->flags))
			goto sleep;

		if (!mutex_trylock(&fs_info->cleaner_mutex))
			goto sleep;

		/*
		 * Avoid the problem that we change the status of the fs
		 * during the above check and trylock.
		 */
		if (btrfs_need_cleaner_sleep(fs_info)) {
			mutex_unlock(&fs_info->cleaner_mutex);
			goto sleep;
		}

		btrfs_run_delayed_iputs(fs_info);

		again = btrfs_clean_one_deleted_snapshot(root);
		mutex_unlock(&fs_info->cleaner_mutex);

		/*
		 * The defragger has dealt with the R/O remount and umount,
		 * needn't do anything special here.
		 */
		btrfs_run_defrag_inodes(fs_info);

		/*
		 * Acquires fs_info->reclaim_bgs_lock to avoid racing
		 * with relocation (btrfs_relocate_chunk) and relocation
		 * acquires fs_info->cleaner_mutex (btrfs_relocate_block_group)
		 * after acquiring fs_info->reclaim_bgs_lock. So we
		 * can't hold, nor need to, fs_info->cleaner_mutex when deleting
		 * unused block groups.
		 */
		btrfs_delete_unused_bgs(fs_info);

		/*
		 * Reclaim block groups in the reclaim_bgs list after we deleted
		 * all unused block_groups. This possibly gives us some more free
		 * space.
		 */
		btrfs_reclaim_bgs(fs_info);
sleep:
		clear_and_wake_up_bit(BTRFS_FS_CLEANER_RUNNING, &fs_info->flags);
		if (kthread_should_park())
			kthread_parkme();
		if (kthread_should_stop())
			return 0;
		if (!again) {
			set_current_state(TASK_INTERRUPTIBLE);
			schedule();
			__set_current_state(TASK_RUNNING);
		}
	}
}

static int transaction_kthread(void *arg)
{
	struct btrfs_root *root = arg;
	struct btrfs_fs_info *fs_info = root->fs_info;
	struct btrfs_trans_handle *trans;
	struct btrfs_transaction *cur;
	u64 transid;
	time64_t delta;
	unsigned long delay;
	bool cannot_commit;

	do {
		cannot_commit = false;
		delay = msecs_to_jiffies(fs_info->commit_interval * 1000);
		mutex_lock(&fs_info->transaction_kthread_mutex);

		spin_lock(&fs_info->trans_lock);
		cur = fs_info->running_transaction;
		if (!cur) {
			spin_unlock(&fs_info->trans_lock);
			goto sleep;
		}

		delta = ktime_get_seconds() - cur->start_time;
		if (!test_and_clear_bit(BTRFS_FS_COMMIT_TRANS, &fs_info->flags) &&
		    cur->state < TRANS_STATE_COMMIT_START &&
		    delta < fs_info->commit_interval) {
			spin_unlock(&fs_info->trans_lock);
			delay -= msecs_to_jiffies((delta - 1) * 1000);
			delay = min(delay,
				    msecs_to_jiffies(fs_info->commit_interval * 1000));
			goto sleep;
		}
		transid = cur->transid;
		spin_unlock(&fs_info->trans_lock);

		/* If the file system is aborted, this will always fail. */
		trans = btrfs_attach_transaction(root);
		if (IS_ERR(trans)) {
			if (PTR_ERR(trans) != -ENOENT)
				cannot_commit = true;
			goto sleep;
		}
		if (transid == trans->transid) {
			btrfs_commit_transaction(trans);
		} else {
			btrfs_end_transaction(trans);
		}
sleep:
		wake_up_process(fs_info->cleaner_kthread);
		mutex_unlock(&fs_info->transaction_kthread_mutex);

		if (BTRFS_FS_ERROR(fs_info))
			btrfs_cleanup_transaction(fs_info);
		if (!kthread_should_stop() &&
				(!btrfs_transaction_blocked(fs_info) ||
				 cannot_commit))
			schedule_timeout_interruptible(delay);
	} while (!kthread_should_stop());
	return 0;
}

/*
 * This will find the highest generation in the array of root backups.  The
 * index of the highest array is returned, or -EINVAL if we can't find
 * anything.
 *
 * We check to make sure the array is valid by comparing the
 * generation of the latest  root in the array with the generation
 * in the super block.  If they don't match we pitch it.
 */
static int find_newest_super_backup(struct btrfs_fs_info *info)
{
	const u64 newest_gen = btrfs_super_generation(info->super_copy);
	u64 cur;
	struct btrfs_root_backup *root_backup;
	int i;

	for (i = 0; i < BTRFS_NUM_BACKUP_ROOTS; i++) {
		root_backup = info->super_copy->super_roots + i;
		cur = btrfs_backup_tree_root_gen(root_backup);
		if (cur == newest_gen)
			return i;
	}

	return -EINVAL;
}

/*
 * copy all the root pointers into the super backup array.
 * this will bump the backup pointer by one when it is
 * done
 */
static void backup_super_roots(struct btrfs_fs_info *info)
{
	const int next_backup = info->backup_root_index;
	struct btrfs_root_backup *root_backup;
	struct btrfs_root *extent_root = btrfs_extent_root(info, 0);
	struct btrfs_root *csum_root = btrfs_csum_root(info, 0);

	root_backup = info->super_for_commit->super_roots + next_backup;

	/*
	 * make sure all of our padding and empty slots get zero filled
	 * regardless of which ones we use today
	 */
	memset(root_backup, 0, sizeof(*root_backup));

	info->backup_root_index = (next_backup + 1) % BTRFS_NUM_BACKUP_ROOTS;

	btrfs_set_backup_tree_root(root_backup, info->tree_root->node->start);
	btrfs_set_backup_tree_root_gen(root_backup,
			       btrfs_header_generation(info->tree_root->node));

	btrfs_set_backup_tree_root_level(root_backup,
			       btrfs_header_level(info->tree_root->node));

	btrfs_set_backup_chunk_root(root_backup, info->chunk_root->node->start);
	btrfs_set_backup_chunk_root_gen(root_backup,
			       btrfs_header_generation(info->chunk_root->node));
	btrfs_set_backup_chunk_root_level(root_backup,
			       btrfs_header_level(info->chunk_root->node));

	btrfs_set_backup_extent_root(root_backup, extent_root->node->start);
	btrfs_set_backup_extent_root_gen(root_backup,
			       btrfs_header_generation(extent_root->node));
	btrfs_set_backup_extent_root_level(root_backup,
			       btrfs_header_level(extent_root->node));

	/*
	 * we might commit during log recovery, which happens before we set
	 * the fs_root.  Make sure it is valid before we fill it in.
	 */
	if (info->fs_root && info->fs_root->node) {
		btrfs_set_backup_fs_root(root_backup,
					 info->fs_root->node->start);
		btrfs_set_backup_fs_root_gen(root_backup,
			       btrfs_header_generation(info->fs_root->node));
		btrfs_set_backup_fs_root_level(root_backup,
			       btrfs_header_level(info->fs_root->node));
	}

	btrfs_set_backup_dev_root(root_backup, info->dev_root->node->start);
	btrfs_set_backup_dev_root_gen(root_backup,
			       btrfs_header_generation(info->dev_root->node));
	btrfs_set_backup_dev_root_level(root_backup,
				       btrfs_header_level(info->dev_root->node));

	btrfs_set_backup_csum_root(root_backup, csum_root->node->start);
	btrfs_set_backup_csum_root_gen(root_backup,
				       btrfs_header_generation(csum_root->node));
	btrfs_set_backup_csum_root_level(root_backup,
					 btrfs_header_level(csum_root->node));

	btrfs_set_backup_total_bytes(root_backup,
			     btrfs_super_total_bytes(info->super_copy));
	btrfs_set_backup_bytes_used(root_backup,
			     btrfs_super_bytes_used(info->super_copy));
	btrfs_set_backup_num_devices(root_backup,
			     btrfs_super_num_devices(info->super_copy));

	/*
	 * if we don't copy this out to the super_copy, it won't get remembered
	 * for the next commit
	 */
	memcpy(&info->super_copy->super_roots,
	       &info->super_for_commit->super_roots,
	       sizeof(*root_backup) * BTRFS_NUM_BACKUP_ROOTS);
}

/*
 * read_backup_root - Reads a backup root based on the passed priority. Prio 0
 * is the newest, prio 1/2/3 are 2nd newest/3rd newest/4th (oldest) backup roots
 *
 * fs_info - filesystem whose backup roots need to be read
 * priority - priority of backup root required
 *
 * Returns backup root index on success and -EINVAL otherwise.
 */
static int read_backup_root(struct btrfs_fs_info *fs_info, u8 priority)
{
	int backup_index = find_newest_super_backup(fs_info);
	struct btrfs_super_block *super = fs_info->super_copy;
	struct btrfs_root_backup *root_backup;

	if (priority < BTRFS_NUM_BACKUP_ROOTS && backup_index >= 0) {
		if (priority == 0)
			return backup_index;

		backup_index = backup_index + BTRFS_NUM_BACKUP_ROOTS - priority;
		backup_index %= BTRFS_NUM_BACKUP_ROOTS;
	} else {
		return -EINVAL;
	}

	root_backup = super->super_roots + backup_index;

	btrfs_set_super_generation(super,
				   btrfs_backup_tree_root_gen(root_backup));
	btrfs_set_super_root(super, btrfs_backup_tree_root(root_backup));
	btrfs_set_super_root_level(super,
				   btrfs_backup_tree_root_level(root_backup));
	btrfs_set_super_bytes_used(super, btrfs_backup_bytes_used(root_backup));

	/*
	 * Fixme: the total bytes and num_devices need to match or we should
	 * need a fsck
	 */
	btrfs_set_super_total_bytes(super, btrfs_backup_total_bytes(root_backup));
	btrfs_set_super_num_devices(super, btrfs_backup_num_devices(root_backup));

	return backup_index;
}

/* helper to cleanup workers */
static void btrfs_stop_all_workers(struct btrfs_fs_info *fs_info)
{
	btrfs_destroy_workqueue(fs_info->fixup_workers);
	btrfs_destroy_workqueue(fs_info->delalloc_workers);
	btrfs_destroy_workqueue(fs_info->workers);
	btrfs_destroy_workqueue(fs_info->endio_workers);
	btrfs_destroy_workqueue(fs_info->endio_raid56_workers);
	btrfs_destroy_workqueue(fs_info->rmw_workers);
	btrfs_destroy_workqueue(fs_info->endio_write_workers);
	btrfs_destroy_workqueue(fs_info->endio_freespace_worker);
	btrfs_destroy_workqueue(fs_info->delayed_workers);
	btrfs_destroy_workqueue(fs_info->caching_workers);
	btrfs_destroy_workqueue(fs_info->flush_workers);
	btrfs_destroy_workqueue(fs_info->qgroup_rescan_workers);
	if (fs_info->discard_ctl.discard_workers)
		destroy_workqueue(fs_info->discard_ctl.discard_workers);
	/*
	 * Now that all other work queues are destroyed, we can safely destroy
	 * the queues used for metadata I/O, since tasks from those other work
	 * queues can do metadata I/O operations.
	 */
	btrfs_destroy_workqueue(fs_info->endio_meta_workers);
	btrfs_destroy_workqueue(fs_info->endio_meta_write_workers);
}

static void free_root_extent_buffers(struct btrfs_root *root)
{
	if (root) {
		free_extent_buffer(root->node);
		free_extent_buffer(root->commit_root);
		root->node = NULL;
		root->commit_root = NULL;
	}
}

static void free_global_root_pointers(struct btrfs_fs_info *fs_info)
{
	struct btrfs_root *root, *tmp;

	rbtree_postorder_for_each_entry_safe(root, tmp,
					     &fs_info->global_root_tree,
					     rb_node)
		free_root_extent_buffers(root);
}

/* helper to cleanup tree roots */
static void free_root_pointers(struct btrfs_fs_info *info, bool free_chunk_root)
{
	free_root_extent_buffers(info->tree_root);

	free_global_root_pointers(info);
	free_root_extent_buffers(info->dev_root);
	free_root_extent_buffers(info->quota_root);
	free_root_extent_buffers(info->uuid_root);
	free_root_extent_buffers(info->fs_root);
	free_root_extent_buffers(info->data_reloc_root);
	if (free_chunk_root)
		free_root_extent_buffers(info->chunk_root);
}

void btrfs_put_root(struct btrfs_root *root)
{
	if (!root)
		return;

	if (refcount_dec_and_test(&root->refs)) {
		WARN_ON(!RB_EMPTY_ROOT(&root->inode_tree));
		WARN_ON(test_bit(BTRFS_ROOT_DEAD_RELOC_TREE, &root->state));
		if (root->anon_dev)
			free_anon_bdev(root->anon_dev);
		btrfs_drew_lock_destroy(&root->snapshot_lock);
		free_root_extent_buffers(root);
#ifdef CONFIG_BTRFS_DEBUG
		spin_lock(&root->fs_info->fs_roots_radix_lock);
		list_del_init(&root->leak_list);
		spin_unlock(&root->fs_info->fs_roots_radix_lock);
#endif
		kfree(root);
	}
}

void btrfs_free_fs_roots(struct btrfs_fs_info *fs_info)
{
	int ret;
	struct btrfs_root *gang[8];
	int i;

	while (!list_empty(&fs_info->dead_roots)) {
		gang[0] = list_entry(fs_info->dead_roots.next,
				     struct btrfs_root, root_list);
		list_del(&gang[0]->root_list);

		if (test_bit(BTRFS_ROOT_IN_RADIX, &gang[0]->state))
			btrfs_drop_and_free_fs_root(fs_info, gang[0]);
		btrfs_put_root(gang[0]);
	}

	while (1) {
		ret = radix_tree_gang_lookup(&fs_info->fs_roots_radix,
					     (void **)gang, 0,
					     ARRAY_SIZE(gang));
		if (!ret)
			break;
		for (i = 0; i < ret; i++)
			btrfs_drop_and_free_fs_root(fs_info, gang[i]);
	}
}

static void btrfs_init_scrub(struct btrfs_fs_info *fs_info)
{
	mutex_init(&fs_info->scrub_lock);
	atomic_set(&fs_info->scrubs_running, 0);
	atomic_set(&fs_info->scrub_pause_req, 0);
	atomic_set(&fs_info->scrubs_paused, 0);
	atomic_set(&fs_info->scrub_cancel_req, 0);
	init_waitqueue_head(&fs_info->scrub_pause_wait);
	refcount_set(&fs_info->scrub_workers_refcnt, 0);
}

static void btrfs_init_balance(struct btrfs_fs_info *fs_info)
{
	spin_lock_init(&fs_info->balance_lock);
	mutex_init(&fs_info->balance_mutex);
	atomic_set(&fs_info->balance_pause_req, 0);
	atomic_set(&fs_info->balance_cancel_req, 0);
	fs_info->balance_ctl = NULL;
	init_waitqueue_head(&fs_info->balance_wait_q);
	atomic_set(&fs_info->reloc_cancel_req, 0);
}

static void btrfs_init_btree_inode(struct btrfs_fs_info *fs_info)
{
	struct inode *inode = fs_info->btree_inode;

	inode->i_ino = BTRFS_BTREE_INODE_OBJECTID;
	set_nlink(inode, 1);
	/*
	 * we set the i_size on the btree inode to the max possible int.
	 * the real end of the address space is determined by all of
	 * the devices in the system
	 */
	inode->i_size = OFFSET_MAX;
	inode->i_mapping->a_ops = &btree_aops;

	RB_CLEAR_NODE(&BTRFS_I(inode)->rb_node);
	extent_io_tree_init(fs_info, &BTRFS_I(inode)->io_tree,
			    IO_TREE_BTREE_INODE_IO, inode);
	BTRFS_I(inode)->io_tree.track_uptodate = false;
	extent_map_tree_init(&BTRFS_I(inode)->extent_tree);

	BTRFS_I(inode)->root = btrfs_grab_root(fs_info->tree_root);
	memset(&BTRFS_I(inode)->location, 0, sizeof(struct btrfs_key));
	set_bit(BTRFS_INODE_DUMMY, &BTRFS_I(inode)->runtime_flags);
	btrfs_insert_inode_hash(inode);
}

static void btrfs_init_dev_replace_locks(struct btrfs_fs_info *fs_info)
{
	mutex_init(&fs_info->dev_replace.lock_finishing_cancel_unmount);
	init_rwsem(&fs_info->dev_replace.rwsem);
	init_waitqueue_head(&fs_info->dev_replace.replace_wait);
}

static void btrfs_init_qgroup(struct btrfs_fs_info *fs_info)
{
	spin_lock_init(&fs_info->qgroup_lock);
	mutex_init(&fs_info->qgroup_ioctl_lock);
	fs_info->qgroup_tree = RB_ROOT;
	INIT_LIST_HEAD(&fs_info->dirty_qgroups);
	fs_info->qgroup_seq = 1;
	fs_info->qgroup_ulist = NULL;
	fs_info->qgroup_rescan_running = false;
	mutex_init(&fs_info->qgroup_rescan_lock);
}

static int btrfs_init_workqueues(struct btrfs_fs_info *fs_info)
{
	u32 max_active = fs_info->thread_pool_size;
	unsigned int flags = WQ_MEM_RECLAIM | WQ_FREEZABLE | WQ_UNBOUND;

	fs_info->workers =
		btrfs_alloc_workqueue(fs_info, "worker",
				      flags | WQ_HIGHPRI, max_active, 16);

	fs_info->delalloc_workers =
		btrfs_alloc_workqueue(fs_info, "delalloc",
				      flags, max_active, 2);

	fs_info->flush_workers =
		btrfs_alloc_workqueue(fs_info, "flush_delalloc",
				      flags, max_active, 0);

	fs_info->caching_workers =
		btrfs_alloc_workqueue(fs_info, "cache", flags, max_active, 0);

	fs_info->fixup_workers =
		btrfs_alloc_workqueue(fs_info, "fixup", flags, 1, 0);

	/*
	 * endios are largely parallel and should have a very
	 * low idle thresh
	 */
	fs_info->endio_workers =
		btrfs_alloc_workqueue(fs_info, "endio", flags, max_active, 4);
	fs_info->endio_meta_workers =
		btrfs_alloc_workqueue(fs_info, "endio-meta", flags,
				      max_active, 4);
	fs_info->endio_meta_write_workers =
		btrfs_alloc_workqueue(fs_info, "endio-meta-write", flags,
				      max_active, 2);
	fs_info->endio_raid56_workers =
		btrfs_alloc_workqueue(fs_info, "endio-raid56", flags,
				      max_active, 4);
	fs_info->rmw_workers =
		btrfs_alloc_workqueue(fs_info, "rmw", flags, max_active, 2);
	fs_info->endio_write_workers =
		btrfs_alloc_workqueue(fs_info, "endio-write", flags,
				      max_active, 2);
	fs_info->endio_freespace_worker =
		btrfs_alloc_workqueue(fs_info, "freespace-write", flags,
				      max_active, 0);
	fs_info->delayed_workers =
		btrfs_alloc_workqueue(fs_info, "delayed-meta", flags,
				      max_active, 0);
	fs_info->qgroup_rescan_workers =
		btrfs_alloc_workqueue(fs_info, "qgroup-rescan", flags, 1, 0);
	fs_info->discard_ctl.discard_workers =
		alloc_workqueue("btrfs_discard", WQ_UNBOUND | WQ_FREEZABLE, 1);

	if (!(fs_info->workers && fs_info->delalloc_workers &&
	      fs_info->flush_workers &&
	      fs_info->endio_workers && fs_info->endio_meta_workers &&
	      fs_info->endio_meta_write_workers &&
	      fs_info->endio_write_workers && fs_info->endio_raid56_workers &&
	      fs_info->endio_freespace_worker && fs_info->rmw_workers &&
	      fs_info->caching_workers && fs_info->fixup_workers &&
	      fs_info->delayed_workers && fs_info->qgroup_rescan_workers &&
	      fs_info->discard_ctl.discard_workers)) {
		return -ENOMEM;
	}

	return 0;
}

static int btrfs_init_csum_hash(struct btrfs_fs_info *fs_info, u16 csum_type)
{
	struct crypto_shash *csum_shash;
	const char *csum_driver = btrfs_super_csum_driver(csum_type);

	csum_shash = crypto_alloc_shash(csum_driver, 0, 0);

	if (IS_ERR(csum_shash)) {
		btrfs_err(fs_info, "error allocating %s hash for checksum",
			  csum_driver);
		return PTR_ERR(csum_shash);
	}

	fs_info->csum_shash = csum_shash;

	return 0;
}

static int btrfs_replay_log(struct btrfs_fs_info *fs_info,
			    struct btrfs_fs_devices *fs_devices)
{
	int ret;
	struct btrfs_root *log_tree_root;
	struct btrfs_super_block *disk_super = fs_info->super_copy;
	u64 bytenr = btrfs_super_log_root(disk_super);
	int level = btrfs_super_log_root_level(disk_super);

	if (fs_devices->rw_devices == 0) {
		btrfs_warn(fs_info, "log replay required on RO media");
		return -EIO;
	}

	log_tree_root = btrfs_alloc_root(fs_info, BTRFS_TREE_LOG_OBJECTID,
					 GFP_KERNEL);
	if (!log_tree_root)
		return -ENOMEM;

	log_tree_root->node = read_tree_block(fs_info, bytenr,
					      BTRFS_TREE_LOG_OBJECTID,
					      fs_info->generation + 1, level,
					      NULL);
	if (IS_ERR(log_tree_root->node)) {
		btrfs_warn(fs_info, "failed to read log tree");
		ret = PTR_ERR(log_tree_root->node);
		log_tree_root->node = NULL;
		btrfs_put_root(log_tree_root);
		return ret;
	} else if (!extent_buffer_uptodate(log_tree_root->node)) {
		btrfs_err(fs_info, "failed to read log tree");
		btrfs_put_root(log_tree_root);
		return -EIO;
	}
	/* returns with log_tree_root freed on success */
	ret = btrfs_recover_log_trees(log_tree_root);
	if (ret) {
		btrfs_handle_fs_error(fs_info, ret,
				      "Failed to recover log tree");
		btrfs_put_root(log_tree_root);
		return ret;
	}

	if (sb_rdonly(fs_info->sb)) {
		ret = btrfs_commit_super(fs_info);
		if (ret)
			return ret;
	}

	return 0;
}

static int load_global_roots_objectid(struct btrfs_root *tree_root,
				      struct btrfs_path *path, u64 objectid,
				      const char *name)
{
	struct btrfs_fs_info *fs_info = tree_root->fs_info;
	struct btrfs_root *root;
	int ret;
	struct btrfs_key key = {
		.objectid = objectid,
		.type = BTRFS_ROOT_ITEM_KEY,
		.offset = 0,
	};
	bool found = false;

	/* If we have IGNOREDATACSUMS skip loading these roots. */
	if (objectid == BTRFS_CSUM_TREE_OBJECTID &&
	    btrfs_test_opt(fs_info, IGNOREDATACSUMS)) {
		set_bit(BTRFS_FS_STATE_NO_CSUMS, &fs_info->fs_state);
		return 0;
	}

	while (1) {
		ret = btrfs_search_slot(NULL, tree_root, &key, path, 0, 0);
		if (ret < 0)
			break;

		if (path->slots[0] >= btrfs_header_nritems(path->nodes[0])) {
			ret = btrfs_next_leaf(tree_root, path);
			if (ret) {
				if (ret > 0)
					ret = 0;
				break;
			}
		}
		ret = 0;

		btrfs_item_key_to_cpu(path->nodes[0], &key, path->slots[0]);
		if (key.objectid != objectid)
			break;
		btrfs_release_path(path);

		found = true;
		root = read_tree_root_path(tree_root, path, &key);
		if (IS_ERR(root)) {
			if (!btrfs_test_opt(fs_info, IGNOREBADROOTS))
				ret = PTR_ERR(root);
			break;
		}
		set_bit(BTRFS_ROOT_TRACK_DIRTY, &root->state);
		ret = btrfs_global_root_insert(root);
		if (ret) {
			btrfs_put_root(root);
			break;
		}
		key.offset++;
	}
	btrfs_release_path(path);

	if (!found || ret) {
		if (objectid == BTRFS_CSUM_TREE_OBJECTID)
			set_bit(BTRFS_FS_STATE_NO_CSUMS, &fs_info->fs_state);

		if (!btrfs_test_opt(fs_info, IGNOREBADROOTS))
			ret = ret ? ret : -ENOENT;
		else
			ret = 0;
		btrfs_err(fs_info, "failed to load root %s", name);
	}
	return ret;
}

static int load_global_roots(struct btrfs_root *tree_root)
{
	struct btrfs_path *path;
	int ret = 0;

	path = btrfs_alloc_path();
	if (!path)
		return -ENOMEM;

	ret = load_global_roots_objectid(tree_root, path,
					 BTRFS_EXTENT_TREE_OBJECTID, "extent");
	if (ret)
		goto out;
	ret = load_global_roots_objectid(tree_root, path,
					 BTRFS_CSUM_TREE_OBJECTID, "csum");
	if (ret)
		goto out;
	if (!btrfs_fs_compat_ro(tree_root->fs_info, FREE_SPACE_TREE))
		goto out;
	ret = load_global_roots_objectid(tree_root, path,
					 BTRFS_FREE_SPACE_TREE_OBJECTID,
					 "free space");
out:
	btrfs_free_path(path);
	return ret;
}

static int btrfs_read_roots(struct btrfs_fs_info *fs_info)
{
	struct btrfs_root *tree_root = fs_info->tree_root;
	struct btrfs_root *root;
	struct btrfs_key location;
	int ret;

	BUG_ON(!fs_info->tree_root);

	ret = load_global_roots(tree_root);
	if (ret)
		return ret;

	location.objectid = BTRFS_DEV_TREE_OBJECTID;
	location.type = BTRFS_ROOT_ITEM_KEY;
	location.offset = 0;

	root = btrfs_read_tree_root(tree_root, &location);
	if (IS_ERR(root)) {
		if (!btrfs_test_opt(fs_info, IGNOREBADROOTS)) {
			ret = PTR_ERR(root);
			goto out;
		}
	} else {
		set_bit(BTRFS_ROOT_TRACK_DIRTY, &root->state);
		fs_info->dev_root = root;
	}
	/* Initialize fs_info for all devices in any case */
	btrfs_init_devices_late(fs_info);

	/*
	 * This tree can share blocks with some other fs tree during relocation
	 * and we need a proper setup by btrfs_get_fs_root
	 */
	root = btrfs_get_fs_root(tree_root->fs_info,
				 BTRFS_DATA_RELOC_TREE_OBJECTID, true);
	if (IS_ERR(root)) {
		if (!btrfs_test_opt(fs_info, IGNOREBADROOTS)) {
			ret = PTR_ERR(root);
			goto out;
		}
	} else {
		set_bit(BTRFS_ROOT_TRACK_DIRTY, &root->state);
		fs_info->data_reloc_root = root;
	}

	location.objectid = BTRFS_QUOTA_TREE_OBJECTID;
	root = btrfs_read_tree_root(tree_root, &location);
	if (!IS_ERR(root)) {
		set_bit(BTRFS_ROOT_TRACK_DIRTY, &root->state);
		set_bit(BTRFS_FS_QUOTA_ENABLED, &fs_info->flags);
		fs_info->quota_root = root;
	}

	location.objectid = BTRFS_UUID_TREE_OBJECTID;
	root = btrfs_read_tree_root(tree_root, &location);
	if (IS_ERR(root)) {
		if (!btrfs_test_opt(fs_info, IGNOREBADROOTS)) {
			ret = PTR_ERR(root);
			if (ret != -ENOENT)
				goto out;
		}
	} else {
		set_bit(BTRFS_ROOT_TRACK_DIRTY, &root->state);
		fs_info->uuid_root = root;
	}

	return 0;
out:
	btrfs_warn(fs_info, "failed to read root (objectid=%llu): %d",
		   location.objectid, ret);
	return ret;
}

/*
 * Real super block validation
 * NOTE: super csum type and incompat features will not be checked here.
 *
 * @sb:		super block to check
 * @mirror_num:	the super block number to check its bytenr:
 * 		0	the primary (1st) sb
 * 		1, 2	2nd and 3rd backup copy
 * 	       -1	skip bytenr check
 */
static int validate_super(struct btrfs_fs_info *fs_info,
			    struct btrfs_super_block *sb, int mirror_num)
{
	u64 nodesize = btrfs_super_nodesize(sb);
	u64 sectorsize = btrfs_super_sectorsize(sb);
	int ret = 0;

	if (btrfs_super_magic(sb) != BTRFS_MAGIC) {
		btrfs_err(fs_info, "no valid FS found");
		ret = -EINVAL;
	}
	if (btrfs_super_flags(sb) & ~BTRFS_SUPER_FLAG_SUPP) {
		btrfs_err(fs_info, "unrecognized or unsupported super flag: %llu",
				btrfs_super_flags(sb) & ~BTRFS_SUPER_FLAG_SUPP);
		ret = -EINVAL;
	}
	if (btrfs_super_root_level(sb) >= BTRFS_MAX_LEVEL) {
		btrfs_err(fs_info, "tree_root level too big: %d >= %d",
				btrfs_super_root_level(sb), BTRFS_MAX_LEVEL);
		ret = -EINVAL;
	}
	if (btrfs_super_chunk_root_level(sb) >= BTRFS_MAX_LEVEL) {
		btrfs_err(fs_info, "chunk_root level too big: %d >= %d",
				btrfs_super_chunk_root_level(sb), BTRFS_MAX_LEVEL);
		ret = -EINVAL;
	}
	if (btrfs_super_log_root_level(sb) >= BTRFS_MAX_LEVEL) {
		btrfs_err(fs_info, "log_root level too big: %d >= %d",
				btrfs_super_log_root_level(sb), BTRFS_MAX_LEVEL);
		ret = -EINVAL;
	}

	/*
	 * Check sectorsize and nodesize first, other check will need it.
	 * Check all possible sectorsize(4K, 8K, 16K, 32K, 64K) here.
	 */
	if (!is_power_of_2(sectorsize) || sectorsize < 4096 ||
	    sectorsize > BTRFS_MAX_METADATA_BLOCKSIZE) {
		btrfs_err(fs_info, "invalid sectorsize %llu", sectorsize);
		ret = -EINVAL;
	}

	/*
	 * For 4K page size, we only support 4K sector size.
	 * For 64K page size, we support 64K and 4K sector sizes.
	 */
	if ((PAGE_SIZE == SZ_4K && sectorsize != PAGE_SIZE) ||
	    (PAGE_SIZE == SZ_64K && (sectorsize != SZ_4K &&
				     sectorsize != SZ_64K))) {
		btrfs_err(fs_info,
			"sectorsize %llu not yet supported for page size %lu",
			sectorsize, PAGE_SIZE);
		ret = -EINVAL;
	}

	if (!is_power_of_2(nodesize) || nodesize < sectorsize ||
	    nodesize > BTRFS_MAX_METADATA_BLOCKSIZE) {
		btrfs_err(fs_info, "invalid nodesize %llu", nodesize);
		ret = -EINVAL;
	}
	if (nodesize != le32_to_cpu(sb->__unused_leafsize)) {
		btrfs_err(fs_info, "invalid leafsize %u, should be %llu",
			  le32_to_cpu(sb->__unused_leafsize), nodesize);
		ret = -EINVAL;
	}

	/* Root alignment check */
	if (!IS_ALIGNED(btrfs_super_root(sb), sectorsize)) {
		btrfs_warn(fs_info, "tree_root block unaligned: %llu",
			   btrfs_super_root(sb));
		ret = -EINVAL;
	}
	if (!IS_ALIGNED(btrfs_super_chunk_root(sb), sectorsize)) {
		btrfs_warn(fs_info, "chunk_root block unaligned: %llu",
			   btrfs_super_chunk_root(sb));
		ret = -EINVAL;
	}
	if (!IS_ALIGNED(btrfs_super_log_root(sb), sectorsize)) {
		btrfs_warn(fs_info, "log_root block unaligned: %llu",
			   btrfs_super_log_root(sb));
		ret = -EINVAL;
	}

	if (memcmp(fs_info->fs_devices->fsid, fs_info->super_copy->fsid,
		   BTRFS_FSID_SIZE)) {
		btrfs_err(fs_info,
		"superblock fsid doesn't match fsid of fs_devices: %pU != %pU",
			fs_info->super_copy->fsid, fs_info->fs_devices->fsid);
		ret = -EINVAL;
	}

	if (btrfs_fs_incompat(fs_info, METADATA_UUID) &&
	    memcmp(fs_info->fs_devices->metadata_uuid,
		   fs_info->super_copy->metadata_uuid, BTRFS_FSID_SIZE)) {
		btrfs_err(fs_info,
"superblock metadata_uuid doesn't match metadata uuid of fs_devices: %pU != %pU",
			fs_info->super_copy->metadata_uuid,
			fs_info->fs_devices->metadata_uuid);
		ret = -EINVAL;
	}

	if (memcmp(fs_info->fs_devices->metadata_uuid, sb->dev_item.fsid,
		   BTRFS_FSID_SIZE) != 0) {
		btrfs_err(fs_info,
			"dev_item UUID does not match metadata fsid: %pU != %pU",
			fs_info->fs_devices->metadata_uuid, sb->dev_item.fsid);
		ret = -EINVAL;
	}

	/*
	 * Hint to catch really bogus numbers, bitflips or so, more exact checks are
	 * done later
	 */
	if (btrfs_super_bytes_used(sb) < 6 * btrfs_super_nodesize(sb)) {
		btrfs_err(fs_info, "bytes_used is too small %llu",
			  btrfs_super_bytes_used(sb));
		ret = -EINVAL;
	}
	if (!is_power_of_2(btrfs_super_stripesize(sb))) {
		btrfs_err(fs_info, "invalid stripesize %u",
			  btrfs_super_stripesize(sb));
		ret = -EINVAL;
	}
	if (btrfs_super_num_devices(sb) > (1UL << 31))
		btrfs_warn(fs_info, "suspicious number of devices: %llu",
			   btrfs_super_num_devices(sb));
	if (btrfs_super_num_devices(sb) == 0) {
		btrfs_err(fs_info, "number of devices is 0");
		ret = -EINVAL;
	}

	if (mirror_num >= 0 &&
	    btrfs_super_bytenr(sb) != btrfs_sb_offset(mirror_num)) {
		btrfs_err(fs_info, "super offset mismatch %llu != %u",
			  btrfs_super_bytenr(sb), BTRFS_SUPER_INFO_OFFSET);
		ret = -EINVAL;
	}

	/*
	 * Obvious sys_chunk_array corruptions, it must hold at least one key
	 * and one chunk
	 */
	if (btrfs_super_sys_array_size(sb) > BTRFS_SYSTEM_CHUNK_ARRAY_SIZE) {
		btrfs_err(fs_info, "system chunk array too big %u > %u",
			  btrfs_super_sys_array_size(sb),
			  BTRFS_SYSTEM_CHUNK_ARRAY_SIZE);
		ret = -EINVAL;
	}
	if (btrfs_super_sys_array_size(sb) < sizeof(struct btrfs_disk_key)
			+ sizeof(struct btrfs_chunk)) {
		btrfs_err(fs_info, "system chunk array too small %u < %zu",
			  btrfs_super_sys_array_size(sb),
			  sizeof(struct btrfs_disk_key)
			  + sizeof(struct btrfs_chunk));
		ret = -EINVAL;
	}

	/*
	 * The generation is a global counter, we'll trust it more than the others
	 * but it's still possible that it's the one that's wrong.
	 */
	if (btrfs_super_generation(sb) < btrfs_super_chunk_root_generation(sb))
		btrfs_warn(fs_info,
			"suspicious: generation < chunk_root_generation: %llu < %llu",
			btrfs_super_generation(sb),
			btrfs_super_chunk_root_generation(sb));
	if (btrfs_super_generation(sb) < btrfs_super_cache_generation(sb)
	    && btrfs_super_cache_generation(sb) != (u64)-1)
		btrfs_warn(fs_info,
			"suspicious: generation < cache_generation: %llu < %llu",
			btrfs_super_generation(sb),
			btrfs_super_cache_generation(sb));

	return ret;
}

/*
 * Validation of super block at mount time.
 * Some checks already done early at mount time, like csum type and incompat
 * flags will be skipped.
 */
static int btrfs_validate_mount_super(struct btrfs_fs_info *fs_info)
{
	return validate_super(fs_info, fs_info->super_copy, 0);
}

/*
 * Validation of super block at write time.
 * Some checks like bytenr check will be skipped as their values will be
 * overwritten soon.
 * Extra checks like csum type and incompat flags will be done here.
 */
static int btrfs_validate_write_super(struct btrfs_fs_info *fs_info,
				      struct btrfs_super_block *sb)
{
	int ret;

	ret = validate_super(fs_info, sb, -1);
	if (ret < 0)
		goto out;
	if (!btrfs_supported_super_csum(btrfs_super_csum_type(sb))) {
		ret = -EUCLEAN;
		btrfs_err(fs_info, "invalid csum type, has %u want %u",
			  btrfs_super_csum_type(sb), BTRFS_CSUM_TYPE_CRC32);
		goto out;
	}
	if (btrfs_super_incompat_flags(sb) & ~BTRFS_FEATURE_INCOMPAT_SUPP) {
		ret = -EUCLEAN;
		btrfs_err(fs_info,
		"invalid incompat flags, has 0x%llx valid mask 0x%llx",
			  btrfs_super_incompat_flags(sb),
			  (unsigned long long)BTRFS_FEATURE_INCOMPAT_SUPP);
		goto out;
	}
out:
	if (ret < 0)
		btrfs_err(fs_info,
		"super block corruption detected before writing it to disk");
	return ret;
}

static int __cold init_tree_roots(struct btrfs_fs_info *fs_info)
{
	int backup_index = find_newest_super_backup(fs_info);
	struct btrfs_super_block *sb = fs_info->super_copy;
	struct btrfs_root *tree_root = fs_info->tree_root;
	bool handle_error = false;
	int ret = 0;
	int i;

	for (i = 0; i < BTRFS_NUM_BACKUP_ROOTS; i++) {
		u64 generation;
		int level;

		if (handle_error) {
			if (!IS_ERR(tree_root->node))
				free_extent_buffer(tree_root->node);
			tree_root->node = NULL;

			if (!btrfs_test_opt(fs_info, USEBACKUPROOT))
				break;

			free_root_pointers(fs_info, 0);

			/*
			 * Don't use the log in recovery mode, it won't be
			 * valid
			 */
			btrfs_set_super_log_root(sb, 0);

			/* We can't trust the free space cache either */
			btrfs_set_opt(fs_info->mount_opt, CLEAR_CACHE);

			ret = read_backup_root(fs_info, i);
			backup_index = ret;
			if (ret < 0)
				return ret;
		}
		generation = btrfs_super_generation(sb);
		level = btrfs_super_root_level(sb);
		tree_root->node = read_tree_block(fs_info, btrfs_super_root(sb),
						  BTRFS_ROOT_TREE_OBJECTID,
						  generation, level, NULL);
		if (IS_ERR(tree_root->node)) {
			handle_error = true;
			ret = PTR_ERR(tree_root->node);
			tree_root->node = NULL;
			btrfs_warn(fs_info, "couldn't read tree root");
			continue;

		} else if (!extent_buffer_uptodate(tree_root->node)) {
			handle_error = true;
			ret = -EIO;
			btrfs_warn(fs_info, "error while reading tree root");
			continue;
		}

		btrfs_set_root_node(&tree_root->root_item, tree_root->node);
		tree_root->commit_root = btrfs_root_node(tree_root);
		btrfs_set_root_refs(&tree_root->root_item, 1);

		/*
		 * No need to hold btrfs_root::objectid_mutex since the fs
		 * hasn't been fully initialised and we are the only user
		 */
		ret = btrfs_init_root_free_objectid(tree_root);
		if (ret < 0) {
			handle_error = true;
			continue;
		}

		ASSERT(tree_root->free_objectid <= BTRFS_LAST_FREE_OBJECTID);

		ret = btrfs_read_roots(fs_info);
		if (ret < 0) {
			handle_error = true;
			continue;
		}

		/* All successful */
		fs_info->generation = generation;
		fs_info->last_trans_committed = generation;
		fs_info->last_reloc_trans = 0;

		/* Always begin writing backup roots after the one being used */
		if (backup_index < 0) {
			fs_info->backup_root_index = 0;
		} else {
			fs_info->backup_root_index = backup_index + 1;
			fs_info->backup_root_index %= BTRFS_NUM_BACKUP_ROOTS;
		}
		break;
	}

	return ret;
}

void btrfs_init_fs_info(struct btrfs_fs_info *fs_info)
{
	INIT_RADIX_TREE(&fs_info->fs_roots_radix, GFP_ATOMIC);
	INIT_RADIX_TREE(&fs_info->buffer_radix, GFP_ATOMIC);
	INIT_LIST_HEAD(&fs_info->trans_list);
	INIT_LIST_HEAD(&fs_info->dead_roots);
	INIT_LIST_HEAD(&fs_info->delayed_iputs);
	INIT_LIST_HEAD(&fs_info->delalloc_roots);
	INIT_LIST_HEAD(&fs_info->caching_block_groups);
	spin_lock_init(&fs_info->delalloc_root_lock);
	spin_lock_init(&fs_info->trans_lock);
	spin_lock_init(&fs_info->fs_roots_radix_lock);
	spin_lock_init(&fs_info->delayed_iput_lock);
	spin_lock_init(&fs_info->defrag_inodes_lock);
	spin_lock_init(&fs_info->super_lock);
	spin_lock_init(&fs_info->buffer_lock);
	spin_lock_init(&fs_info->unused_bgs_lock);
	spin_lock_init(&fs_info->treelog_bg_lock);
	spin_lock_init(&fs_info->zone_active_bgs_lock);
	spin_lock_init(&fs_info->relocation_bg_lock);
	rwlock_init(&fs_info->tree_mod_log_lock);
	rwlock_init(&fs_info->global_root_lock);
	mutex_init(&fs_info->unused_bg_unpin_mutex);
	mutex_init(&fs_info->reclaim_bgs_lock);
	mutex_init(&fs_info->reloc_mutex);
	mutex_init(&fs_info->delalloc_root_mutex);
	mutex_init(&fs_info->zoned_meta_io_lock);
	seqlock_init(&fs_info->profiles_lock);

	INIT_LIST_HEAD(&fs_info->dirty_cowonly_roots);
	INIT_LIST_HEAD(&fs_info->space_info);
	INIT_LIST_HEAD(&fs_info->tree_mod_seq_list);
	INIT_LIST_HEAD(&fs_info->unused_bgs);
	INIT_LIST_HEAD(&fs_info->reclaim_bgs);
	INIT_LIST_HEAD(&fs_info->zone_active_bgs);
#ifdef CONFIG_BTRFS_DEBUG
	INIT_LIST_HEAD(&fs_info->allocated_roots);
	INIT_LIST_HEAD(&fs_info->allocated_ebs);
	spin_lock_init(&fs_info->eb_leak_lock);
#endif
	extent_map_tree_init(&fs_info->mapping_tree);
	btrfs_init_block_rsv(&fs_info->global_block_rsv,
			     BTRFS_BLOCK_RSV_GLOBAL);
	btrfs_init_block_rsv(&fs_info->trans_block_rsv, BTRFS_BLOCK_RSV_TRANS);
	btrfs_init_block_rsv(&fs_info->chunk_block_rsv, BTRFS_BLOCK_RSV_CHUNK);
	btrfs_init_block_rsv(&fs_info->empty_block_rsv, BTRFS_BLOCK_RSV_EMPTY);
	btrfs_init_block_rsv(&fs_info->delayed_block_rsv,
			     BTRFS_BLOCK_RSV_DELOPS);
	btrfs_init_block_rsv(&fs_info->delayed_refs_rsv,
			     BTRFS_BLOCK_RSV_DELREFS);

	atomic_set(&fs_info->async_delalloc_pages, 0);
	atomic_set(&fs_info->defrag_running, 0);
	atomic_set(&fs_info->nr_delayed_iputs, 0);
	atomic64_set(&fs_info->tree_mod_seq, 0);
	fs_info->global_root_tree = RB_ROOT;
	fs_info->max_inline = BTRFS_DEFAULT_MAX_INLINE;
	fs_info->metadata_ratio = 0;
	fs_info->defrag_inodes = RB_ROOT;
	atomic64_set(&fs_info->free_chunk_space, 0);
	fs_info->tree_mod_log = RB_ROOT;
	fs_info->commit_interval = BTRFS_DEFAULT_COMMIT_INTERVAL;
	fs_info->avg_delayed_ref_runtime = NSEC_PER_SEC >> 6; /* div by 64 */
	btrfs_init_ref_verify(fs_info);

	fs_info->thread_pool_size = min_t(unsigned long,
					  num_online_cpus() + 2, 8);

	INIT_LIST_HEAD(&fs_info->ordered_roots);
	spin_lock_init(&fs_info->ordered_root_lock);

	btrfs_init_scrub(fs_info);
#ifdef CONFIG_BTRFS_FS_CHECK_INTEGRITY
	fs_info->check_integrity_print_mask = 0;
#endif
	btrfs_init_balance(fs_info);
	btrfs_init_async_reclaim_work(fs_info);

	spin_lock_init(&fs_info->block_group_cache_lock);
	fs_info->block_group_cache_tree = RB_ROOT;
	fs_info->first_logical_byte = (u64)-1;

	extent_io_tree_init(fs_info, &fs_info->excluded_extents,
			    IO_TREE_FS_EXCLUDED_EXTENTS, NULL);

	mutex_init(&fs_info->ordered_operations_mutex);
	mutex_init(&fs_info->tree_log_mutex);
	mutex_init(&fs_info->chunk_mutex);
	mutex_init(&fs_info->transaction_kthread_mutex);
	mutex_init(&fs_info->cleaner_mutex);
	mutex_init(&fs_info->ro_block_group_mutex);
	init_rwsem(&fs_info->commit_root_sem);
	init_rwsem(&fs_info->cleanup_work_sem);
	init_rwsem(&fs_info->subvol_sem);
	sema_init(&fs_info->uuid_tree_rescan_sem, 1);

	btrfs_init_dev_replace_locks(fs_info);
	btrfs_init_qgroup(fs_info);
	btrfs_discard_init(fs_info);

	btrfs_init_free_cluster(&fs_info->meta_alloc_cluster);
	btrfs_init_free_cluster(&fs_info->data_alloc_cluster);

	init_waitqueue_head(&fs_info->transaction_throttle);
	init_waitqueue_head(&fs_info->transaction_wait);
	init_waitqueue_head(&fs_info->transaction_blocked_wait);
	init_waitqueue_head(&fs_info->async_submit_wait);
	init_waitqueue_head(&fs_info->delayed_iputs_wait);

	/* Usable values until the real ones are cached from the superblock */
	fs_info->nodesize = 4096;
	fs_info->sectorsize = 4096;
	fs_info->sectorsize_bits = ilog2(4096);
	fs_info->stripesize = 4096;

	spin_lock_init(&fs_info->swapfile_pins_lock);
	fs_info->swapfile_pins = RB_ROOT;

	fs_info->bg_reclaim_threshold = BTRFS_DEFAULT_RECLAIM_THRESH;
	INIT_WORK(&fs_info->reclaim_bgs_work, btrfs_reclaim_bgs_work);
}

static int init_mount_fs_info(struct btrfs_fs_info *fs_info, struct super_block *sb)
{
	int ret;

	fs_info->sb = sb;
	sb->s_blocksize = BTRFS_BDEV_BLOCKSIZE;
	sb->s_blocksize_bits = blksize_bits(BTRFS_BDEV_BLOCKSIZE);

	ret = percpu_counter_init(&fs_info->ordered_bytes, 0, GFP_KERNEL);
	if (ret)
		return ret;

	ret = percpu_counter_init(&fs_info->dirty_metadata_bytes, 0, GFP_KERNEL);
	if (ret)
		return ret;

	fs_info->dirty_metadata_batch = PAGE_SIZE *
					(1 + ilog2(nr_cpu_ids));

	ret = percpu_counter_init(&fs_info->delalloc_bytes, 0, GFP_KERNEL);
	if (ret)
		return ret;

	ret = percpu_counter_init(&fs_info->dev_replace.bio_counter, 0,
			GFP_KERNEL);
	if (ret)
		return ret;

	fs_info->delayed_root = kmalloc(sizeof(struct btrfs_delayed_root),
					GFP_KERNEL);
	if (!fs_info->delayed_root)
		return -ENOMEM;
	btrfs_init_delayed_root(fs_info->delayed_root);

	if (sb_rdonly(sb))
		set_bit(BTRFS_FS_STATE_RO, &fs_info->fs_state);

	return btrfs_alloc_stripe_hash_table(fs_info);
}

static int btrfs_uuid_rescan_kthread(void *data)
{
	struct btrfs_fs_info *fs_info = (struct btrfs_fs_info *)data;
	int ret;

	/*
	 * 1st step is to iterate through the existing UUID tree and
	 * to delete all entries that contain outdated data.
	 * 2nd step is to add all missing entries to the UUID tree.
	 */
	ret = btrfs_uuid_tree_iterate(fs_info);
	if (ret < 0) {
		if (ret != -EINTR)
			btrfs_warn(fs_info, "iterating uuid_tree failed %d",
				   ret);
		up(&fs_info->uuid_tree_rescan_sem);
		return ret;
	}
	return btrfs_uuid_scan_kthread(data);
}

static int btrfs_check_uuid_tree(struct btrfs_fs_info *fs_info)
{
	struct task_struct *task;

	down(&fs_info->uuid_tree_rescan_sem);
	task = kthread_run(btrfs_uuid_rescan_kthread, fs_info, "btrfs-uuid");
	if (IS_ERR(task)) {
		/* fs_info->update_uuid_tree_gen remains 0 in all error case */
		btrfs_warn(fs_info, "failed to start uuid_rescan task");
		up(&fs_info->uuid_tree_rescan_sem);
		return PTR_ERR(task);
	}

	return 0;
}

/*
 * Some options only have meaning at mount time and shouldn't persist across
 * remounts, or be displayed. Clear these at the end of mount and remount
 * code paths.
 */
void btrfs_clear_oneshot_options(struct btrfs_fs_info *fs_info)
{
	btrfs_clear_opt(fs_info->mount_opt, USEBACKUPROOT);
	btrfs_clear_opt(fs_info->mount_opt, CLEAR_CACHE);
}

/*
 * Mounting logic specific to read-write file systems. Shared by open_ctree
 * and btrfs_remount when remounting from read-only to read-write.
 */
int btrfs_start_pre_rw_mount(struct btrfs_fs_info *fs_info)
{
	int ret;
	const bool cache_opt = btrfs_test_opt(fs_info, SPACE_CACHE);
	bool clear_free_space_tree = false;

	if (btrfs_test_opt(fs_info, CLEAR_CACHE) &&
	    btrfs_fs_compat_ro(fs_info, FREE_SPACE_TREE)) {
		clear_free_space_tree = true;
	} else if (btrfs_fs_compat_ro(fs_info, FREE_SPACE_TREE) &&
		   !btrfs_fs_compat_ro(fs_info, FREE_SPACE_TREE_VALID)) {
		btrfs_warn(fs_info, "free space tree is invalid");
		clear_free_space_tree = true;
	}

	if (clear_free_space_tree) {
		btrfs_info(fs_info, "clearing free space tree");
		ret = btrfs_clear_free_space_tree(fs_info);
		if (ret) {
			btrfs_warn(fs_info,
				   "failed to clear free space tree: %d", ret);
			goto out;
		}
	}

	/*
	 * btrfs_find_orphan_roots() is responsible for finding all the dead
	 * roots (with 0 refs), flag them with BTRFS_ROOT_DEAD_TREE and load
	 * them into the fs_info->fs_roots_radix tree. This must be done before
	 * calling btrfs_orphan_cleanup() on the tree root. If we don't do it
	 * first, then btrfs_orphan_cleanup() will delete a dead root's orphan
	 * item before the root's tree is deleted - this means that if we unmount
	 * or crash before the deletion completes, on the next mount we will not
	 * delete what remains of the tree because the orphan item does not
	 * exists anymore, which is what tells us we have a pending deletion.
	 */
	ret = btrfs_find_orphan_roots(fs_info);
	if (ret)
		goto out;

	ret = btrfs_cleanup_fs_roots(fs_info);
	if (ret)
		goto out;

	down_read(&fs_info->cleanup_work_sem);
	if ((ret = btrfs_orphan_cleanup(fs_info->fs_root)) ||
	    (ret = btrfs_orphan_cleanup(fs_info->tree_root))) {
		up_read(&fs_info->cleanup_work_sem);
		goto out;
	}
	up_read(&fs_info->cleanup_work_sem);

	mutex_lock(&fs_info->cleaner_mutex);
	ret = btrfs_recover_relocation(fs_info->tree_root);
	mutex_unlock(&fs_info->cleaner_mutex);
	if (ret < 0) {
		btrfs_warn(fs_info, "failed to recover relocation: %d", ret);
		goto out;
	}

	if (btrfs_test_opt(fs_info, FREE_SPACE_TREE) &&
	    !btrfs_fs_compat_ro(fs_info, FREE_SPACE_TREE)) {
		btrfs_info(fs_info, "creating free space tree");
		ret = btrfs_create_free_space_tree(fs_info);
		if (ret) {
			btrfs_warn(fs_info,
				"failed to create free space tree: %d", ret);
			goto out;
		}
	}

	if (cache_opt != btrfs_free_space_cache_v1_active(fs_info)) {
		ret = btrfs_set_free_space_cache_v1_active(fs_info, cache_opt);
		if (ret)
			goto out;
	}

	ret = btrfs_resume_balance_async(fs_info);
	if (ret)
		goto out;

	ret = btrfs_resume_dev_replace_async(fs_info);
	if (ret) {
		btrfs_warn(fs_info, "failed to resume dev_replace");
		goto out;
	}

	btrfs_qgroup_rescan_resume(fs_info);

	if (!fs_info->uuid_root) {
		btrfs_info(fs_info, "creating UUID tree");
		ret = btrfs_create_uuid_tree(fs_info);
		if (ret) {
			btrfs_warn(fs_info,
				   "failed to create the UUID tree %d", ret);
			goto out;
		}
	}

out:
	return ret;
}

int __cold open_ctree(struct super_block *sb, struct btrfs_fs_devices *fs_devices,
		      char *options)
{
	u32 sectorsize;
	u32 nodesize;
	u32 stripesize;
	u64 generation;
	u64 features;
	u16 csum_type;
	struct btrfs_super_block *disk_super;
	struct btrfs_fs_info *fs_info = btrfs_sb(sb);
	struct btrfs_root *tree_root;
	struct btrfs_root *chunk_root;
	int ret;
	int err = -EINVAL;
	int level;

	ret = init_mount_fs_info(fs_info, sb);
	if (ret) {
		err = ret;
		goto fail;
	}

	/* These need to be init'ed before we start creating inodes and such. */
	tree_root = btrfs_alloc_root(fs_info, BTRFS_ROOT_TREE_OBJECTID,
				     GFP_KERNEL);
	fs_info->tree_root = tree_root;
	chunk_root = btrfs_alloc_root(fs_info, BTRFS_CHUNK_TREE_OBJECTID,
				      GFP_KERNEL);
	fs_info->chunk_root = chunk_root;
	if (!tree_root || !chunk_root) {
		err = -ENOMEM;
		goto fail;
	}

	fs_info->btree_inode = new_inode(sb);
	if (!fs_info->btree_inode) {
		err = -ENOMEM;
		goto fail;
	}
	mapping_set_gfp_mask(fs_info->btree_inode->i_mapping, GFP_NOFS);
	btrfs_init_btree_inode(fs_info);

	invalidate_bdev(fs_devices->latest_dev->bdev);

	/*
	 * Read super block and check the signature bytes only
	 */
	disk_super = btrfs_read_dev_super(fs_devices->latest_dev->bdev);
	if (IS_ERR(disk_super)) {
		err = PTR_ERR(disk_super);
		goto fail_alloc;
	}

	/*
	 * Verify the type first, if that or the checksum value are
	 * corrupted, we'll find out
	 */
	csum_type = btrfs_super_csum_type(disk_super);
	if (!btrfs_supported_super_csum(csum_type)) {
		btrfs_err(fs_info, "unsupported checksum algorithm: %u",
			  csum_type);
		err = -EINVAL;
		btrfs_release_disk_super(disk_super);
		goto fail_alloc;
	}

	fs_info->csum_size = btrfs_super_csum_size(disk_super);

	ret = btrfs_init_csum_hash(fs_info, csum_type);
	if (ret) {
		err = ret;
		btrfs_release_disk_super(disk_super);
		goto fail_alloc;
	}

	/*
	 * We want to check superblock checksum, the type is stored inside.
	 * Pass the whole disk block of size BTRFS_SUPER_INFO_SIZE (4k).
	 */
	if (btrfs_check_super_csum(fs_info, (u8 *)disk_super)) {
		btrfs_err(fs_info, "superblock checksum mismatch");
		err = -EINVAL;
		btrfs_release_disk_super(disk_super);
		goto fail_alloc;
	}

	/*
	 * super_copy is zeroed at allocation time and we never touch the
	 * following bytes up to INFO_SIZE, the checksum is calculated from
	 * the whole block of INFO_SIZE
	 */
	memcpy(fs_info->super_copy, disk_super, sizeof(*fs_info->super_copy));
	btrfs_release_disk_super(disk_super);

	disk_super = fs_info->super_copy;


	features = btrfs_super_flags(disk_super);
	if (features & BTRFS_SUPER_FLAG_CHANGING_FSID_V2) {
		features &= ~BTRFS_SUPER_FLAG_CHANGING_FSID_V2;
		btrfs_set_super_flags(disk_super, features);
		btrfs_info(fs_info,
			"found metadata UUID change in progress flag, clearing");
	}

	memcpy(fs_info->super_for_commit, fs_info->super_copy,
	       sizeof(*fs_info->super_for_commit));

	ret = btrfs_validate_mount_super(fs_info);
	if (ret) {
		btrfs_err(fs_info, "superblock contains fatal errors");
		err = -EINVAL;
		goto fail_alloc;
	}

	if (!btrfs_super_root(disk_super))
		goto fail_alloc;

	/* check FS state, whether FS is broken. */
	if (btrfs_super_flags(disk_super) & BTRFS_SUPER_FLAG_ERROR)
		set_bit(BTRFS_FS_STATE_ERROR, &fs_info->fs_state);

	/*
	 * In the long term, we'll store the compression type in the super
	 * block, and it'll be used for per file compression control.
	 */
	fs_info->compress_type = BTRFS_COMPRESS_ZLIB;

	/*
	 * Flag our filesystem as having big metadata blocks if they are bigger
	 * than the page size.
	 */
	if (btrfs_super_nodesize(disk_super) > PAGE_SIZE) {
		if (!(features & BTRFS_FEATURE_INCOMPAT_BIG_METADATA))
			btrfs_info(fs_info,
				"flagging fs with big metadata feature");
		features |= BTRFS_FEATURE_INCOMPAT_BIG_METADATA;
	}

	/* Set up fs_info before parsing mount options */
	nodesize = btrfs_super_nodesize(disk_super);
	sectorsize = btrfs_super_sectorsize(disk_super);
	stripesize = sectorsize;
	fs_info->dirty_metadata_batch = nodesize * (1 + ilog2(nr_cpu_ids));
	fs_info->delalloc_batch = sectorsize * 512 * (1 + ilog2(nr_cpu_ids));

	fs_info->nodesize = nodesize;
	fs_info->sectorsize = sectorsize;
	fs_info->sectorsize_bits = ilog2(sectorsize);
	fs_info->csums_per_leaf = BTRFS_MAX_ITEM_SIZE(fs_info) / fs_info->csum_size;
	fs_info->stripesize = stripesize;

	ret = btrfs_parse_options(fs_info, options, sb->s_flags);
	if (ret) {
		err = ret;
		goto fail_alloc;
	}

	features = btrfs_super_incompat_flags(disk_super) &
		~BTRFS_FEATURE_INCOMPAT_SUPP;
	if (features) {
		btrfs_err(fs_info,
		    "cannot mount because of unsupported optional features (%llx)",
		    features);
		err = -EINVAL;
		goto fail_alloc;
	}

	features = btrfs_super_incompat_flags(disk_super);
	features |= BTRFS_FEATURE_INCOMPAT_MIXED_BACKREF;
	if (fs_info->compress_type == BTRFS_COMPRESS_LZO)
		features |= BTRFS_FEATURE_INCOMPAT_COMPRESS_LZO;
	else if (fs_info->compress_type == BTRFS_COMPRESS_ZSTD)
		features |= BTRFS_FEATURE_INCOMPAT_COMPRESS_ZSTD;

	if (features & BTRFS_FEATURE_INCOMPAT_SKINNY_METADATA)
		btrfs_info(fs_info, "has skinny extents");

	/*
	 * mixed block groups end up with duplicate but slightly offset
	 * extent buffers for the same range.  It leads to corruptions
	 */
	if ((features & BTRFS_FEATURE_INCOMPAT_MIXED_GROUPS) &&
	    (sectorsize != nodesize)) {
		btrfs_err(fs_info,
"unequal nodesize/sectorsize (%u != %u) are not allowed for mixed block groups",
			nodesize, sectorsize);
		goto fail_alloc;
	}

	/*
	 * Needn't use the lock because there is no other task which will
	 * update the flag.
	 */
	btrfs_set_super_incompat_flags(disk_super, features);

	features = btrfs_super_compat_ro_flags(disk_super) &
		~BTRFS_FEATURE_COMPAT_RO_SUPP;
	if (!sb_rdonly(sb) && features) {
		btrfs_err(fs_info,
	"cannot mount read-write because of unsupported optional features (%llx)",
		       features);
		err = -EINVAL;
		goto fail_alloc;
	}

	if (sectorsize < PAGE_SIZE) {
		struct btrfs_subpage_info *subpage_info;

		btrfs_warn(fs_info,
		"read-write for sector size %u with page size %lu is experimental",
			   sectorsize, PAGE_SIZE);
		if (btrfs_super_incompat_flags(fs_info->super_copy) &
			BTRFS_FEATURE_INCOMPAT_RAID56) {
			btrfs_err(fs_info,
		"RAID56 is not yet supported for sector size %u with page size %lu",
				sectorsize, PAGE_SIZE);
			err = -EINVAL;
			goto fail_alloc;
		}
		subpage_info = kzalloc(sizeof(*subpage_info), GFP_KERNEL);
		if (!subpage_info)
			goto fail_alloc;
		btrfs_init_subpage_info(subpage_info, sectorsize);
		fs_info->subpage_info = subpage_info;
	}

	ret = btrfs_init_workqueues(fs_info);
	if (ret) {
		err = ret;
		goto fail_sb_buffer;
	}

	sb->s_bdi->ra_pages *= btrfs_super_num_devices(disk_super);
	sb->s_bdi->ra_pages = max(sb->s_bdi->ra_pages, SZ_4M / PAGE_SIZE);

	sb->s_blocksize = sectorsize;
	sb->s_blocksize_bits = blksize_bits(sectorsize);
	memcpy(&sb->s_uuid, fs_info->fs_devices->fsid, BTRFS_FSID_SIZE);

	mutex_lock(&fs_info->chunk_mutex);
	ret = btrfs_read_sys_array(fs_info);
	mutex_unlock(&fs_info->chunk_mutex);
	if (ret) {
		btrfs_err(fs_info, "failed to read the system array: %d", ret);
		goto fail_sb_buffer;
	}

	generation = btrfs_super_chunk_root_generation(disk_super);
	level = btrfs_super_chunk_root_level(disk_super);

	chunk_root->node = read_tree_block(fs_info,
					   btrfs_super_chunk_root(disk_super),
					   BTRFS_CHUNK_TREE_OBJECTID,
					   generation, level, NULL);
	if (IS_ERR(chunk_root->node) ||
	    !extent_buffer_uptodate(chunk_root->node)) {
		btrfs_err(fs_info, "failed to read chunk root");
		if (!IS_ERR(chunk_root->node))
			free_extent_buffer(chunk_root->node);
		chunk_root->node = NULL;
		goto fail_tree_roots;
	}
	btrfs_set_root_node(&chunk_root->root_item, chunk_root->node);
	chunk_root->commit_root = btrfs_root_node(chunk_root);

	read_extent_buffer(chunk_root->node, fs_info->chunk_tree_uuid,
			   offsetof(struct btrfs_header, chunk_tree_uuid),
			   BTRFS_UUID_SIZE);

	ret = btrfs_read_chunk_tree(fs_info);
	if (ret) {
		btrfs_err(fs_info, "failed to read chunk tree: %d", ret);
		goto fail_tree_roots;
	}

	/*
	 * At this point we know all the devices that make this filesystem,
	 * including the seed devices but we don't know yet if the replace
	 * target is required. So free devices that are not part of this
	 * filesystem but skip the replace target device which is checked
	 * below in btrfs_init_dev_replace().
	 */
	btrfs_free_extra_devids(fs_devices);
	if (!fs_devices->latest_dev->bdev) {
		btrfs_err(fs_info, "failed to read devices");
		goto fail_tree_roots;
	}

	ret = init_tree_roots(fs_info);
	if (ret)
		goto fail_tree_roots;

	/*
	 * Get zone type information of zoned block devices. This will also
	 * handle emulation of a zoned filesystem if a regular device has the
	 * zoned incompat feature flag set.
	 */
	ret = btrfs_get_dev_zone_info_all_devices(fs_info);
	if (ret) {
		btrfs_err(fs_info,
			  "zoned: failed to read device zone info: %d",
			  ret);
		goto fail_block_groups;
	}

	/*
	 * If we have a uuid root and we're not being told to rescan we need to
	 * check the generation here so we can set the
	 * BTRFS_FS_UPDATE_UUID_TREE_GEN bit.  Otherwise we could commit the
	 * transaction during a balance or the log replay without updating the
	 * uuid generation, and then if we crash we would rescan the uuid tree,
	 * even though it was perfectly fine.
	 */
	if (fs_info->uuid_root && !btrfs_test_opt(fs_info, RESCAN_UUID_TREE) &&
	    fs_info->generation == btrfs_super_uuid_tree_generation(disk_super))
		set_bit(BTRFS_FS_UPDATE_UUID_TREE_GEN, &fs_info->flags);

	ret = btrfs_verify_dev_extents(fs_info);
	if (ret) {
		btrfs_err(fs_info,
			  "failed to verify dev extents against chunks: %d",
			  ret);
		goto fail_block_groups;
	}
	ret = btrfs_recover_balance(fs_info);
	if (ret) {
		btrfs_err(fs_info, "failed to recover balance: %d", ret);
		goto fail_block_groups;
	}

	ret = btrfs_init_dev_stats(fs_info);
	if (ret) {
		btrfs_err(fs_info, "failed to init dev_stats: %d", ret);
		goto fail_block_groups;
	}

	ret = btrfs_init_dev_replace(fs_info);
	if (ret) {
		btrfs_err(fs_info, "failed to init dev_replace: %d", ret);
		goto fail_block_groups;
	}

	ret = btrfs_check_zoned_mode(fs_info);
	if (ret) {
		btrfs_err(fs_info, "failed to initialize zoned mode: %d",
			  ret);
		goto fail_block_groups;
	}

	ret = btrfs_sysfs_add_fsid(fs_devices);
	if (ret) {
		btrfs_err(fs_info, "failed to init sysfs fsid interface: %d",
				ret);
		goto fail_block_groups;
	}

	ret = btrfs_sysfs_add_mounted(fs_info);
	if (ret) {
		btrfs_err(fs_info, "failed to init sysfs interface: %d", ret);
		goto fail_fsdev_sysfs;
	}

	ret = btrfs_init_space_info(fs_info);
	if (ret) {
		btrfs_err(fs_info, "failed to initialize space info: %d", ret);
		goto fail_sysfs;
	}

	ret = btrfs_read_block_groups(fs_info);
	if (ret) {
		btrfs_err(fs_info, "failed to read block groups: %d", ret);
		goto fail_sysfs;
	}

<<<<<<< HEAD
=======
	btrfs_free_zone_cache(fs_info);

>>>>>>> 754e0b0e
	if (!sb_rdonly(sb) && fs_info->fs_devices->missing_devices &&
	    !btrfs_check_rw_degradable(fs_info, NULL)) {
		btrfs_warn(fs_info,
		"writable mount is not allowed due to too many missing devices");
		goto fail_sysfs;
	}

	fs_info->cleaner_kthread = kthread_run(cleaner_kthread, tree_root,
					       "btrfs-cleaner");
	if (IS_ERR(fs_info->cleaner_kthread))
		goto fail_sysfs;

	fs_info->transaction_kthread = kthread_run(transaction_kthread,
						   tree_root,
						   "btrfs-transaction");
	if (IS_ERR(fs_info->transaction_kthread))
		goto fail_cleaner;

	if (!btrfs_test_opt(fs_info, NOSSD) &&
	    !fs_info->fs_devices->rotating) {
		btrfs_set_and_info(fs_info, SSD, "enabling ssd optimizations");
	}

	/*
	 * Mount does not set all options immediately, we can do it now and do
	 * not have to wait for transaction commit
	 */
	btrfs_apply_pending_changes(fs_info);

#ifdef CONFIG_BTRFS_FS_CHECK_INTEGRITY
	if (btrfs_test_opt(fs_info, CHECK_INTEGRITY)) {
		ret = btrfsic_mount(fs_info, fs_devices,
				    btrfs_test_opt(fs_info,
					CHECK_INTEGRITY_DATA) ? 1 : 0,
				    fs_info->check_integrity_print_mask);
		if (ret)
			btrfs_warn(fs_info,
				"failed to initialize integrity check module: %d",
				ret);
	}
#endif
	ret = btrfs_read_qgroup_config(fs_info);
	if (ret)
		goto fail_trans_kthread;

	if (btrfs_build_ref_tree(fs_info))
		btrfs_err(fs_info, "couldn't build ref tree");

	/* do not make disk changes in broken FS or nologreplay is given */
	if (btrfs_super_log_root(disk_super) != 0 &&
	    !btrfs_test_opt(fs_info, NOLOGREPLAY)) {
		btrfs_info(fs_info, "start tree-log replay");
		ret = btrfs_replay_log(fs_info, fs_devices);
		if (ret) {
			err = ret;
			goto fail_qgroup;
		}
	}

	fs_info->fs_root = btrfs_get_fs_root(fs_info, BTRFS_FS_TREE_OBJECTID, true);
	if (IS_ERR(fs_info->fs_root)) {
		err = PTR_ERR(fs_info->fs_root);
		btrfs_warn(fs_info, "failed to read fs tree: %d", err);
		fs_info->fs_root = NULL;
		goto fail_qgroup;
	}

	if (sb_rdonly(sb))
		goto clear_oneshot;

	ret = btrfs_start_pre_rw_mount(fs_info);
	if (ret) {
		close_ctree(fs_info);
		return ret;
	}
	btrfs_discard_resume(fs_info);

	if (fs_info->uuid_root &&
	    (btrfs_test_opt(fs_info, RESCAN_UUID_TREE) ||
	     fs_info->generation != btrfs_super_uuid_tree_generation(disk_super))) {
		btrfs_info(fs_info, "checking UUID tree");
		ret = btrfs_check_uuid_tree(fs_info);
		if (ret) {
			btrfs_warn(fs_info,
				"failed to check the UUID tree: %d", ret);
			close_ctree(fs_info);
			return ret;
		}
	}

	set_bit(BTRFS_FS_OPEN, &fs_info->flags);

clear_oneshot:
	btrfs_clear_oneshot_options(fs_info);
	return 0;

fail_qgroup:
	btrfs_free_qgroup_config(fs_info);
fail_trans_kthread:
	kthread_stop(fs_info->transaction_kthread);
	btrfs_cleanup_transaction(fs_info);
	btrfs_free_fs_roots(fs_info);
fail_cleaner:
	kthread_stop(fs_info->cleaner_kthread);

	/*
	 * make sure we're done with the btree inode before we stop our
	 * kthreads
	 */
	filemap_write_and_wait(fs_info->btree_inode->i_mapping);

fail_sysfs:
	btrfs_sysfs_remove_mounted(fs_info);

fail_fsdev_sysfs:
	btrfs_sysfs_remove_fsid(fs_info->fs_devices);

fail_block_groups:
	btrfs_put_block_group_cache(fs_info);

fail_tree_roots:
	if (fs_info->data_reloc_root)
		btrfs_drop_and_free_fs_root(fs_info, fs_info->data_reloc_root);
	free_root_pointers(fs_info, true);
	invalidate_inode_pages2(fs_info->btree_inode->i_mapping);

fail_sb_buffer:
	btrfs_stop_all_workers(fs_info);
	btrfs_free_block_groups(fs_info);
fail_alloc:
	btrfs_mapping_tree_free(&fs_info->mapping_tree);

	iput(fs_info->btree_inode);
fail:
	btrfs_close_devices(fs_info->fs_devices);
	return err;
}
ALLOW_ERROR_INJECTION(open_ctree, ERRNO);

static void btrfs_end_super_write(struct bio *bio)
{
	struct btrfs_device *device = bio->bi_private;
	struct bio_vec *bvec;
	struct bvec_iter_all iter_all;
	struct page *page;

	bio_for_each_segment_all(bvec, bio, iter_all) {
		page = bvec->bv_page;

		if (bio->bi_status) {
			btrfs_warn_rl_in_rcu(device->fs_info,
				"lost page write due to IO error on %s (%d)",
				rcu_str_deref(device->name),
				blk_status_to_errno(bio->bi_status));
			ClearPageUptodate(page);
			SetPageError(page);
			btrfs_dev_stat_inc_and_print(device,
						     BTRFS_DEV_STAT_WRITE_ERRS);
		} else {
			SetPageUptodate(page);
		}

		put_page(page);
		unlock_page(page);
	}

	bio_put(bio);
}

struct btrfs_super_block *btrfs_read_dev_one_super(struct block_device *bdev,
						   int copy_num)
{
	struct btrfs_super_block *super;
	struct page *page;
	u64 bytenr, bytenr_orig;
	struct address_space *mapping = bdev->bd_inode->i_mapping;
	int ret;

	bytenr_orig = btrfs_sb_offset(copy_num);
	ret = btrfs_sb_log_location_bdev(bdev, copy_num, READ, &bytenr);
	if (ret == -ENOENT)
		return ERR_PTR(-EINVAL);
	else if (ret)
		return ERR_PTR(ret);

	if (bytenr + BTRFS_SUPER_INFO_SIZE >= bdev_nr_bytes(bdev))
		return ERR_PTR(-EINVAL);

	page = read_cache_page_gfp(mapping, bytenr >> PAGE_SHIFT, GFP_NOFS);
	if (IS_ERR(page))
		return ERR_CAST(page);

	super = page_address(page);
	if (btrfs_super_magic(super) != BTRFS_MAGIC) {
		btrfs_release_disk_super(super);
		return ERR_PTR(-ENODATA);
	}

	if (btrfs_super_bytenr(super) != bytenr_orig) {
		btrfs_release_disk_super(super);
		return ERR_PTR(-EINVAL);
	}

	return super;
}


struct btrfs_super_block *btrfs_read_dev_super(struct block_device *bdev)
{
	struct btrfs_super_block *super, *latest = NULL;
	int i;
	u64 transid = 0;

	/* we would like to check all the supers, but that would make
	 * a btrfs mount succeed after a mkfs from a different FS.
	 * So, we need to add a special mount option to scan for
	 * later supers, using BTRFS_SUPER_MIRROR_MAX instead
	 */
	for (i = 0; i < 1; i++) {
		super = btrfs_read_dev_one_super(bdev, i);
		if (IS_ERR(super))
			continue;

		if (!latest || btrfs_super_generation(super) > transid) {
			if (latest)
				btrfs_release_disk_super(super);

			latest = super;
			transid = btrfs_super_generation(super);
		}
	}

	return super;
}

/*
 * Write superblock @sb to the @device. Do not wait for completion, all the
 * pages we use for writing are locked.
 *
 * Write @max_mirrors copies of the superblock, where 0 means default that fit
 * the expected device size at commit time. Note that max_mirrors must be
 * same for write and wait phases.
 *
 * Return number of errors when page is not found or submission fails.
 */
static int write_dev_supers(struct btrfs_device *device,
			    struct btrfs_super_block *sb, int max_mirrors)
{
	struct btrfs_fs_info *fs_info = device->fs_info;
	struct address_space *mapping = device->bdev->bd_inode->i_mapping;
	SHASH_DESC_ON_STACK(shash, fs_info->csum_shash);
	int i;
	int errors = 0;
	int ret;
	u64 bytenr, bytenr_orig;

	if (max_mirrors == 0)
		max_mirrors = BTRFS_SUPER_MIRROR_MAX;

	shash->tfm = fs_info->csum_shash;

	for (i = 0; i < max_mirrors; i++) {
		struct page *page;
		struct bio *bio;
		struct btrfs_super_block *disk_super;

		bytenr_orig = btrfs_sb_offset(i);
		ret = btrfs_sb_log_location(device, i, WRITE, &bytenr);
		if (ret == -ENOENT) {
			continue;
		} else if (ret < 0) {
			btrfs_err(device->fs_info,
				"couldn't get super block location for mirror %d",
				i);
			errors++;
			continue;
		}
		if (bytenr + BTRFS_SUPER_INFO_SIZE >=
		    device->commit_total_bytes)
			break;

		btrfs_set_super_bytenr(sb, bytenr_orig);

		crypto_shash_digest(shash, (const char *)sb + BTRFS_CSUM_SIZE,
				    BTRFS_SUPER_INFO_SIZE - BTRFS_CSUM_SIZE,
				    sb->csum);

		page = find_or_create_page(mapping, bytenr >> PAGE_SHIFT,
					   GFP_NOFS);
		if (!page) {
			btrfs_err(device->fs_info,
			    "couldn't get super block page for bytenr %llu",
			    bytenr);
			errors++;
			continue;
		}

		/* Bump the refcount for wait_dev_supers() */
		get_page(page);

		disk_super = page_address(page);
		memcpy(disk_super, sb, BTRFS_SUPER_INFO_SIZE);

		/*
		 * Directly use bios here instead of relying on the page cache
		 * to do I/O, so we don't lose the ability to do integrity
		 * checking.
		 */
		bio = bio_alloc(GFP_NOFS, 1);
		bio_set_dev(bio, device->bdev);
		bio->bi_iter.bi_sector = bytenr >> SECTOR_SHIFT;
		bio->bi_private = device;
		bio->bi_end_io = btrfs_end_super_write;
		__bio_add_page(bio, page, BTRFS_SUPER_INFO_SIZE,
			       offset_in_page(bytenr));

		/*
		 * We FUA only the first super block.  The others we allow to
		 * go down lazy and there's a short window where the on-disk
		 * copies might still contain the older version.
		 */
		bio->bi_opf = REQ_OP_WRITE | REQ_SYNC | REQ_META | REQ_PRIO;
		if (i == 0 && !btrfs_test_opt(device->fs_info, NOBARRIER))
			bio->bi_opf |= REQ_FUA;

		btrfsic_submit_bio(bio);

		if (btrfs_advance_sb_log(device, i))
			errors++;
	}
	return errors < i ? 0 : -1;
}

/*
 * Wait for write completion of superblocks done by write_dev_supers,
 * @max_mirrors same for write and wait phases.
 *
 * Return number of errors when page is not found or not marked up to
 * date.
 */
static int wait_dev_supers(struct btrfs_device *device, int max_mirrors)
{
	int i;
	int errors = 0;
	bool primary_failed = false;
	int ret;
	u64 bytenr;

	if (max_mirrors == 0)
		max_mirrors = BTRFS_SUPER_MIRROR_MAX;

	for (i = 0; i < max_mirrors; i++) {
		struct page *page;

		ret = btrfs_sb_log_location(device, i, READ, &bytenr);
		if (ret == -ENOENT) {
			break;
		} else if (ret < 0) {
			errors++;
			if (i == 0)
				primary_failed = true;
			continue;
		}
		if (bytenr + BTRFS_SUPER_INFO_SIZE >=
		    device->commit_total_bytes)
			break;

		page = find_get_page(device->bdev->bd_inode->i_mapping,
				     bytenr >> PAGE_SHIFT);
		if (!page) {
			errors++;
			if (i == 0)
				primary_failed = true;
			continue;
		}
		/* Page is submitted locked and unlocked once the IO completes */
		wait_on_page_locked(page);
		if (PageError(page)) {
			errors++;
			if (i == 0)
				primary_failed = true;
		}

		/* Drop our reference */
		put_page(page);

		/* Drop the reference from the writing run */
		put_page(page);
	}

	/* log error, force error return */
	if (primary_failed) {
		btrfs_err(device->fs_info, "error writing primary super block to device %llu",
			  device->devid);
		return -1;
	}

	return errors < i ? 0 : -1;
}

/*
 * endio for the write_dev_flush, this will wake anyone waiting
 * for the barrier when it is done
 */
static void btrfs_end_empty_barrier(struct bio *bio)
{
	complete(bio->bi_private);
}

/*
 * Submit a flush request to the device if it supports it. Error handling is
 * done in the waiting counterpart.
 */
static void write_dev_flush(struct btrfs_device *device)
{
	struct bio *bio = device->flush_bio;

#ifndef CONFIG_BTRFS_FS_CHECK_INTEGRITY
	/*
	 * When a disk has write caching disabled, we skip submission of a bio
	 * with flush and sync requests before writing the superblock, since
	 * it's not needed. However when the integrity checker is enabled, this
	 * results in reports that there are metadata blocks referred by a
	 * superblock that were not properly flushed. So don't skip the bio
	 * submission only when the integrity checker is enabled for the sake
	 * of simplicity, since this is a debug tool and not meant for use in
	 * non-debug builds.
	 */
	struct request_queue *q = bdev_get_queue(device->bdev);
	if (!test_bit(QUEUE_FLAG_WC, &q->queue_flags))
		return;
#endif

	bio_reset(bio);
	bio->bi_end_io = btrfs_end_empty_barrier;
	bio_set_dev(bio, device->bdev);
	bio->bi_opf = REQ_OP_WRITE | REQ_SYNC | REQ_PREFLUSH;
	init_completion(&device->flush_wait);
	bio->bi_private = &device->flush_wait;

	btrfsic_submit_bio(bio);
	set_bit(BTRFS_DEV_STATE_FLUSH_SENT, &device->dev_state);
}

/*
 * If the flush bio has been submitted by write_dev_flush, wait for it.
 */
static blk_status_t wait_dev_flush(struct btrfs_device *device)
{
	struct bio *bio = device->flush_bio;

	if (!test_bit(BTRFS_DEV_STATE_FLUSH_SENT, &device->dev_state))
		return BLK_STS_OK;

	clear_bit(BTRFS_DEV_STATE_FLUSH_SENT, &device->dev_state);
	wait_for_completion_io(&device->flush_wait);

	return bio->bi_status;
}

static int check_barrier_error(struct btrfs_fs_info *fs_info)
{
	if (!btrfs_check_rw_degradable(fs_info, NULL))
		return -EIO;
	return 0;
}

/*
 * send an empty flush down to each device in parallel,
 * then wait for them
 */
static int barrier_all_devices(struct btrfs_fs_info *info)
{
	struct list_head *head;
	struct btrfs_device *dev;
	int errors_wait = 0;
	blk_status_t ret;

	lockdep_assert_held(&info->fs_devices->device_list_mutex);
	/* send down all the barriers */
	head = &info->fs_devices->devices;
	list_for_each_entry(dev, head, dev_list) {
		if (test_bit(BTRFS_DEV_STATE_MISSING, &dev->dev_state))
			continue;
		if (!dev->bdev)
			continue;
		if (!test_bit(BTRFS_DEV_STATE_IN_FS_METADATA, &dev->dev_state) ||
		    !test_bit(BTRFS_DEV_STATE_WRITEABLE, &dev->dev_state))
			continue;

		write_dev_flush(dev);
		dev->last_flush_error = BLK_STS_OK;
	}

	/* wait for all the barriers */
	list_for_each_entry(dev, head, dev_list) {
		if (test_bit(BTRFS_DEV_STATE_MISSING, &dev->dev_state))
			continue;
		if (!dev->bdev) {
			errors_wait++;
			continue;
		}
		if (!test_bit(BTRFS_DEV_STATE_IN_FS_METADATA, &dev->dev_state) ||
		    !test_bit(BTRFS_DEV_STATE_WRITEABLE, &dev->dev_state))
			continue;

		ret = wait_dev_flush(dev);
		if (ret) {
			dev->last_flush_error = ret;
			btrfs_dev_stat_inc_and_print(dev,
					BTRFS_DEV_STAT_FLUSH_ERRS);
			errors_wait++;
		}
	}

	if (errors_wait) {
		/*
		 * At some point we need the status of all disks
		 * to arrive at the volume status. So error checking
		 * is being pushed to a separate loop.
		 */
		return check_barrier_error(info);
	}
	return 0;
}

int btrfs_get_num_tolerated_disk_barrier_failures(u64 flags)
{
	int raid_type;
	int min_tolerated = INT_MAX;

	if ((flags & BTRFS_BLOCK_GROUP_PROFILE_MASK) == 0 ||
	    (flags & BTRFS_AVAIL_ALLOC_BIT_SINGLE))
		min_tolerated = min_t(int, min_tolerated,
				    btrfs_raid_array[BTRFS_RAID_SINGLE].
				    tolerated_failures);

	for (raid_type = 0; raid_type < BTRFS_NR_RAID_TYPES; raid_type++) {
		if (raid_type == BTRFS_RAID_SINGLE)
			continue;
		if (!(flags & btrfs_raid_array[raid_type].bg_flag))
			continue;
		min_tolerated = min_t(int, min_tolerated,
				    btrfs_raid_array[raid_type].
				    tolerated_failures);
	}

	if (min_tolerated == INT_MAX) {
		pr_warn("BTRFS: unknown raid flag: %llu", flags);
		min_tolerated = 0;
	}

	return min_tolerated;
}

int write_all_supers(struct btrfs_fs_info *fs_info, int max_mirrors)
{
	struct list_head *head;
	struct btrfs_device *dev;
	struct btrfs_super_block *sb;
	struct btrfs_dev_item *dev_item;
	int ret;
	int do_barriers;
	int max_errors;
	int total_errors = 0;
	u64 flags;

	do_barriers = !btrfs_test_opt(fs_info, NOBARRIER);

	/*
	 * max_mirrors == 0 indicates we're from commit_transaction,
	 * not from fsync where the tree roots in fs_info have not
	 * been consistent on disk.
	 */
	if (max_mirrors == 0)
		backup_super_roots(fs_info);

	sb = fs_info->super_for_commit;
	dev_item = &sb->dev_item;

	mutex_lock(&fs_info->fs_devices->device_list_mutex);
	head = &fs_info->fs_devices->devices;
	max_errors = btrfs_super_num_devices(fs_info->super_copy) - 1;

	if (do_barriers) {
		ret = barrier_all_devices(fs_info);
		if (ret) {
			mutex_unlock(
				&fs_info->fs_devices->device_list_mutex);
			btrfs_handle_fs_error(fs_info, ret,
					      "errors while submitting device barriers.");
			return ret;
		}
	}

	list_for_each_entry(dev, head, dev_list) {
		if (!dev->bdev) {
			total_errors++;
			continue;
		}
		if (!test_bit(BTRFS_DEV_STATE_IN_FS_METADATA, &dev->dev_state) ||
		    !test_bit(BTRFS_DEV_STATE_WRITEABLE, &dev->dev_state))
			continue;

		btrfs_set_stack_device_generation(dev_item, 0);
		btrfs_set_stack_device_type(dev_item, dev->type);
		btrfs_set_stack_device_id(dev_item, dev->devid);
		btrfs_set_stack_device_total_bytes(dev_item,
						   dev->commit_total_bytes);
		btrfs_set_stack_device_bytes_used(dev_item,
						  dev->commit_bytes_used);
		btrfs_set_stack_device_io_align(dev_item, dev->io_align);
		btrfs_set_stack_device_io_width(dev_item, dev->io_width);
		btrfs_set_stack_device_sector_size(dev_item, dev->sector_size);
		memcpy(dev_item->uuid, dev->uuid, BTRFS_UUID_SIZE);
		memcpy(dev_item->fsid, dev->fs_devices->metadata_uuid,
		       BTRFS_FSID_SIZE);

		flags = btrfs_super_flags(sb);
		btrfs_set_super_flags(sb, flags | BTRFS_HEADER_FLAG_WRITTEN);

		ret = btrfs_validate_write_super(fs_info, sb);
		if (ret < 0) {
			mutex_unlock(&fs_info->fs_devices->device_list_mutex);
			btrfs_handle_fs_error(fs_info, -EUCLEAN,
				"unexpected superblock corruption detected");
			return -EUCLEAN;
		}

		ret = write_dev_supers(dev, sb, max_mirrors);
		if (ret)
			total_errors++;
	}
	if (total_errors > max_errors) {
		btrfs_err(fs_info, "%d errors while writing supers",
			  total_errors);
		mutex_unlock(&fs_info->fs_devices->device_list_mutex);

		/* FUA is masked off if unsupported and can't be the reason */
		btrfs_handle_fs_error(fs_info, -EIO,
				      "%d errors while writing supers",
				      total_errors);
		return -EIO;
	}

	total_errors = 0;
	list_for_each_entry(dev, head, dev_list) {
		if (!dev->bdev)
			continue;
		if (!test_bit(BTRFS_DEV_STATE_IN_FS_METADATA, &dev->dev_state) ||
		    !test_bit(BTRFS_DEV_STATE_WRITEABLE, &dev->dev_state))
			continue;

		ret = wait_dev_supers(dev, max_mirrors);
		if (ret)
			total_errors++;
	}
	mutex_unlock(&fs_info->fs_devices->device_list_mutex);
	if (total_errors > max_errors) {
		btrfs_handle_fs_error(fs_info, -EIO,
				      "%d errors while writing supers",
				      total_errors);
		return -EIO;
	}
	return 0;
}

/* Drop a fs root from the radix tree and free it. */
void btrfs_drop_and_free_fs_root(struct btrfs_fs_info *fs_info,
				  struct btrfs_root *root)
{
	bool drop_ref = false;

	spin_lock(&fs_info->fs_roots_radix_lock);
	radix_tree_delete(&fs_info->fs_roots_radix,
			  (unsigned long)root->root_key.objectid);
	if (test_and_clear_bit(BTRFS_ROOT_IN_RADIX, &root->state))
		drop_ref = true;
	spin_unlock(&fs_info->fs_roots_radix_lock);

	if (BTRFS_FS_ERROR(fs_info)) {
		ASSERT(root->log_root == NULL);
		if (root->reloc_root) {
			btrfs_put_root(root->reloc_root);
			root->reloc_root = NULL;
		}
	}

	if (drop_ref)
		btrfs_put_root(root);
}

int btrfs_cleanup_fs_roots(struct btrfs_fs_info *fs_info)
{
	u64 root_objectid = 0;
	struct btrfs_root *gang[8];
	int i = 0;
	int err = 0;
	unsigned int ret = 0;

	while (1) {
		spin_lock(&fs_info->fs_roots_radix_lock);
		ret = radix_tree_gang_lookup(&fs_info->fs_roots_radix,
					     (void **)gang, root_objectid,
					     ARRAY_SIZE(gang));
		if (!ret) {
			spin_unlock(&fs_info->fs_roots_radix_lock);
			break;
		}
		root_objectid = gang[ret - 1]->root_key.objectid + 1;

		for (i = 0; i < ret; i++) {
			/* Avoid to grab roots in dead_roots */
			if (btrfs_root_refs(&gang[i]->root_item) == 0) {
				gang[i] = NULL;
				continue;
			}
			/* grab all the search result for later use */
			gang[i] = btrfs_grab_root(gang[i]);
		}
		spin_unlock(&fs_info->fs_roots_radix_lock);

		for (i = 0; i < ret; i++) {
			if (!gang[i])
				continue;
			root_objectid = gang[i]->root_key.objectid;
			err = btrfs_orphan_cleanup(gang[i]);
			if (err)
				break;
			btrfs_put_root(gang[i]);
		}
		root_objectid++;
	}

	/* release the uncleaned roots due to error */
	for (; i < ret; i++) {
		if (gang[i])
			btrfs_put_root(gang[i]);
	}
	return err;
}

int btrfs_commit_super(struct btrfs_fs_info *fs_info)
{
	struct btrfs_root *root = fs_info->tree_root;
	struct btrfs_trans_handle *trans;

	mutex_lock(&fs_info->cleaner_mutex);
	btrfs_run_delayed_iputs(fs_info);
	mutex_unlock(&fs_info->cleaner_mutex);
	wake_up_process(fs_info->cleaner_kthread);

	/* wait until ongoing cleanup work done */
	down_write(&fs_info->cleanup_work_sem);
	up_write(&fs_info->cleanup_work_sem);

	trans = btrfs_join_transaction(root);
	if (IS_ERR(trans))
		return PTR_ERR(trans);
	return btrfs_commit_transaction(trans);
}

static void warn_about_uncommitted_trans(struct btrfs_fs_info *fs_info)
{
	struct btrfs_transaction *trans;
	struct btrfs_transaction *tmp;
	bool found = false;

	if (list_empty(&fs_info->trans_list))
		return;

	/*
	 * This function is only called at the very end of close_ctree(),
	 * thus no other running transaction, no need to take trans_lock.
	 */
	ASSERT(test_bit(BTRFS_FS_CLOSING_DONE, &fs_info->flags));
	list_for_each_entry_safe(trans, tmp, &fs_info->trans_list, list) {
		struct extent_state *cached = NULL;
		u64 dirty_bytes = 0;
		u64 cur = 0;
		u64 found_start;
		u64 found_end;

		found = true;
		while (!find_first_extent_bit(&trans->dirty_pages, cur,
			&found_start, &found_end, EXTENT_DIRTY, &cached)) {
			dirty_bytes += found_end + 1 - found_start;
			cur = found_end + 1;
		}
		btrfs_warn(fs_info,
	"transaction %llu (with %llu dirty metadata bytes) is not committed",
			   trans->transid, dirty_bytes);
		btrfs_cleanup_one_transaction(trans, fs_info);

		if (trans == fs_info->running_transaction)
			fs_info->running_transaction = NULL;
		list_del_init(&trans->list);

		btrfs_put_transaction(trans);
		trace_btrfs_transaction_commit(fs_info);
	}
	ASSERT(!found);
}

void __cold close_ctree(struct btrfs_fs_info *fs_info)
{
	int ret;

	set_bit(BTRFS_FS_CLOSING_START, &fs_info->flags);
	/*
	 * We don't want the cleaner to start new transactions, add more delayed
	 * iputs, etc. while we're closing. We can't use kthread_stop() yet
	 * because that frees the task_struct, and the transaction kthread might
	 * still try to wake up the cleaner.
	 */
	kthread_park(fs_info->cleaner_kthread);

	/* wait for the qgroup rescan worker to stop */
	btrfs_qgroup_wait_for_completion(fs_info, false);

	/* wait for the uuid_scan task to finish */
	down(&fs_info->uuid_tree_rescan_sem);
	/* avoid complains from lockdep et al., set sem back to initial state */
	up(&fs_info->uuid_tree_rescan_sem);

	/* pause restriper - we want to resume on mount */
	btrfs_pause_balance(fs_info);

	btrfs_dev_replace_suspend_for_unmount(fs_info);

	btrfs_scrub_cancel(fs_info);

	/* wait for any defraggers to finish */
	wait_event(fs_info->transaction_wait,
		   (atomic_read(&fs_info->defrag_running) == 0));

	/* clear out the rbtree of defraggable inodes */
	btrfs_cleanup_defrag_inodes(fs_info);

	cancel_work_sync(&fs_info->async_reclaim_work);
	cancel_work_sync(&fs_info->async_data_reclaim_work);
	cancel_work_sync(&fs_info->preempt_reclaim_work);

	cancel_work_sync(&fs_info->reclaim_bgs_work);

	/* Cancel or finish ongoing discard work */
	btrfs_discard_cleanup(fs_info);

	if (!sb_rdonly(fs_info->sb)) {
		/*
		 * The cleaner kthread is stopped, so do one final pass over
		 * unused block groups.
		 */
		btrfs_delete_unused_bgs(fs_info);

		/*
		 * There might be existing delayed inode workers still running
		 * and holding an empty delayed inode item. We must wait for
		 * them to complete first because they can create a transaction.
		 * This happens when someone calls btrfs_balance_delayed_items()
		 * and then a transaction commit runs the same delayed nodes
		 * before any delayed worker has done something with the nodes.
		 * We must wait for any worker here and not at transaction
		 * commit time since that could cause a deadlock.
		 * This is a very rare case.
		 */
		btrfs_flush_workqueue(fs_info->delayed_workers);

		ret = btrfs_commit_super(fs_info);
		if (ret)
			btrfs_err(fs_info, "commit super ret %d", ret);
	}

	if (BTRFS_FS_ERROR(fs_info))
		btrfs_error_commit_super(fs_info);

	kthread_stop(fs_info->transaction_kthread);
	kthread_stop(fs_info->cleaner_kthread);

	ASSERT(list_empty(&fs_info->delayed_iputs));
	set_bit(BTRFS_FS_CLOSING_DONE, &fs_info->flags);

	if (btrfs_check_quota_leak(fs_info)) {
		WARN_ON(IS_ENABLED(CONFIG_BTRFS_DEBUG));
		btrfs_err(fs_info, "qgroup reserved space leaked");
	}

	btrfs_free_qgroup_config(fs_info);
	ASSERT(list_empty(&fs_info->delalloc_roots));

	if (percpu_counter_sum(&fs_info->delalloc_bytes)) {
		btrfs_info(fs_info, "at unmount delalloc count %lld",
		       percpu_counter_sum(&fs_info->delalloc_bytes));
	}

	if (percpu_counter_sum(&fs_info->ordered_bytes))
		btrfs_info(fs_info, "at unmount dio bytes count %lld",
			   percpu_counter_sum(&fs_info->ordered_bytes));

	btrfs_sysfs_remove_mounted(fs_info);
	btrfs_sysfs_remove_fsid(fs_info->fs_devices);

	btrfs_put_block_group_cache(fs_info);

	/*
	 * we must make sure there is not any read request to
	 * submit after we stopping all workers.
	 */
	invalidate_inode_pages2(fs_info->btree_inode->i_mapping);
	btrfs_stop_all_workers(fs_info);

	/* We shouldn't have any transaction open at this point */
	warn_about_uncommitted_trans(fs_info);

	clear_bit(BTRFS_FS_OPEN, &fs_info->flags);
	free_root_pointers(fs_info, true);
	btrfs_free_fs_roots(fs_info);

	/*
	 * We must free the block groups after dropping the fs_roots as we could
	 * have had an IO error and have left over tree log blocks that aren't
	 * cleaned up until the fs roots are freed.  This makes the block group
	 * accounting appear to be wrong because there's pending reserved bytes,
	 * so make sure we do the block group cleanup afterwards.
	 */
	btrfs_free_block_groups(fs_info);

	iput(fs_info->btree_inode);

#ifdef CONFIG_BTRFS_FS_CHECK_INTEGRITY
	if (btrfs_test_opt(fs_info, CHECK_INTEGRITY))
		btrfsic_unmount(fs_info->fs_devices);
#endif

	btrfs_mapping_tree_free(&fs_info->mapping_tree);
	btrfs_close_devices(fs_info->fs_devices);
}

int btrfs_buffer_uptodate(struct extent_buffer *buf, u64 parent_transid,
			  int atomic)
{
	int ret;
	struct inode *btree_inode = buf->pages[0]->mapping->host;

	ret = extent_buffer_uptodate(buf);
	if (!ret)
		return ret;

	ret = verify_parent_transid(&BTRFS_I(btree_inode)->io_tree, buf,
				    parent_transid, atomic);
	if (ret == -EAGAIN)
		return ret;
	return !ret;
}

void btrfs_mark_buffer_dirty(struct extent_buffer *buf)
{
	struct btrfs_fs_info *fs_info = buf->fs_info;
	u64 transid = btrfs_header_generation(buf);
	int was_dirty;

#ifdef CONFIG_BTRFS_FS_RUN_SANITY_TESTS
	/*
	 * This is a fast path so only do this check if we have sanity tests
	 * enabled.  Normal people shouldn't be using unmapped buffers as dirty
	 * outside of the sanity tests.
	 */
	if (unlikely(test_bit(EXTENT_BUFFER_UNMAPPED, &buf->bflags)))
		return;
#endif
	btrfs_assert_tree_write_locked(buf);
	if (transid != fs_info->generation)
		WARN(1, KERN_CRIT "btrfs transid mismatch buffer %llu, found %llu running %llu\n",
			buf->start, transid, fs_info->generation);
	was_dirty = set_extent_buffer_dirty(buf);
	if (!was_dirty)
		percpu_counter_add_batch(&fs_info->dirty_metadata_bytes,
					 buf->len,
					 fs_info->dirty_metadata_batch);
#ifdef CONFIG_BTRFS_FS_CHECK_INTEGRITY
	/*
	 * Since btrfs_mark_buffer_dirty() can be called with item pointer set
	 * but item data not updated.
	 * So here we should only check item pointers, not item data.
	 */
	if (btrfs_header_level(buf) == 0 &&
	    btrfs_check_leaf_relaxed(buf)) {
		btrfs_print_leaf(buf);
		ASSERT(0);
	}
#endif
}

static void __btrfs_btree_balance_dirty(struct btrfs_fs_info *fs_info,
					int flush_delayed)
{
	/*
	 * looks as though older kernels can get into trouble with
	 * this code, they end up stuck in balance_dirty_pages forever
	 */
	int ret;

	if (current->flags & PF_MEMALLOC)
		return;

	if (flush_delayed)
		btrfs_balance_delayed_items(fs_info);

	ret = __percpu_counter_compare(&fs_info->dirty_metadata_bytes,
				     BTRFS_DIRTY_METADATA_THRESH,
				     fs_info->dirty_metadata_batch);
	if (ret > 0) {
		balance_dirty_pages_ratelimited(fs_info->btree_inode->i_mapping);
	}
}

void btrfs_btree_balance_dirty(struct btrfs_fs_info *fs_info)
{
	__btrfs_btree_balance_dirty(fs_info, 1);
}

void btrfs_btree_balance_dirty_nodelay(struct btrfs_fs_info *fs_info)
{
	__btrfs_btree_balance_dirty(fs_info, 0);
}

int btrfs_read_buffer(struct extent_buffer *buf, u64 parent_transid, int level,
		      struct btrfs_key *first_key)
{
	return btree_read_extent_buffer_pages(buf, parent_transid,
					      level, first_key);
}

static void btrfs_error_commit_super(struct btrfs_fs_info *fs_info)
{
	/* cleanup FS via transaction */
	btrfs_cleanup_transaction(fs_info);

	mutex_lock(&fs_info->cleaner_mutex);
	btrfs_run_delayed_iputs(fs_info);
	mutex_unlock(&fs_info->cleaner_mutex);

	down_write(&fs_info->cleanup_work_sem);
	up_write(&fs_info->cleanup_work_sem);
}

static void btrfs_drop_all_logs(struct btrfs_fs_info *fs_info)
{
	struct btrfs_root *gang[8];
	u64 root_objectid = 0;
	int ret;

	spin_lock(&fs_info->fs_roots_radix_lock);
	while ((ret = radix_tree_gang_lookup(&fs_info->fs_roots_radix,
					     (void **)gang, root_objectid,
					     ARRAY_SIZE(gang))) != 0) {
		int i;

		for (i = 0; i < ret; i++)
			gang[i] = btrfs_grab_root(gang[i]);
		spin_unlock(&fs_info->fs_roots_radix_lock);

		for (i = 0; i < ret; i++) {
			if (!gang[i])
				continue;
			root_objectid = gang[i]->root_key.objectid;
			btrfs_free_log(NULL, gang[i]);
			btrfs_put_root(gang[i]);
		}
		root_objectid++;
		spin_lock(&fs_info->fs_roots_radix_lock);
	}
	spin_unlock(&fs_info->fs_roots_radix_lock);
	btrfs_free_log_root_tree(NULL, fs_info);
}

static void btrfs_destroy_ordered_extents(struct btrfs_root *root)
{
	struct btrfs_ordered_extent *ordered;

	spin_lock(&root->ordered_extent_lock);
	/*
	 * This will just short circuit the ordered completion stuff which will
	 * make sure the ordered extent gets properly cleaned up.
	 */
	list_for_each_entry(ordered, &root->ordered_extents,
			    root_extent_list)
		set_bit(BTRFS_ORDERED_IOERR, &ordered->flags);
	spin_unlock(&root->ordered_extent_lock);
}

static void btrfs_destroy_all_ordered_extents(struct btrfs_fs_info *fs_info)
{
	struct btrfs_root *root;
	struct list_head splice;

	INIT_LIST_HEAD(&splice);

	spin_lock(&fs_info->ordered_root_lock);
	list_splice_init(&fs_info->ordered_roots, &splice);
	while (!list_empty(&splice)) {
		root = list_first_entry(&splice, struct btrfs_root,
					ordered_root);
		list_move_tail(&root->ordered_root,
			       &fs_info->ordered_roots);

		spin_unlock(&fs_info->ordered_root_lock);
		btrfs_destroy_ordered_extents(root);

		cond_resched();
		spin_lock(&fs_info->ordered_root_lock);
	}
	spin_unlock(&fs_info->ordered_root_lock);

	/*
	 * We need this here because if we've been flipped read-only we won't
	 * get sync() from the umount, so we need to make sure any ordered
	 * extents that haven't had their dirty pages IO start writeout yet
	 * actually get run and error out properly.
	 */
	btrfs_wait_ordered_roots(fs_info, U64_MAX, 0, (u64)-1);
}

static int btrfs_destroy_delayed_refs(struct btrfs_transaction *trans,
				      struct btrfs_fs_info *fs_info)
{
	struct rb_node *node;
	struct btrfs_delayed_ref_root *delayed_refs;
	struct btrfs_delayed_ref_node *ref;
	int ret = 0;

	delayed_refs = &trans->delayed_refs;

	spin_lock(&delayed_refs->lock);
	if (atomic_read(&delayed_refs->num_entries) == 0) {
		spin_unlock(&delayed_refs->lock);
		btrfs_debug(fs_info, "delayed_refs has NO entry");
		return ret;
	}

	while ((node = rb_first_cached(&delayed_refs->href_root)) != NULL) {
		struct btrfs_delayed_ref_head *head;
		struct rb_node *n;
		bool pin_bytes = false;

		head = rb_entry(node, struct btrfs_delayed_ref_head,
				href_node);
		if (btrfs_delayed_ref_lock(delayed_refs, head))
			continue;

		spin_lock(&head->lock);
		while ((n = rb_first_cached(&head->ref_tree)) != NULL) {
			ref = rb_entry(n, struct btrfs_delayed_ref_node,
				       ref_node);
			ref->in_tree = 0;
			rb_erase_cached(&ref->ref_node, &head->ref_tree);
			RB_CLEAR_NODE(&ref->ref_node);
			if (!list_empty(&ref->add_list))
				list_del(&ref->add_list);
			atomic_dec(&delayed_refs->num_entries);
			btrfs_put_delayed_ref(ref);
		}
		if (head->must_insert_reserved)
			pin_bytes = true;
		btrfs_free_delayed_extent_op(head->extent_op);
		btrfs_delete_ref_head(delayed_refs, head);
		spin_unlock(&head->lock);
		spin_unlock(&delayed_refs->lock);
		mutex_unlock(&head->mutex);

		if (pin_bytes) {
			struct btrfs_block_group *cache;

			cache = btrfs_lookup_block_group(fs_info, head->bytenr);
			BUG_ON(!cache);

			spin_lock(&cache->space_info->lock);
			spin_lock(&cache->lock);
			cache->pinned += head->num_bytes;
			btrfs_space_info_update_bytes_pinned(fs_info,
				cache->space_info, head->num_bytes);
			cache->reserved -= head->num_bytes;
			cache->space_info->bytes_reserved -= head->num_bytes;
			spin_unlock(&cache->lock);
			spin_unlock(&cache->space_info->lock);

			btrfs_put_block_group(cache);

			btrfs_error_unpin_extent_range(fs_info, head->bytenr,
				head->bytenr + head->num_bytes - 1);
		}
		btrfs_cleanup_ref_head_accounting(fs_info, delayed_refs, head);
		btrfs_put_delayed_ref_head(head);
		cond_resched();
		spin_lock(&delayed_refs->lock);
	}
	btrfs_qgroup_destroy_extent_records(trans);

	spin_unlock(&delayed_refs->lock);

	return ret;
}

static void btrfs_destroy_delalloc_inodes(struct btrfs_root *root)
{
	struct btrfs_inode *btrfs_inode;
	struct list_head splice;

	INIT_LIST_HEAD(&splice);

	spin_lock(&root->delalloc_lock);
	list_splice_init(&root->delalloc_inodes, &splice);

	while (!list_empty(&splice)) {
		struct inode *inode = NULL;
		btrfs_inode = list_first_entry(&splice, struct btrfs_inode,
					       delalloc_inodes);
		__btrfs_del_delalloc_inode(root, btrfs_inode);
		spin_unlock(&root->delalloc_lock);

		/*
		 * Make sure we get a live inode and that it'll not disappear
		 * meanwhile.
		 */
		inode = igrab(&btrfs_inode->vfs_inode);
		if (inode) {
			invalidate_inode_pages2(inode->i_mapping);
			iput(inode);
		}
		spin_lock(&root->delalloc_lock);
	}
	spin_unlock(&root->delalloc_lock);
}

static void btrfs_destroy_all_delalloc_inodes(struct btrfs_fs_info *fs_info)
{
	struct btrfs_root *root;
	struct list_head splice;

	INIT_LIST_HEAD(&splice);

	spin_lock(&fs_info->delalloc_root_lock);
	list_splice_init(&fs_info->delalloc_roots, &splice);
	while (!list_empty(&splice)) {
		root = list_first_entry(&splice, struct btrfs_root,
					 delalloc_root);
		root = btrfs_grab_root(root);
		BUG_ON(!root);
		spin_unlock(&fs_info->delalloc_root_lock);

		btrfs_destroy_delalloc_inodes(root);
		btrfs_put_root(root);

		spin_lock(&fs_info->delalloc_root_lock);
	}
	spin_unlock(&fs_info->delalloc_root_lock);
}

static int btrfs_destroy_marked_extents(struct btrfs_fs_info *fs_info,
					struct extent_io_tree *dirty_pages,
					int mark)
{
	int ret;
	struct extent_buffer *eb;
	u64 start = 0;
	u64 end;

	while (1) {
		ret = find_first_extent_bit(dirty_pages, start, &start, &end,
					    mark, NULL);
		if (ret)
			break;

		clear_extent_bits(dirty_pages, start, end, mark);
		while (start <= end) {
			eb = find_extent_buffer(fs_info, start);
			start += fs_info->nodesize;
			if (!eb)
				continue;
			wait_on_extent_buffer_writeback(eb);

			if (test_and_clear_bit(EXTENT_BUFFER_DIRTY,
					       &eb->bflags))
				clear_extent_buffer_dirty(eb);
			free_extent_buffer_stale(eb);
		}
	}

	return ret;
}

static int btrfs_destroy_pinned_extent(struct btrfs_fs_info *fs_info,
				       struct extent_io_tree *unpin)
{
	u64 start;
	u64 end;
	int ret;

	while (1) {
		struct extent_state *cached_state = NULL;

		/*
		 * The btrfs_finish_extent_commit() may get the same range as
		 * ours between find_first_extent_bit and clear_extent_dirty.
		 * Hence, hold the unused_bg_unpin_mutex to avoid double unpin
		 * the same extent range.
		 */
		mutex_lock(&fs_info->unused_bg_unpin_mutex);
		ret = find_first_extent_bit(unpin, 0, &start, &end,
					    EXTENT_DIRTY, &cached_state);
		if (ret) {
			mutex_unlock(&fs_info->unused_bg_unpin_mutex);
			break;
		}

		clear_extent_dirty(unpin, start, end, &cached_state);
		free_extent_state(cached_state);
		btrfs_error_unpin_extent_range(fs_info, start, end);
		mutex_unlock(&fs_info->unused_bg_unpin_mutex);
		cond_resched();
	}

	return 0;
}

static void btrfs_cleanup_bg_io(struct btrfs_block_group *cache)
{
	struct inode *inode;

	inode = cache->io_ctl.inode;
	if (inode) {
		invalidate_inode_pages2(inode->i_mapping);
		BTRFS_I(inode)->generation = 0;
		cache->io_ctl.inode = NULL;
		iput(inode);
	}
	ASSERT(cache->io_ctl.pages == NULL);
	btrfs_put_block_group(cache);
}

void btrfs_cleanup_dirty_bgs(struct btrfs_transaction *cur_trans,
			     struct btrfs_fs_info *fs_info)
{
	struct btrfs_block_group *cache;

	spin_lock(&cur_trans->dirty_bgs_lock);
	while (!list_empty(&cur_trans->dirty_bgs)) {
		cache = list_first_entry(&cur_trans->dirty_bgs,
					 struct btrfs_block_group,
					 dirty_list);

		if (!list_empty(&cache->io_list)) {
			spin_unlock(&cur_trans->dirty_bgs_lock);
			list_del_init(&cache->io_list);
			btrfs_cleanup_bg_io(cache);
			spin_lock(&cur_trans->dirty_bgs_lock);
		}

		list_del_init(&cache->dirty_list);
		spin_lock(&cache->lock);
		cache->disk_cache_state = BTRFS_DC_ERROR;
		spin_unlock(&cache->lock);

		spin_unlock(&cur_trans->dirty_bgs_lock);
		btrfs_put_block_group(cache);
		btrfs_delayed_refs_rsv_release(fs_info, 1);
		spin_lock(&cur_trans->dirty_bgs_lock);
	}
	spin_unlock(&cur_trans->dirty_bgs_lock);

	/*
	 * Refer to the definition of io_bgs member for details why it's safe
	 * to use it without any locking
	 */
	while (!list_empty(&cur_trans->io_bgs)) {
		cache = list_first_entry(&cur_trans->io_bgs,
					 struct btrfs_block_group,
					 io_list);

		list_del_init(&cache->io_list);
		spin_lock(&cache->lock);
		cache->disk_cache_state = BTRFS_DC_ERROR;
		spin_unlock(&cache->lock);
		btrfs_cleanup_bg_io(cache);
	}
}

void btrfs_cleanup_one_transaction(struct btrfs_transaction *cur_trans,
				   struct btrfs_fs_info *fs_info)
{
	struct btrfs_device *dev, *tmp;

	btrfs_cleanup_dirty_bgs(cur_trans, fs_info);
	ASSERT(list_empty(&cur_trans->dirty_bgs));
	ASSERT(list_empty(&cur_trans->io_bgs));

	list_for_each_entry_safe(dev, tmp, &cur_trans->dev_update_list,
				 post_commit_list) {
		list_del_init(&dev->post_commit_list);
	}

	btrfs_destroy_delayed_refs(cur_trans, fs_info);

	cur_trans->state = TRANS_STATE_COMMIT_START;
	wake_up(&fs_info->transaction_blocked_wait);

	cur_trans->state = TRANS_STATE_UNBLOCKED;
	wake_up(&fs_info->transaction_wait);

	btrfs_destroy_delayed_inodes(fs_info);

	btrfs_destroy_marked_extents(fs_info, &cur_trans->dirty_pages,
				     EXTENT_DIRTY);
	btrfs_destroy_pinned_extent(fs_info, &cur_trans->pinned_extents);

	btrfs_free_redirty_list(cur_trans);

	cur_trans->state =TRANS_STATE_COMPLETED;
	wake_up(&cur_trans->commit_wait);
}

static int btrfs_cleanup_transaction(struct btrfs_fs_info *fs_info)
{
	struct btrfs_transaction *t;

	mutex_lock(&fs_info->transaction_kthread_mutex);

	spin_lock(&fs_info->trans_lock);
	while (!list_empty(&fs_info->trans_list)) {
		t = list_first_entry(&fs_info->trans_list,
				     struct btrfs_transaction, list);
		if (t->state >= TRANS_STATE_COMMIT_START) {
			refcount_inc(&t->use_count);
			spin_unlock(&fs_info->trans_lock);
			btrfs_wait_for_commit(fs_info, t->transid);
			btrfs_put_transaction(t);
			spin_lock(&fs_info->trans_lock);
			continue;
		}
		if (t == fs_info->running_transaction) {
			t->state = TRANS_STATE_COMMIT_DOING;
			spin_unlock(&fs_info->trans_lock);
			/*
			 * We wait for 0 num_writers since we don't hold a trans
			 * handle open currently for this transaction.
			 */
			wait_event(t->writer_wait,
				   atomic_read(&t->num_writers) == 0);
		} else {
			spin_unlock(&fs_info->trans_lock);
		}
		btrfs_cleanup_one_transaction(t, fs_info);

		spin_lock(&fs_info->trans_lock);
		if (t == fs_info->running_transaction)
			fs_info->running_transaction = NULL;
		list_del_init(&t->list);
		spin_unlock(&fs_info->trans_lock);

		btrfs_put_transaction(t);
		trace_btrfs_transaction_commit(fs_info);
		spin_lock(&fs_info->trans_lock);
	}
	spin_unlock(&fs_info->trans_lock);
	btrfs_destroy_all_ordered_extents(fs_info);
	btrfs_destroy_delayed_inodes(fs_info);
	btrfs_assert_delayed_root_empty(fs_info);
	btrfs_destroy_all_delalloc_inodes(fs_info);
	btrfs_drop_all_logs(fs_info);
	mutex_unlock(&fs_info->transaction_kthread_mutex);

	return 0;
}

int btrfs_init_root_free_objectid(struct btrfs_root *root)
{
	struct btrfs_path *path;
	int ret;
	struct extent_buffer *l;
	struct btrfs_key search_key;
	struct btrfs_key found_key;
	int slot;

	path = btrfs_alloc_path();
	if (!path)
		return -ENOMEM;

	search_key.objectid = BTRFS_LAST_FREE_OBJECTID;
	search_key.type = -1;
	search_key.offset = (u64)-1;
	ret = btrfs_search_slot(NULL, root, &search_key, path, 0, 0);
	if (ret < 0)
		goto error;
	BUG_ON(ret == 0); /* Corruption */
	if (path->slots[0] > 0) {
		slot = path->slots[0] - 1;
		l = path->nodes[0];
		btrfs_item_key_to_cpu(l, &found_key, slot);
		root->free_objectid = max_t(u64, found_key.objectid + 1,
					    BTRFS_FIRST_FREE_OBJECTID);
	} else {
		root->free_objectid = BTRFS_FIRST_FREE_OBJECTID;
	}
	ret = 0;
error:
	btrfs_free_path(path);
	return ret;
}

int btrfs_get_free_objectid(struct btrfs_root *root, u64 *objectid)
{
	int ret;
	mutex_lock(&root->objectid_mutex);

	if (unlikely(root->free_objectid >= BTRFS_LAST_FREE_OBJECTID)) {
		btrfs_warn(root->fs_info,
			   "the objectid of root %llu reaches its highest value",
			   root->root_key.objectid);
		ret = -ENOSPC;
		goto out;
	}

	*objectid = root->free_objectid++;
	ret = 0;
out:
	mutex_unlock(&root->objectid_mutex);
	return ret;
}<|MERGE_RESOLUTION|>--- conflicted
+++ resolved
@@ -3719,11 +3719,8 @@
 		goto fail_sysfs;
 	}
 
-<<<<<<< HEAD
-=======
 	btrfs_free_zone_cache(fs_info);
 
->>>>>>> 754e0b0e
 	if (!sb_rdonly(sb) && fs_info->fs_devices->missing_devices &&
 	    !btrfs_check_rw_degradable(fs_info, NULL)) {
 		btrfs_warn(fs_info,

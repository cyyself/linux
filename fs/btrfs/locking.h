--- conflicted
+++ resolved
@@ -163,10 +163,6 @@
 static_assert(BTRFS_NESTING_MAX <= MAX_LOCKDEP_SUBCLASSES,
 	      "too many lock subclasses defined");
 
-<<<<<<< HEAD
-void __btrfs_tree_lock(struct extent_buffer *eb, enum btrfs_lock_nesting nest);
-void btrfs_tree_lock(struct extent_buffer *eb);
-=======
 void btrfs_tree_lock_nested(struct extent_buffer *eb, enum btrfs_lock_nesting nest);
 
 static inline void btrfs_tree_lock(struct extent_buffer *eb)
@@ -174,7 +170,6 @@
 	btrfs_tree_lock_nested(eb, BTRFS_NESTING_NORMAL);
 }
 
->>>>>>> 0c383648
 void btrfs_tree_unlock(struct extent_buffer *eb);
 
 void btrfs_tree_read_lock_nested(struct extent_buffer *eb, enum btrfs_lock_nesting nest);

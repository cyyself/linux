--- conflicted
+++ resolved
@@ -332,7 +332,6 @@
 		  __entry->saddr_v6, __entry->daddr_v6)
 );
 
-<<<<<<< HEAD
 TRACE_EVENT(tcp_sendmsg_locked,
 	TP_PROTO(const struct sock *sk, const struct msghdr *msg,
 		 const struct sk_buff *skb, int size_goal),
@@ -357,10 +356,7 @@
 		  __entry->skb_addr, __entry->skb_len, __entry->msg_left,
 		  __entry->size_goal));
 
-DECLARE_TRACE(tcp_cwnd_reduction_tp,
-=======
 DECLARE_TRACE(tcp_cwnd_reduction,
->>>>>>> 2fbdb6d8
 	TP_PROTO(const struct sock *sk, int newly_acked_sacked,
 		 int newly_lost, int flag),
 	TP_ARGS(sk, newly_acked_sacked, newly_lost, flag)

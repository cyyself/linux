--- conflicted
+++ resolved
@@ -921,15 +921,10 @@
 				pos++;
 			}
 		}
-<<<<<<< HEAD
-found:
-		BUG_ON(!cg);
-=======
 
 		/* no link or prog match, skip the cgroup of this layer */
 		continue;
 found:
->>>>>>> 7365df19
 		progs = rcu_dereference_protected(
 				desc->bpf.effective[atype],
 				lockdep_is_held(&cgroup_mutex));
@@ -1025,10 +1020,7 @@
 			      union bpf_attr __user *uattr)
 {
 	__u32 __user *prog_attach_flags = u64_to_user_ptr(attr->query.prog_attach_flags);
-<<<<<<< HEAD
-=======
 	bool effective_query = attr->query.query_flags & BPF_F_QUERY_EFFECTIVE;
->>>>>>> 7365df19
 	__u32 __user *prog_ids = u64_to_user_ptr(attr->query.prog_ids);
 	enum bpf_attach_type type = attr->query.attach_type;
 	enum cgroup_bpf_attach_type from_atype, to_atype;
@@ -1038,17 +1030,12 @@
 	int total_cnt = 0;
 	u32 flags;
 
-<<<<<<< HEAD
-	if (type == BPF_LSM_CGROUP) {
-		if (attr->query.prog_cnt && prog_ids && !prog_attach_flags)
-=======
 	if (effective_query && prog_attach_flags)
 		return -EINVAL;
 
 	if (type == BPF_LSM_CGROUP) {
 		if (!effective_query && attr->query.prog_cnt &&
 		    prog_ids && !prog_attach_flags)
->>>>>>> 7365df19
 			return -EINVAL;
 
 		from_atype = CGROUP_LSM_START;
@@ -1063,11 +1050,7 @@
 	}
 
 	for (atype = from_atype; atype <= to_atype; atype++) {
-<<<<<<< HEAD
-		if (attr->query.query_flags & BPF_F_QUERY_EFFECTIVE) {
-=======
 		if (effective_query) {
->>>>>>> 7365df19
 			effective = rcu_dereference_protected(cgrp->bpf.effective[atype],
 							      lockdep_is_held(&cgroup_mutex));
 			total_cnt += bpf_prog_array_length(effective);
@@ -1092,11 +1075,7 @@
 	}
 
 	for (atype = from_atype; atype <= to_atype && total_cnt; atype++) {
-<<<<<<< HEAD
-		if (attr->query.query_flags & BPF_F_QUERY_EFFECTIVE) {
-=======
 		if (effective_query) {
->>>>>>> 7365df19
 			effective = rcu_dereference_protected(cgrp->bpf.effective[atype],
 							      lockdep_is_held(&cgroup_mutex));
 			cnt = min_t(int, bpf_prog_array_length(effective), total_cnt);
@@ -1118,19 +1097,6 @@
 				if (++i == cnt)
 					break;
 			}
-<<<<<<< HEAD
-		}
-
-		if (prog_attach_flags) {
-			flags = cgrp->bpf.flags[atype];
-
-			for (i = 0; i < cnt; i++)
-				if (copy_to_user(prog_attach_flags + i, &flags, sizeof(flags)))
-					return -EFAULT;
-			prog_attach_flags += cnt;
-		}
-
-=======
 
 			if (prog_attach_flags) {
 				flags = cgrp->bpf.flags[atype];
@@ -1143,7 +1109,6 @@
 			}
 		}
 
->>>>>>> 7365df19
 		prog_ids += cnt;
 		total_cnt -= cnt;
 	}

/*
 *  kernel/cpuset.c
 *
 *  Processor and Memory placement constraints for sets of tasks.
 *
 *  Copyright (C) 2003 BULL SA.
 *  Copyright (C) 2004-2007 Silicon Graphics, Inc.
 *  Copyright (C) 2006 Google, Inc
 *
 *  Portions derived from Patrick Mochel's sysfs code.
 *  sysfs is Copyright (c) 2001-3 Patrick Mochel
 *
 *  2003-10-10 Written by Simon Derr.
 *  2003-10-22 Updates by Stephen Hemminger.
 *  2004 May-July Rework by Paul Jackson.
 *  2006 Rework by Paul Menage to use generic cgroups
 *  2008 Rework of the scheduler domains and CPU hotplug handling
 *       by Max Krasnyansky
 *
 *  This file is subject to the terms and conditions of the GNU General Public
 *  License.  See the file COPYING in the main directory of the Linux
 *  distribution for more details.
 */
#include "cpuset-internal.h"

#include <linux/init.h>
#include <linux/interrupt.h>
#include <linux/kernel.h>
#include <linux/mempolicy.h>
#include <linux/mm.h>
#include <linux/memory.h>
#include <linux/export.h>
#include <linux/rcupdate.h>
#include <linux/sched.h>
#include <linux/sched/deadline.h>
#include <linux/sched/mm.h>
#include <linux/sched/task.h>
#include <linux/security.h>
#include <linux/oom.h>
#include <linux/sched/isolation.h>
#include <linux/wait.h>
#include <linux/workqueue.h>
#include <linux/task_work.h>

DEFINE_STATIC_KEY_FALSE(cpusets_pre_enable_key);
DEFINE_STATIC_KEY_FALSE(cpusets_enabled_key);

/*
 * There could be abnormal cpuset configurations for cpu or memory
 * node binding, add this key to provide a quick low-cost judgment
 * of the situation.
 */
DEFINE_STATIC_KEY_FALSE(cpusets_insane_config_key);

static const char * const perr_strings[] = {
	[PERR_INVCPUS]   = "Invalid cpu list in cpuset.cpus.exclusive",
	[PERR_INVPARENT] = "Parent is an invalid partition root",
	[PERR_NOTPART]   = "Parent is not a partition root",
	[PERR_NOTEXCL]   = "Cpu list in cpuset.cpus not exclusive",
	[PERR_NOCPUS]    = "Parent unable to distribute cpu downstream",
	[PERR_HOTPLUG]   = "No cpu available due to hotplug",
	[PERR_CPUSEMPTY] = "cpuset.cpus and cpuset.cpus.exclusive are empty",
	[PERR_HKEEPING]  = "partition config conflicts with housekeeping setup",
	[PERR_ACCESS]    = "Enable partition not permitted",
	[PERR_REMOTE]    = "Have remote partition underneath",
};

/*
 * For local partitions, update to subpartitions_cpus & isolated_cpus is done
 * in update_parent_effective_cpumask(). For remote partitions, it is done in
 * the remote_partition_*() and remote_cpus_update() helpers.
 */
/*
 * Exclusive CPUs distributed out to local or remote sub-partitions of
 * top_cpuset
 */
static cpumask_var_t	subpartitions_cpus;

/*
 * Exclusive CPUs in isolated partitions
 */
static cpumask_var_t	isolated_cpus;

/*
 * isolated_cpus updating flag (protected by cpuset_mutex)
 * Set if isolated_cpus is going to be updated in the current
 * cpuset_mutex crtical section.
 */
static bool isolated_cpus_updating;

/*
 * Housekeeping (HK_TYPE_DOMAIN) CPUs at boot
 */
static cpumask_var_t	boot_hk_cpus;
static bool		have_boot_isolcpus;

/*
 * A flag to force sched domain rebuild at the end of an operation.
 * It can be set in
 *  - update_partition_sd_lb()
 *  - update_cpumasks_hier()
 *  - cpuset_update_flag()
 *  - cpuset_hotplug_update_tasks()
 *  - cpuset_handle_hotplug()
 *
 * Protected by cpuset_mutex (with cpus_read_lock held) or cpus_write_lock.
 *
 * Note that update_relax_domain_level() in cpuset-v1.c can still call
 * rebuild_sched_domains_locked() directly without using this flag.
 */
static bool force_sd_rebuild;

/*
 * Partition root states:
 *
 *   0 - member (not a partition root)
 *   1 - partition root
 *   2 - partition root without load balancing (isolated)
 *  -1 - invalid partition root
 *  -2 - invalid isolated partition root
 *
 *  There are 2 types of partitions - local or remote. Local partitions are
 *  those whose parents are partition root themselves. Setting of
 *  cpuset.cpus.exclusive are optional in setting up local partitions.
 *  Remote partitions are those whose parents are not partition roots. Passing
 *  down exclusive CPUs by setting cpuset.cpus.exclusive along its ancestor
 *  nodes are mandatory in creating a remote partition.
 *
 *  For simplicity, a local partition can be created under a local or remote
 *  partition but a remote partition cannot have any partition root in its
 *  ancestor chain except the cgroup root.
 */
#define PRS_MEMBER		0
#define PRS_ROOT		1
#define PRS_ISOLATED		2
#define PRS_INVALID_ROOT	-1
#define PRS_INVALID_ISOLATED	-2

/*
 * Temporary cpumasks for working with partitions that are passed among
 * functions to avoid memory allocation in inner functions.
 */
struct tmpmasks {
	cpumask_var_t addmask, delmask;	/* For partition root */
	cpumask_var_t new_cpus;		/* For update_cpumasks_hier() */
};

void inc_dl_tasks_cs(struct task_struct *p)
{
	struct cpuset *cs = task_cs(p);

	cs->nr_deadline_tasks++;
}

void dec_dl_tasks_cs(struct task_struct *p)
{
	struct cpuset *cs = task_cs(p);

	cs->nr_deadline_tasks--;
}

static inline bool is_partition_valid(const struct cpuset *cs)
{
	return cs->partition_root_state > 0;
}

static inline bool is_partition_invalid(const struct cpuset *cs)
{
	return cs->partition_root_state < 0;
}

static inline bool cs_is_member(const struct cpuset *cs)
{
	return cs->partition_root_state == PRS_MEMBER;
}

/*
 * Callers should hold callback_lock to modify partition_root_state.
 */
static inline void make_partition_invalid(struct cpuset *cs)
{
	if (cs->partition_root_state > 0)
		cs->partition_root_state = -cs->partition_root_state;
}

/*
 * Send notification event of whenever partition_root_state changes.
 */
static inline void notify_partition_change(struct cpuset *cs, int old_prs)
{
	if (old_prs == cs->partition_root_state)
		return;
	cgroup_file_notify(&cs->partition_file);

	/* Reset prs_err if not invalid */
	if (is_partition_valid(cs))
		WRITE_ONCE(cs->prs_err, PERR_NONE);
}

/*
 * The top_cpuset is always synchronized to cpu_active_mask and we should avoid
 * using cpu_online_mask as much as possible. An active CPU is always an online
 * CPU, but not vice versa. cpu_active_mask and cpu_online_mask can differ
 * during hotplug operations. A CPU is marked active at the last stage of CPU
 * bringup (CPUHP_AP_ACTIVE). It is also the stage where cpuset hotplug code
 * will be called to update the sched domains so that the scheduler can move
 * a normal task to a newly active CPU or remove tasks away from a newly
 * inactivated CPU. The online bit is set much earlier in the CPU bringup
 * process and cleared much later in CPU teardown.
 *
 * If cpu_online_mask is used while a hotunplug operation is happening in
 * parallel, we may leave an offline CPU in cpu_allowed or some other masks.
 */
static struct cpuset top_cpuset = {
	.flags = BIT(CS_CPU_EXCLUSIVE) |
		 BIT(CS_MEM_EXCLUSIVE) | BIT(CS_SCHED_LOAD_BALANCE),
	.partition_root_state = PRS_ROOT,
	.relax_domain_level = -1,
	.remote_partition = false,
};

/*
 * There are two global locks guarding cpuset structures - cpuset_mutex and
 * callback_lock. The cpuset code uses only cpuset_mutex. Other kernel
 * subsystems can use cpuset_lock()/cpuset_unlock() to prevent change to cpuset
 * structures. Note that cpuset_mutex needs to be a mutex as it is used in
 * paths that rely on priority inheritance (e.g. scheduler - on RT) for
 * correctness.
 *
 * A task must hold both locks to modify cpusets.  If a task holds
 * cpuset_mutex, it blocks others, ensuring that it is the only task able to
 * also acquire callback_lock and be able to modify cpusets.  It can perform
 * various checks on the cpuset structure first, knowing nothing will change.
 * It can also allocate memory while just holding cpuset_mutex.  While it is
 * performing these checks, various callback routines can briefly acquire
 * callback_lock to query cpusets.  Once it is ready to make the changes, it
 * takes callback_lock, blocking everyone else.
 *
 * Calls to the kernel memory allocator can not be made while holding
 * callback_lock, as that would risk double tripping on callback_lock
 * from one of the callbacks into the cpuset code from within
 * __alloc_pages().
 *
 * If a task is only holding callback_lock, then it has read-only
 * access to cpusets.
 *
 * Now, the task_struct fields mems_allowed and mempolicy may be changed
 * by other task, we use alloc_lock in the task_struct fields to protect
 * them.
 *
 * The cpuset_common_seq_show() handlers only hold callback_lock across
 * small pieces of code, such as when reading out possibly multi-word
 * cpumasks and nodemasks.
 */

static DEFINE_MUTEX(cpuset_mutex);

/**
 * cpuset_lock - Acquire the global cpuset mutex
 *
 * This locks the global cpuset mutex to prevent modifications to cpuset
 * hierarchy and configurations. This helper is not enough to make modification.
 */
void cpuset_lock(void)
{
	mutex_lock(&cpuset_mutex);
}

void cpuset_unlock(void)
{
	mutex_unlock(&cpuset_mutex);
}

/**
 * cpuset_full_lock - Acquire full protection for cpuset modification
 *
 * Takes both CPU hotplug read lock (cpus_read_lock()) and cpuset mutex
 * to safely modify cpuset data.
 */
void cpuset_full_lock(void)
{
	cpus_read_lock();
	mutex_lock(&cpuset_mutex);
}

void cpuset_full_unlock(void)
{
	mutex_unlock(&cpuset_mutex);
	cpus_read_unlock();
}

static DEFINE_SPINLOCK(callback_lock);

void cpuset_callback_lock_irq(void)
{
	spin_lock_irq(&callback_lock);
}

void cpuset_callback_unlock_irq(void)
{
	spin_unlock_irq(&callback_lock);
}

static struct workqueue_struct *cpuset_migrate_mm_wq;

static DECLARE_WAIT_QUEUE_HEAD(cpuset_attach_wq);

static inline void check_insane_mems_config(nodemask_t *nodes)
{
	if (!cpusets_insane_config() &&
		movable_only_nodes(nodes)) {
		static_branch_enable_cpuslocked(&cpusets_insane_config_key);
		pr_info("Unsupported (movable nodes only) cpuset configuration detected (nmask=%*pbl)!\n"
			"Cpuset allocations might fail even with a lot of memory available.\n",
			nodemask_pr_args(nodes));
	}
}

/*
 * decrease cs->attach_in_progress.
 * wake_up cpuset_attach_wq if cs->attach_in_progress==0.
 */
static inline void dec_attach_in_progress_locked(struct cpuset *cs)
{
	lockdep_assert_held(&cpuset_mutex);

	cs->attach_in_progress--;
	if (!cs->attach_in_progress)
		wake_up(&cpuset_attach_wq);
}

static inline void dec_attach_in_progress(struct cpuset *cs)
{
	mutex_lock(&cpuset_mutex);
	dec_attach_in_progress_locked(cs);
	mutex_unlock(&cpuset_mutex);
}

static inline bool cpuset_v2(void)
{
	return !IS_ENABLED(CONFIG_CPUSETS_V1) ||
		cgroup_subsys_on_dfl(cpuset_cgrp_subsys);
}

/*
 * Cgroup v2 behavior is used on the "cpus" and "mems" control files when
 * on default hierarchy or when the cpuset_v2_mode flag is set by mounting
 * the v1 cpuset cgroup filesystem with the "cpuset_v2_mode" mount option.
 * With v2 behavior, "cpus" and "mems" are always what the users have
 * requested and won't be changed by hotplug events. Only the effective
 * cpus or mems will be affected.
 */
static inline bool is_in_v2_mode(void)
{
	return cpuset_v2() ||
	      (cpuset_cgrp_subsys.root->flags & CGRP_ROOT_CPUSET_V2_MODE);
}

static inline bool cpuset_is_populated(struct cpuset *cs)
{
	lockdep_assert_held(&cpuset_mutex);

	/* Cpusets in the process of attaching should be considered as populated */
	return cgroup_is_populated(cs->css.cgroup) ||
		cs->attach_in_progress;
}

/**
 * partition_is_populated - check if partition has tasks
 * @cs: partition root to be checked
 * @excluded_child: a child cpuset to be excluded in task checking
 * Return: true if there are tasks, false otherwise
 *
 * @cs should be a valid partition root or going to become a partition root.
 * @excluded_child should be non-NULL when this cpuset is going to become a
 * partition itself.
 *
 * Note that a remote partition is not allowed underneath a valid local
 * or remote partition. So if a non-partition root child is populated,
 * the whole partition is considered populated.
 */
static inline bool partition_is_populated(struct cpuset *cs,
					  struct cpuset *excluded_child)
{
	struct cpuset *cp;
	struct cgroup_subsys_state *pos_css;

	/*
	 * We cannot call cs_is_populated(cs) directly, as
	 * nr_populated_domain_children may include populated
	 * csets from descendants that are partitions.
	 */
	if (cs->css.cgroup->nr_populated_csets ||
	    cs->attach_in_progress)
		return true;

	rcu_read_lock();
	cpuset_for_each_descendant_pre(cp, pos_css, cs) {
		if (cp == cs || cp == excluded_child)
			continue;

		if (is_partition_valid(cp)) {
			pos_css = css_rightmost_descendant(pos_css);
			continue;
		}

		if (cpuset_is_populated(cp)) {
			rcu_read_unlock();
			return true;
		}
	}
	rcu_read_unlock();
	return false;
}

/*
 * Return in pmask the portion of a task's cpusets's cpus_allowed that
 * are online and are capable of running the task.  If none are found,
 * walk up the cpuset hierarchy until we find one that does have some
 * appropriate cpus.
 *
 * One way or another, we guarantee to return some non-empty subset
 * of cpu_active_mask.
 *
 * Call with callback_lock or cpuset_mutex held.
 */
static void guarantee_active_cpus(struct task_struct *tsk,
				  struct cpumask *pmask)
{
	const struct cpumask *possible_mask = task_cpu_possible_mask(tsk);
	struct cpuset *cs;

	if (WARN_ON(!cpumask_and(pmask, possible_mask, cpu_active_mask)))
		cpumask_copy(pmask, cpu_active_mask);

	rcu_read_lock();
	cs = task_cs(tsk);

	while (!cpumask_intersects(cs->effective_cpus, pmask))
		cs = parent_cs(cs);

	cpumask_and(pmask, pmask, cs->effective_cpus);
	rcu_read_unlock();
}

/*
 * Return in *pmask the portion of a cpusets's mems_allowed that
 * are online, with memory.  If none are online with memory, walk
 * up the cpuset hierarchy until we find one that does have some
 * online mems.  The top cpuset always has some mems online.
 *
 * One way or another, we guarantee to return some non-empty subset
 * of node_states[N_MEMORY].
 *
 * Call with callback_lock or cpuset_mutex held.
 */
static void guarantee_online_mems(struct cpuset *cs, nodemask_t *pmask)
{
	while (!nodes_intersects(cs->effective_mems, node_states[N_MEMORY]))
		cs = parent_cs(cs);
	nodes_and(*pmask, cs->effective_mems, node_states[N_MEMORY]);
}

/**
 * alloc_cpumasks - Allocate an array of cpumask variables
 * @pmasks: Pointer to array of cpumask_var_t pointers
 * @size: Number of cpumasks to allocate
 * Return: 0 if successful, -ENOMEM otherwise.
 *
 * Allocates @size cpumasks and initializes them to empty. Returns 0 on
 * success, -ENOMEM on allocation failure. On failure, any previously
 * allocated cpumasks are freed.
 */
static inline int alloc_cpumasks(cpumask_var_t *pmasks[], u32 size)
{
	int i;

	for (i = 0; i < size; i++) {
		if (!zalloc_cpumask_var(pmasks[i], GFP_KERNEL)) {
			while (--i >= 0)
				free_cpumask_var(*pmasks[i]);
			return -ENOMEM;
		}
	}
	return 0;
}

/**
 * alloc_tmpmasks - Allocate temporary cpumasks for cpuset operations.
 * @tmp: Pointer to tmpmasks structure to populate
 * Return: 0 on success, -ENOMEM on allocation failure
 */
static inline int alloc_tmpmasks(struct tmpmasks *tmp)
{
	/*
	 * Array of pointers to the three cpumask_var_t fields in tmpmasks.
	 * Note: Array size must match actual number of masks (3)
	 */
	cpumask_var_t *pmask[3] = {
		&tmp->new_cpus,
		&tmp->addmask,
		&tmp->delmask
	};

	return alloc_cpumasks(pmask, ARRAY_SIZE(pmask));
}

/**
 * free_tmpmasks - free cpumasks in a tmpmasks structure
 * @tmp: the tmpmasks structure pointer
 */
static inline void free_tmpmasks(struct tmpmasks *tmp)
{
	if (!tmp)
		return;

	free_cpumask_var(tmp->new_cpus);
	free_cpumask_var(tmp->addmask);
	free_cpumask_var(tmp->delmask);
}

/**
 * dup_or_alloc_cpuset - Duplicate or allocate a new cpuset
 * @cs: Source cpuset to duplicate (NULL for a fresh allocation)
 *
 * Creates a new cpuset by either:
 * 1. Duplicating an existing cpuset (if @cs is non-NULL), or
 * 2. Allocating a fresh cpuset with zero-initialized masks (if @cs is NULL)
 *
 * Return: Pointer to newly allocated cpuset on success, NULL on failure
 */
static struct cpuset *dup_or_alloc_cpuset(struct cpuset *cs)
{
	struct cpuset *trial;

	/* Allocate base structure */
	trial = cs ? kmemdup(cs, sizeof(*cs), GFP_KERNEL) :
		     kzalloc(sizeof(*cs), GFP_KERNEL);
	if (!trial)
		return NULL;

	/* Setup cpumask pointer array */
	cpumask_var_t *pmask[4] = {
		&trial->cpus_allowed,
		&trial->effective_cpus,
		&trial->effective_xcpus,
		&trial->exclusive_cpus
	};

	if (alloc_cpumasks(pmask, ARRAY_SIZE(pmask))) {
		kfree(trial);
		return NULL;
	}

	/* Copy masks if duplicating */
	if (cs) {
		cpumask_copy(trial->cpus_allowed, cs->cpus_allowed);
		cpumask_copy(trial->effective_cpus, cs->effective_cpus);
		cpumask_copy(trial->effective_xcpus, cs->effective_xcpus);
		cpumask_copy(trial->exclusive_cpus, cs->exclusive_cpus);
	}

	return trial;
}

/**
 * free_cpuset - free the cpuset
 * @cs: the cpuset to be freed
 */
static inline void free_cpuset(struct cpuset *cs)
{
	free_cpumask_var(cs->cpus_allowed);
	free_cpumask_var(cs->effective_cpus);
	free_cpumask_var(cs->effective_xcpus);
	free_cpumask_var(cs->exclusive_cpus);
	kfree(cs);
}

/* Return user specified exclusive CPUs */
static inline struct cpumask *user_xcpus(struct cpuset *cs)
{
	return cpumask_empty(cs->exclusive_cpus) ? cs->cpus_allowed
						 : cs->exclusive_cpus;
}

static inline bool xcpus_empty(struct cpuset *cs)
{
	return cpumask_empty(cs->cpus_allowed) &&
	       cpumask_empty(cs->exclusive_cpus);
}

/*
 * cpusets_are_exclusive() - check if two cpusets are exclusive
 *
 * Return true if exclusive, false if not
 */
static inline bool cpusets_are_exclusive(struct cpuset *cs1, struct cpuset *cs2)
{
	struct cpumask *xcpus1 = user_xcpus(cs1);
	struct cpumask *xcpus2 = user_xcpus(cs2);

	if (cpumask_intersects(xcpus1, xcpus2))
		return false;
	return true;
}

/**
 * cpus_excl_conflict - Check if two cpusets have exclusive CPU conflicts
 * @cs1: first cpuset to check
 * @cs2: second cpuset to check
 *
 * Returns: true if CPU exclusivity conflict exists, false otherwise
 *
 * Conflict detection rules:
 * 1. If either cpuset is CPU exclusive, they must be mutually exclusive
 * 2. exclusive_cpus masks cannot intersect between cpusets
 * 3. The allowed CPUs of one cpuset cannot be a subset of another's exclusive CPUs
 */
static inline bool cpus_excl_conflict(struct cpuset *cs1, struct cpuset *cs2)
{
	/* If either cpuset is exclusive, check if they are mutually exclusive */
	if (is_cpu_exclusive(cs1) || is_cpu_exclusive(cs2))
		return !cpusets_are_exclusive(cs1, cs2);

	/* Exclusive_cpus cannot intersect */
	if (cpumask_intersects(cs1->exclusive_cpus, cs2->exclusive_cpus))
		return true;

	/* The cpus_allowed of one cpuset cannot be a subset of another cpuset's exclusive_cpus */
	if (!cpumask_empty(cs1->cpus_allowed) &&
	    cpumask_subset(cs1->cpus_allowed, cs2->exclusive_cpus))
		return true;

	if (!cpumask_empty(cs2->cpus_allowed) &&
	    cpumask_subset(cs2->cpus_allowed, cs1->exclusive_cpus))
		return true;

	return false;
}

static inline bool mems_excl_conflict(struct cpuset *cs1, struct cpuset *cs2)
{
	if ((is_mem_exclusive(cs1) || is_mem_exclusive(cs2)))
		return nodes_intersects(cs1->mems_allowed, cs2->mems_allowed);
	return false;
}

/*
 * validate_change() - Used to validate that any proposed cpuset change
 *		       follows the structural rules for cpusets.
 *
 * If we replaced the flag and mask values of the current cpuset
 * (cur) with those values in the trial cpuset (trial), would
 * our various subset and exclusive rules still be valid?  Presumes
 * cpuset_mutex held.
 *
 * 'cur' is the address of an actual, in-use cpuset.  Operations
 * such as list traversal that depend on the actual address of the
 * cpuset in the list must use cur below, not trial.
 *
 * 'trial' is the address of bulk structure copy of cur, with
 * perhaps one or more of the fields cpus_allowed, mems_allowed,
 * or flags changed to new, trial values.
 *
 * Return 0 if valid, -errno if not.
 */

static int validate_change(struct cpuset *cur, struct cpuset *trial)
{
	struct cgroup_subsys_state *css;
	struct cpuset *c, *par;
	int ret = 0;

	rcu_read_lock();

	if (!is_in_v2_mode())
		ret = cpuset1_validate_change(cur, trial);
	if (ret)
		goto out;

	/* Remaining checks don't apply to root cpuset */
	if (cur == &top_cpuset)
		goto out;

	par = parent_cs(cur);

	/*
	 * Cpusets with tasks - existing or newly being attached - can't
	 * be changed to have empty cpus_allowed or mems_allowed.
	 */
	ret = -ENOSPC;
	if (cpuset_is_populated(cur)) {
		if (!cpumask_empty(cur->cpus_allowed) &&
		    cpumask_empty(trial->cpus_allowed))
			goto out;
		if (!nodes_empty(cur->mems_allowed) &&
		    nodes_empty(trial->mems_allowed))
			goto out;
	}

	/*
	 * We can't shrink if we won't have enough room for SCHED_DEADLINE
	 * tasks. This check is not done when scheduling is disabled as the
	 * users should know what they are doing.
	 *
	 * For v1, effective_cpus == cpus_allowed & user_xcpus() returns
	 * cpus_allowed.
	 *
	 * For v2, is_cpu_exclusive() & is_sched_load_balance() are true only
	 * for non-isolated partition root. At this point, the target
	 * effective_cpus isn't computed yet. user_xcpus() is the best
	 * approximation.
	 *
	 * TBD: May need to precompute the real effective_cpus here in case
	 * incorrect scheduling of SCHED_DEADLINE tasks in a partition
	 * becomes an issue.
	 */
	ret = -EBUSY;
	if (is_cpu_exclusive(cur) && is_sched_load_balance(cur) &&
	    !cpuset_cpumask_can_shrink(cur->effective_cpus, user_xcpus(trial)))
		goto out;

	/*
	 * If either I or some sibling (!= me) is exclusive, we can't
	 * overlap. exclusive_cpus cannot overlap with each other if set.
	 */
	ret = -EINVAL;
	cpuset_for_each_child(c, css, par) {
		if (c == cur)
			continue;
		if (cpus_excl_conflict(trial, c))
			goto out;
		if (mems_excl_conflict(trial, c))
			goto out;
	}

	ret = 0;
out:
	rcu_read_unlock();
	return ret;
}

#ifdef CONFIG_SMP
/*
 * Helper routine for generate_sched_domains().
 * Do cpusets a, b have overlapping effective cpus_allowed masks?
 */
static int cpusets_overlap(struct cpuset *a, struct cpuset *b)
{
	return cpumask_intersects(a->effective_cpus, b->effective_cpus);
}

static void
update_domain_attr(struct sched_domain_attr *dattr, struct cpuset *c)
{
	if (dattr->relax_domain_level < c->relax_domain_level)
		dattr->relax_domain_level = c->relax_domain_level;
	return;
}

static void update_domain_attr_tree(struct sched_domain_attr *dattr,
				    struct cpuset *root_cs)
{
	struct cpuset *cp;
	struct cgroup_subsys_state *pos_css;

	rcu_read_lock();
	cpuset_for_each_descendant_pre(cp, pos_css, root_cs) {
		/* skip the whole subtree if @cp doesn't have any CPU */
		if (cpumask_empty(cp->cpus_allowed)) {
			pos_css = css_rightmost_descendant(pos_css);
			continue;
		}

		if (is_sched_load_balance(cp))
			update_domain_attr(dattr, cp);
	}
	rcu_read_unlock();
}

/* Must be called with cpuset_mutex held.  */
static inline int nr_cpusets(void)
{
	/* jump label reference count + the top-level cpuset */
	return static_key_count(&cpusets_enabled_key.key) + 1;
}

/*
 * generate_sched_domains()
 *
 * This function builds a partial partition of the systems CPUs
 * A 'partial partition' is a set of non-overlapping subsets whose
 * union is a subset of that set.
 * The output of this function needs to be passed to kernel/sched/core.c
 * partition_sched_domains() routine, which will rebuild the scheduler's
 * load balancing domains (sched domains) as specified by that partial
 * partition.
 *
 * See "What is sched_load_balance" in Documentation/admin-guide/cgroup-v1/cpusets.rst
 * for a background explanation of this.
 *
 * Does not return errors, on the theory that the callers of this
 * routine would rather not worry about failures to rebuild sched
 * domains when operating in the severe memory shortage situations
 * that could cause allocation failures below.
 *
 * Must be called with cpuset_mutex held.
 *
 * The three key local variables below are:
 *    cp - cpuset pointer, used (together with pos_css) to perform a
 *	   top-down scan of all cpusets. For our purposes, rebuilding
 *	   the schedulers sched domains, we can ignore !is_sched_load_
 *	   balance cpusets.
 *  csa  - (for CpuSet Array) Array of pointers to all the cpusets
 *	   that need to be load balanced, for convenient iterative
 *	   access by the subsequent code that finds the best partition,
 *	   i.e the set of domains (subsets) of CPUs such that the
 *	   cpus_allowed of every cpuset marked is_sched_load_balance
 *	   is a subset of one of these domains, while there are as
 *	   many such domains as possible, each as small as possible.
 * doms  - Conversion of 'csa' to an array of cpumasks, for passing to
 *	   the kernel/sched/core.c routine partition_sched_domains() in a
 *	   convenient format, that can be easily compared to the prior
 *	   value to determine what partition elements (sched domains)
 *	   were changed (added or removed.)
 *
 * Finding the best partition (set of domains):
 *	The double nested loops below over i, j scan over the load
 *	balanced cpusets (using the array of cpuset pointers in csa[])
 *	looking for pairs of cpusets that have overlapping cpus_allowed
 *	and merging them using a union-find algorithm.
 *
 *	The union of the cpus_allowed masks from the set of all cpusets
 *	having the same root then form the one element of the partition
 *	(one sched domain) to be passed to partition_sched_domains().
 *
 */
static int generate_sched_domains(cpumask_var_t **domains,
			struct sched_domain_attr **attributes)
{
	struct cpuset *cp;	/* top-down scan of cpusets */
	struct cpuset **csa;	/* array of all cpuset ptrs */
	int csn;		/* how many cpuset ptrs in csa so far */
	int i, j;		/* indices for partition finding loops */
	cpumask_var_t *doms;	/* resulting partition; i.e. sched domains */
	struct sched_domain_attr *dattr;  /* attributes for custom domains */
	int ndoms = 0;		/* number of sched domains in result */
	int nslot;		/* next empty doms[] struct cpumask slot */
	struct cgroup_subsys_state *pos_css;
	bool root_load_balance = is_sched_load_balance(&top_cpuset);
	bool cgrpv2 = cpuset_v2();
	int nslot_update;

	doms = NULL;
	dattr = NULL;
	csa = NULL;

	/* Special case for the 99% of systems with one, full, sched domain */
	if (root_load_balance && cpumask_empty(subpartitions_cpus)) {
single_root_domain:
		ndoms = 1;
		doms = alloc_sched_domains(ndoms);
		if (!doms)
			goto done;

		dattr = kmalloc(sizeof(struct sched_domain_attr), GFP_KERNEL);
		if (dattr) {
			*dattr = SD_ATTR_INIT;
			update_domain_attr_tree(dattr, &top_cpuset);
		}
		cpumask_and(doms[0], top_cpuset.effective_cpus,
			    housekeeping_cpumask(HK_TYPE_DOMAIN));

		goto done;
	}

	csa = kmalloc_array(nr_cpusets(), sizeof(cp), GFP_KERNEL);
	if (!csa)
		goto done;
	csn = 0;

	rcu_read_lock();
	if (root_load_balance)
		csa[csn++] = &top_cpuset;
	cpuset_for_each_descendant_pre(cp, pos_css, &top_cpuset) {
		if (cp == &top_cpuset)
			continue;

		if (cgrpv2)
			goto v2;

		/*
		 * v1:
		 * Continue traversing beyond @cp iff @cp has some CPUs and
		 * isn't load balancing.  The former is obvious.  The
		 * latter: All child cpusets contain a subset of the
		 * parent's cpus, so just skip them, and then we call
		 * update_domain_attr_tree() to calc relax_domain_level of
		 * the corresponding sched domain.
		 */
		if (!cpumask_empty(cp->cpus_allowed) &&
		    !(is_sched_load_balance(cp) &&
		      cpumask_intersects(cp->cpus_allowed,
					 housekeeping_cpumask(HK_TYPE_DOMAIN))))
			continue;

		if (is_sched_load_balance(cp) &&
		    !cpumask_empty(cp->effective_cpus))
			csa[csn++] = cp;

		/* skip @cp's subtree */
		pos_css = css_rightmost_descendant(pos_css);
		continue;

v2:
		/*
		 * Only valid partition roots that are not isolated and with
		 * non-empty effective_cpus will be saved into csn[].
		 */
		if ((cp->partition_root_state == PRS_ROOT) &&
		    !cpumask_empty(cp->effective_cpus))
			csa[csn++] = cp;

		/*
		 * Skip @cp's subtree if not a partition root and has no
		 * exclusive CPUs to be granted to child cpusets.
		 */
		if (!is_partition_valid(cp) && cpumask_empty(cp->exclusive_cpus))
			pos_css = css_rightmost_descendant(pos_css);
	}
	rcu_read_unlock();

	/*
	 * If there are only isolated partitions underneath the cgroup root,
	 * we can optimize out unneeded sched domains scanning.
	 */
	if (root_load_balance && (csn == 1))
		goto single_root_domain;

	for (i = 0; i < csn; i++)
		uf_node_init(&csa[i]->node);

	/* Merge overlapping cpusets */
	for (i = 0; i < csn; i++) {
		for (j = i + 1; j < csn; j++) {
			if (cpusets_overlap(csa[i], csa[j])) {
				/*
				 * Cgroup v2 shouldn't pass down overlapping
				 * partition root cpusets.
				 */
				WARN_ON_ONCE(cgrpv2);
				uf_union(&csa[i]->node, &csa[j]->node);
			}
		}
	}

	/* Count the total number of domains */
	for (i = 0; i < csn; i++) {
		if (uf_find(&csa[i]->node) == &csa[i]->node)
			ndoms++;
	}

	/*
	 * Now we know how many domains to create.
	 * Convert <csn, csa> to <ndoms, doms> and populate cpu masks.
	 */
	doms = alloc_sched_domains(ndoms);
	if (!doms)
		goto done;

	/*
	 * The rest of the code, including the scheduler, can deal with
	 * dattr==NULL case. No need to abort if alloc fails.
	 */
	dattr = kmalloc_array(ndoms, sizeof(struct sched_domain_attr),
			      GFP_KERNEL);

	/*
	 * Cgroup v2 doesn't support domain attributes, just set all of them
	 * to SD_ATTR_INIT. Also non-isolating partition root CPUs are a
	 * subset of HK_TYPE_DOMAIN housekeeping CPUs.
	 */
	if (cgrpv2) {
		for (i = 0; i < ndoms; i++) {
			/*
			 * The top cpuset may contain some boot time isolated
			 * CPUs that need to be excluded from the sched domain.
			 */
			if (csa[i] == &top_cpuset)
				cpumask_and(doms[i], csa[i]->effective_cpus,
					    housekeeping_cpumask(HK_TYPE_DOMAIN));
			else
				cpumask_copy(doms[i], csa[i]->effective_cpus);
			if (dattr)
				dattr[i] = SD_ATTR_INIT;
		}
		goto done;
	}

	for (nslot = 0, i = 0; i < csn; i++) {
		nslot_update = 0;
		for (j = i; j < csn; j++) {
			if (uf_find(&csa[j]->node) == &csa[i]->node) {
				struct cpumask *dp = doms[nslot];

				if (i == j) {
					nslot_update = 1;
					cpumask_clear(dp);
					if (dattr)
						*(dattr + nslot) = SD_ATTR_INIT;
				}
				cpumask_or(dp, dp, csa[j]->effective_cpus);
				cpumask_and(dp, dp, housekeeping_cpumask(HK_TYPE_DOMAIN));
				if (dattr)
					update_domain_attr_tree(dattr + nslot, csa[j]);
			}
		}
		if (nslot_update)
			nslot++;
	}
	BUG_ON(nslot != ndoms);

done:
	kfree(csa);

	/*
	 * Fallback to the default domain if kmalloc() failed.
	 * See comments in partition_sched_domains().
	 */
	if (doms == NULL)
		ndoms = 1;

	*domains    = doms;
	*attributes = dattr;
	return ndoms;
}

static void dl_update_tasks_root_domain(struct cpuset *cs)
{
	struct css_task_iter it;
	struct task_struct *task;

	if (cs->nr_deadline_tasks == 0)
		return;

	css_task_iter_start(&cs->css, 0, &it);

	while ((task = css_task_iter_next(&it)))
		dl_add_task_root_domain(task);

	css_task_iter_end(&it);
}

void dl_rebuild_rd_accounting(void)
{
	struct cpuset *cs = NULL;
	struct cgroup_subsys_state *pos_css;
	int cpu;
	u64 cookie = ++dl_cookie;

	lockdep_assert_held(&cpuset_mutex);
	lockdep_assert_cpus_held();
	lockdep_assert_held(&sched_domains_mutex);

	rcu_read_lock();

	for_each_possible_cpu(cpu) {
		if (dl_bw_visited(cpu, cookie))
			continue;

		dl_clear_root_domain_cpu(cpu);
	}

	cpuset_for_each_descendant_pre(cs, pos_css, &top_cpuset) {

		if (cpumask_empty(cs->effective_cpus)) {
			pos_css = css_rightmost_descendant(pos_css);
			continue;
		}

		css_get(&cs->css);

		rcu_read_unlock();

		dl_update_tasks_root_domain(cs);

		rcu_read_lock();
		css_put(&cs->css);
	}
	rcu_read_unlock();
}

/*
 * Rebuild scheduler domains.
 *
 * If the flag 'sched_load_balance' of any cpuset with non-empty
 * 'cpus' changes, or if the 'cpus' allowed changes in any cpuset
 * which has that flag enabled, or if any cpuset with a non-empty
 * 'cpus' is removed, then call this routine to rebuild the
 * scheduler's dynamic sched domains.
 *
 * Call with cpuset_mutex held.  Takes cpus_read_lock().
 */
void rebuild_sched_domains_locked(void)
{
	struct cgroup_subsys_state *pos_css;
	struct sched_domain_attr *attr;
	cpumask_var_t *doms;
	struct cpuset *cs;
	int ndoms;

	lockdep_assert_cpus_held();
	lockdep_assert_held(&cpuset_mutex);
	force_sd_rebuild = false;

	/*
	 * If we have raced with CPU hotplug, return early to avoid
	 * passing doms with offlined cpu to partition_sched_domains().
	 * Anyways, cpuset_handle_hotplug() will rebuild sched domains.
	 *
	 * With no CPUs in any subpartitions, top_cpuset's effective CPUs
	 * should be the same as the active CPUs, so checking only top_cpuset
	 * is enough to detect racing CPU offlines.
	 */
	if (cpumask_empty(subpartitions_cpus) &&
	    !cpumask_equal(top_cpuset.effective_cpus, cpu_active_mask))
		return;

	/*
	 * With subpartition CPUs, however, the effective CPUs of a partition
	 * root should be only a subset of the active CPUs.  Since a CPU in any
	 * partition root could be offlined, all must be checked.
	 */
	if (!cpumask_empty(subpartitions_cpus)) {
		rcu_read_lock();
		cpuset_for_each_descendant_pre(cs, pos_css, &top_cpuset) {
			if (!is_partition_valid(cs)) {
				pos_css = css_rightmost_descendant(pos_css);
				continue;
			}
			if (!cpumask_subset(cs->effective_cpus,
					    cpu_active_mask)) {
				rcu_read_unlock();
				return;
			}
		}
		rcu_read_unlock();
	}

	/* Generate domain masks and attrs */
	ndoms = generate_sched_domains(&doms, &attr);

	/* Have scheduler rebuild the domains */
	partition_sched_domains(ndoms, doms, attr);
}
#else /* !CONFIG_SMP */
void rebuild_sched_domains_locked(void)
{
}
#endif /* CONFIG_SMP */

static void rebuild_sched_domains_cpuslocked(void)
{
	mutex_lock(&cpuset_mutex);
	rebuild_sched_domains_locked();
	mutex_unlock(&cpuset_mutex);
}

void rebuild_sched_domains(void)
{
	cpus_read_lock();
	rebuild_sched_domains_cpuslocked();
	cpus_read_unlock();
}

void cpuset_reset_sched_domains(void)
{
	mutex_lock(&cpuset_mutex);
	partition_sched_domains(1, NULL, NULL);
	mutex_unlock(&cpuset_mutex);
}

/**
 * cpuset_update_tasks_cpumask - Update the cpumasks of tasks in the cpuset.
 * @cs: the cpuset in which each task's cpus_allowed mask needs to be changed
 * @new_cpus: the temp variable for the new effective_cpus mask
 *
 * Iterate through each task of @cs updating its cpus_allowed to the
 * effective cpuset's.  As this function is called with cpuset_mutex held,
 * cpuset membership stays stable.
 *
 * For top_cpuset, task_cpu_possible_mask() is used instead of effective_cpus
 * to make sure all offline CPUs are also included as hotplug code won't
 * update cpumasks for tasks in top_cpuset.
 *
 * As task_cpu_possible_mask() can be task dependent in arm64, we have to
 * do cpu masking per task instead of doing it once for all.
 */
void cpuset_update_tasks_cpumask(struct cpuset *cs, struct cpumask *new_cpus)
{
	struct css_task_iter it;
	struct task_struct *task;
	bool top_cs = cs == &top_cpuset;

	css_task_iter_start(&cs->css, 0, &it);
	while ((task = css_task_iter_next(&it))) {
		const struct cpumask *possible_mask = task_cpu_possible_mask(task);

		if (top_cs) {
			/*
			 * PF_NO_SETAFFINITY tasks are ignored.
			 * All per cpu kthreads should have PF_NO_SETAFFINITY
			 * flag set, see kthread_set_per_cpu().
			 */
			if (task->flags & PF_NO_SETAFFINITY)
				continue;
			cpumask_andnot(new_cpus, possible_mask, subpartitions_cpus);
		} else {
			cpumask_and(new_cpus, possible_mask, cs->effective_cpus);
		}
		set_cpus_allowed_ptr(task, new_cpus);
	}
	css_task_iter_end(&it);
}

/**
 * compute_effective_cpumask - Compute the effective cpumask of the cpuset
 * @new_cpus: the temp variable for the new effective_cpus mask
 * @cs: the cpuset the need to recompute the new effective_cpus mask
 * @parent: the parent cpuset
 *
 * The result is valid only if the given cpuset isn't a partition root.
 */
static void compute_effective_cpumask(struct cpumask *new_cpus,
				      struct cpuset *cs, struct cpuset *parent)
{
	cpumask_and(new_cpus, cs->cpus_allowed, parent->effective_cpus);
}

/*
 * Commands for update_parent_effective_cpumask
 */
enum partition_cmd {
	partcmd_enable,		/* Enable partition root	  */
	partcmd_enablei,	/* Enable isolated partition root */
	partcmd_disable,	/* Disable partition root	  */
	partcmd_update,		/* Update parent's effective_cpus */
	partcmd_invalidate,	/* Make partition invalid	  */
};

static void update_sibling_cpumasks(struct cpuset *parent, struct cpuset *cs,
				    struct tmpmasks *tmp);

/*
 * Update partition exclusive flag
 *
 * Return: 0 if successful, an error code otherwise
 */
static int update_partition_exclusive_flag(struct cpuset *cs, int new_prs)
{
	bool exclusive = (new_prs > PRS_MEMBER);

	if (exclusive && !is_cpu_exclusive(cs)) {
		if (cpuset_update_flag(CS_CPU_EXCLUSIVE, cs, 1))
			return PERR_NOTEXCL;
	} else if (!exclusive && is_cpu_exclusive(cs)) {
		/* Turning off CS_CPU_EXCLUSIVE will not return error */
		cpuset_update_flag(CS_CPU_EXCLUSIVE, cs, 0);
	}
	return 0;
}

/*
 * Update partition load balance flag and/or rebuild sched domain
 *
 * Changing load balance flag will automatically call
 * rebuild_sched_domains_locked().
 * This function is for cgroup v2 only.
 */
static void update_partition_sd_lb(struct cpuset *cs, int old_prs)
{
	int new_prs = cs->partition_root_state;
	bool rebuild_domains = (new_prs > 0) || (old_prs > 0);
	bool new_lb;

	/*
	 * If cs is not a valid partition root, the load balance state
	 * will follow its parent.
	 */
	if (new_prs > 0) {
		new_lb = (new_prs != PRS_ISOLATED);
	} else {
		new_lb = is_sched_load_balance(parent_cs(cs));
	}
	if (new_lb != !!is_sched_load_balance(cs)) {
		rebuild_domains = true;
		if (new_lb)
			set_bit(CS_SCHED_LOAD_BALANCE, &cs->flags);
		else
			clear_bit(CS_SCHED_LOAD_BALANCE, &cs->flags);
	}

	if (rebuild_domains)
		cpuset_force_rebuild();
}

/*
 * tasks_nocpu_error - Return true if tasks will have no effective_cpus
 */
static bool tasks_nocpu_error(struct cpuset *parent, struct cpuset *cs,
			      struct cpumask *xcpus)
{
	/*
	 * A populated partition (cs or parent) can't have empty effective_cpus
	 */
	return (cpumask_subset(parent->effective_cpus, xcpus) &&
		partition_is_populated(parent, cs)) ||
	       (!cpumask_intersects(xcpus, cpu_active_mask) &&
		partition_is_populated(cs, NULL));
}

static void reset_partition_data(struct cpuset *cs)
{
	struct cpuset *parent = parent_cs(cs);

	if (!cpuset_v2())
		return;

	lockdep_assert_held(&callback_lock);

	if (cpumask_empty(cs->exclusive_cpus)) {
		cpumask_clear(cs->effective_xcpus);
		if (is_cpu_exclusive(cs))
			clear_bit(CS_CPU_EXCLUSIVE, &cs->flags);
	}
	if (!cpumask_and(cs->effective_cpus, parent->effective_cpus, cs->cpus_allowed))
		cpumask_copy(cs->effective_cpus, parent->effective_cpus);
}

/*
 * isolated_cpus_update - Update the isolated_cpus mask
 * @old_prs: old partition_root_state
 * @new_prs: new partition_root_state
 * @xcpus: exclusive CPUs with state change
 */
static void isolated_cpus_update(int old_prs, int new_prs, struct cpumask *xcpus)
{
	WARN_ON_ONCE(old_prs == new_prs);
	if (new_prs == PRS_ISOLATED)
		cpumask_or(isolated_cpus, isolated_cpus, xcpus);
	else
		cpumask_andnot(isolated_cpus, isolated_cpus, xcpus);

	isolated_cpus_updating = true;
}

/*
 * partition_xcpus_add - Add new exclusive CPUs to partition
 * @new_prs: new partition_root_state
 * @parent: parent cpuset
 * @xcpus: exclusive CPUs to be added
 *
 * Remote partition if parent == NULL
 */
static void partition_xcpus_add(int new_prs, struct cpuset *parent,
				struct cpumask *xcpus)
{
	WARN_ON_ONCE(new_prs < 0);
	lockdep_assert_held(&callback_lock);
	if (!parent)
		parent = &top_cpuset;


	if (parent == &top_cpuset)
		cpumask_or(subpartitions_cpus, subpartitions_cpus, xcpus);

	if (new_prs != parent->partition_root_state)
		isolated_cpus_update(parent->partition_root_state, new_prs,
				     xcpus);

	cpumask_andnot(parent->effective_cpus, parent->effective_cpus, xcpus);
}

/*
 * partition_xcpus_del - Remove exclusive CPUs from partition
 * @old_prs: old partition_root_state
 * @parent: parent cpuset
 * @xcpus: exclusive CPUs to be removed
 *
 * Remote partition if parent == NULL
 */
static void partition_xcpus_del(int old_prs, struct cpuset *parent,
				struct cpumask *xcpus)
{
	WARN_ON_ONCE(old_prs < 0);
	lockdep_assert_held(&callback_lock);
	if (!parent)
		parent = &top_cpuset;

	if (parent == &top_cpuset)
		cpumask_andnot(subpartitions_cpus, subpartitions_cpus, xcpus);

	if (old_prs != parent->partition_root_state)
		isolated_cpus_update(old_prs, parent->partition_root_state,
				     xcpus);

	cpumask_and(xcpus, xcpus, cpu_active_mask);
	cpumask_or(parent->effective_cpus, parent->effective_cpus, xcpus);
}

<<<<<<< HEAD
static void update_isolation_cpumasks(bool isolcpus_updated)
=======
/*
 * isolated_cpus_can_update - check for isolated & nohz_full conflicts
 * @add_cpus: cpu mask for cpus that are going to be isolated
 * @del_cpus: cpu mask for cpus that are no longer isolated, can be NULL
 * Return: false if there is conflict, true otherwise
 *
 * If nohz_full is enabled and we have isolated CPUs, their combination must
 * still leave housekeeping CPUs.
 *
 * TBD: Should consider merging this function into
 *      prstate_housekeeping_conflict().
 */
static bool isolated_cpus_can_update(struct cpumask *add_cpus,
				     struct cpumask *del_cpus)
>>>>>>> b1bcaed1
{
	cpumask_var_t full_hk_cpus;
	int res = true;

	if (!housekeeping_enabled(HK_TYPE_KERNEL_NOISE))
		return true;

	if (del_cpus && cpumask_weight_and(del_cpus,
			housekeeping_cpumask(HK_TYPE_KERNEL_NOISE)))
		return true;

	if (!alloc_cpumask_var(&full_hk_cpus, GFP_KERNEL))
		return false;

	cpumask_and(full_hk_cpus, housekeeping_cpumask(HK_TYPE_KERNEL_NOISE),
		    housekeeping_cpumask(HK_TYPE_DOMAIN));
	cpumask_andnot(full_hk_cpus, full_hk_cpus, isolated_cpus);
	cpumask_and(full_hk_cpus, full_hk_cpus, cpu_active_mask);
	if (!cpumask_weight_andnot(full_hk_cpus, add_cpus))
		res = false;

	free_cpumask_var(full_hk_cpus);
	return res;
}

/*
 * prstate_housekeeping_conflict - check for partition & housekeeping conflicts
 * @prstate: partition root state to be checked
 * @new_cpus: cpu mask
 * Return: true if there is conflict, false otherwise
 *
 * CPUs outside of boot_hk_cpus, if defined, can only be used in an
 * isolated partition.
 */
static bool prstate_housekeeping_conflict(int prstate, struct cpumask *new_cpus)
{
	if (!have_boot_isolcpus)
		return false;

	if ((prstate != PRS_ISOLATED) && !cpumask_subset(new_cpus, boot_hk_cpus))
		return true;

	return false;
}

/*
 * update_isolation_cpumasks - Update external isolation related CPU masks
 *
 * The following external CPU masks will be updated if necessary:
 * - workqueue unbound cpumask
 */
static void update_isolation_cpumasks(void)
{
	int ret;

	if (!isolated_cpus_updating)
		return;

	lockdep_assert_cpus_held();

	ret = workqueue_unbound_exclude_cpumask(isolated_cpus);
	WARN_ON_ONCE(ret < 0);
<<<<<<< HEAD

	ret = tmigr_isolated_exclude_cpumask(isolated_cpus);
	WARN_ON_ONCE(ret < 0);
=======
	isolated_cpus_updating = false;
>>>>>>> b1bcaed1
}

/**
 * cpuset_cpu_is_isolated - Check if the given CPU is isolated
 * @cpu: the CPU number to be checked
 * Return: true if CPU is used in an isolated partition, false otherwise
 */
bool cpuset_cpu_is_isolated(int cpu)
{
	return cpumask_test_cpu(cpu, isolated_cpus);
}
EXPORT_SYMBOL_GPL(cpuset_cpu_is_isolated);

/**
 * rm_siblings_excl_cpus - Remove exclusive CPUs that are used by sibling cpusets
 * @parent: Parent cpuset containing all siblings
 * @cs: Current cpuset (will be skipped)
 * @excpus:  exclusive effective CPU mask to modify
 *
 * This function ensures the given @excpus mask doesn't include any CPUs that
 * are exclusively allocated to sibling cpusets. It walks through all siblings
 * of @cs under @parent and removes their exclusive CPUs from @excpus.
 */
static int rm_siblings_excl_cpus(struct cpuset *parent, struct cpuset *cs,
					struct cpumask *excpus)
{
	struct cgroup_subsys_state *css;
	struct cpuset *sibling;
	int retval = 0;

	if (cpumask_empty(excpus))
		return retval;

	/*
	 * Exclude exclusive CPUs from siblings
	 */
	rcu_read_lock();
	cpuset_for_each_child(sibling, css, parent) {
		if (sibling == cs)
			continue;

		if (cpumask_intersects(excpus, sibling->exclusive_cpus)) {
			cpumask_andnot(excpus, excpus, sibling->exclusive_cpus);
			retval++;
			continue;
		}
		if (cpumask_intersects(excpus, sibling->effective_xcpus)) {
			cpumask_andnot(excpus, excpus, sibling->effective_xcpus);
			retval++;
		}
	}
	rcu_read_unlock();

	return retval;
}

/*
 * compute_excpus - compute effective exclusive CPUs
 * @cs: cpuset
 * @xcpus: effective exclusive CPUs value to be set
 * Return: 0 if there is no sibling conflict, > 0 otherwise
 *
 * If exclusive_cpus isn't explicitly set , we have to scan the sibling cpusets
 * and exclude their exclusive_cpus or effective_xcpus as well.
 */
static int compute_excpus(struct cpuset *cs, struct cpumask *excpus)
{
	struct cpuset *parent = parent_cs(cs);

	cpumask_and(excpus, user_xcpus(cs), parent->effective_xcpus);

	if (!cpumask_empty(cs->exclusive_cpus))
		return 0;

	return rm_siblings_excl_cpus(parent, cs, excpus);
}

/*
 * compute_trialcs_excpus - Compute effective exclusive CPUs for a trial cpuset
 * @trialcs: The trial cpuset containing the proposed new configuration
 * @cs: The original cpuset that the trial configuration is based on
 * Return: 0 if successful with no sibling conflict, >0 if a conflict is found
 *
 * Computes the effective_xcpus for a trial configuration. @cs is provided to represent
 * the real cs.
 */
static int compute_trialcs_excpus(struct cpuset *trialcs, struct cpuset *cs)
{
	struct cpuset *parent = parent_cs(trialcs);
	struct cpumask *excpus = trialcs->effective_xcpus;

	/* trialcs is member, cpuset.cpus has no impact to excpus */
	if (cs_is_member(cs))
		cpumask_and(excpus, trialcs->exclusive_cpus,
				parent->effective_xcpus);
	else
		cpumask_and(excpus, user_xcpus(trialcs), parent->effective_xcpus);

	return rm_siblings_excl_cpus(parent, cs, excpus);
}

static inline bool is_remote_partition(struct cpuset *cs)
{
	return cs->remote_partition;
}

static inline bool is_local_partition(struct cpuset *cs)
{
	return is_partition_valid(cs) && !is_remote_partition(cs);
}

/*
 * remote_partition_enable - Enable current cpuset as a remote partition root
 * @cs: the cpuset to update
 * @new_prs: new partition_root_state
 * @tmp: temporary masks
 * Return: 0 if successful, errcode if error
 *
 * Enable the current cpuset to become a remote partition root taking CPUs
 * directly from the top cpuset. cpuset_mutex must be held by the caller.
 */
static int remote_partition_enable(struct cpuset *cs, int new_prs,
				   struct tmpmasks *tmp)
{
	/*
	 * The user must have sysadmin privilege.
	 */
	if (!capable(CAP_SYS_ADMIN))
		return PERR_ACCESS;

	/*
	 * The requested exclusive_cpus must not be allocated to other
	 * partitions and it can't use up all the root's effective_cpus.
	 *
	 * The effective_xcpus mask can contain offline CPUs, but there must
	 * be at least one or more online CPUs present before it can be enabled.
	 *
	 * Note that creating a remote partition with any local partition root
	 * above it or remote partition root underneath it is not allowed.
	 */
	compute_excpus(cs, tmp->new_cpus);
	WARN_ON_ONCE(cpumask_intersects(tmp->new_cpus, subpartitions_cpus));
	if (!cpumask_intersects(tmp->new_cpus, cpu_active_mask) ||
	    cpumask_subset(top_cpuset.effective_cpus, tmp->new_cpus))
		return PERR_INVCPUS;
	if (((new_prs == PRS_ISOLATED) &&
	     !isolated_cpus_can_update(tmp->new_cpus, NULL)) ||
	    prstate_housekeeping_conflict(new_prs, tmp->new_cpus))
		return PERR_HKEEPING;

	spin_lock_irq(&callback_lock);
	partition_xcpus_add(new_prs, NULL, tmp->new_cpus);
	cs->remote_partition = true;
	cpumask_copy(cs->effective_xcpus, tmp->new_cpus);
	spin_unlock_irq(&callback_lock);
<<<<<<< HEAD
	update_isolation_cpumasks(isolcpus_updated);
=======
	update_isolation_cpumasks();
>>>>>>> b1bcaed1
	cpuset_force_rebuild();
	cs->prs_err = 0;

	/*
	 * Propagate changes in top_cpuset's effective_cpus down the hierarchy.
	 */
	cpuset_update_tasks_cpumask(&top_cpuset, tmp->new_cpus);
	update_sibling_cpumasks(&top_cpuset, NULL, tmp);
	return 0;
}

/*
 * remote_partition_disable - Remove current cpuset from remote partition list
 * @cs: the cpuset to update
 * @tmp: temporary masks
 *
 * The effective_cpus is also updated.
 *
 * cpuset_mutex must be held by the caller.
 */
static void remote_partition_disable(struct cpuset *cs, struct tmpmasks *tmp)
{
	WARN_ON_ONCE(!is_remote_partition(cs));
	WARN_ON_ONCE(!cpumask_subset(cs->effective_xcpus, subpartitions_cpus));

	spin_lock_irq(&callback_lock);
	cs->remote_partition = false;
	partition_xcpus_del(cs->partition_root_state, NULL, cs->effective_xcpus);
	if (cs->prs_err)
		cs->partition_root_state = -cs->partition_root_state;
	else
		cs->partition_root_state = PRS_MEMBER;

	/* effective_xcpus may need to be changed */
	compute_excpus(cs, cs->effective_xcpus);
	reset_partition_data(cs);
	spin_unlock_irq(&callback_lock);
<<<<<<< HEAD
	update_isolation_cpumasks(isolcpus_updated);
=======
	update_isolation_cpumasks();
>>>>>>> b1bcaed1
	cpuset_force_rebuild();

	/*
	 * Propagate changes in top_cpuset's effective_cpus down the hierarchy.
	 */
	cpuset_update_tasks_cpumask(&top_cpuset, tmp->new_cpus);
	update_sibling_cpumasks(&top_cpuset, NULL, tmp);
}

/*
 * remote_cpus_update - cpus_exclusive change of remote partition
 * @cs: the cpuset to be updated
 * @xcpus: the new exclusive_cpus mask, if non-NULL
 * @excpus: the new effective_xcpus mask
 * @tmp: temporary masks
 *
 * top_cpuset and subpartitions_cpus will be updated or partition can be
 * invalidated.
 */
static void remote_cpus_update(struct cpuset *cs, struct cpumask *xcpus,
			       struct cpumask *excpus, struct tmpmasks *tmp)
{
	bool adding, deleting;
	int prs = cs->partition_root_state;

	if (WARN_ON_ONCE(!is_remote_partition(cs)))
		return;

	WARN_ON_ONCE(!cpumask_subset(cs->effective_xcpus, subpartitions_cpus));

	if (cpumask_empty(excpus)) {
		cs->prs_err = PERR_CPUSEMPTY;
		goto invalidate;
	}

	adding   = cpumask_andnot(tmp->addmask, excpus, cs->effective_xcpus);
	deleting = cpumask_andnot(tmp->delmask, cs->effective_xcpus, excpus);

	/*
	 * Additions of remote CPUs is only allowed if those CPUs are
	 * not allocated to other partitions and there are effective_cpus
	 * left in the top cpuset.
	 */
	if (adding) {
		WARN_ON_ONCE(cpumask_intersects(tmp->addmask, subpartitions_cpus));
		if (!capable(CAP_SYS_ADMIN))
			cs->prs_err = PERR_ACCESS;
		else if (cpumask_intersects(tmp->addmask, subpartitions_cpus) ||
			 cpumask_subset(top_cpuset.effective_cpus, tmp->addmask))
			cs->prs_err = PERR_NOCPUS;
		else if ((prs == PRS_ISOLATED) &&
			 !isolated_cpus_can_update(tmp->addmask, tmp->delmask))
			cs->prs_err = PERR_HKEEPING;
		if (cs->prs_err)
			goto invalidate;
	}

	spin_lock_irq(&callback_lock);
	if (adding)
		partition_xcpus_add(prs, NULL, tmp->addmask);
	if (deleting)
		partition_xcpus_del(prs, NULL, tmp->delmask);
	/*
	 * Need to update effective_xcpus and exclusive_cpus now as
	 * update_sibling_cpumasks() below may iterate back to the same cs.
	 */
	cpumask_copy(cs->effective_xcpus, excpus);
	if (xcpus)
		cpumask_copy(cs->exclusive_cpus, xcpus);
	spin_unlock_irq(&callback_lock);
<<<<<<< HEAD
	update_isolation_cpumasks(isolcpus_updated);
=======
	update_isolation_cpumasks();
>>>>>>> b1bcaed1
	if (adding || deleting)
		cpuset_force_rebuild();

	/*
	 * Propagate changes in top_cpuset's effective_cpus down the hierarchy.
	 */
	cpuset_update_tasks_cpumask(&top_cpuset, tmp->new_cpus);
	update_sibling_cpumasks(&top_cpuset, NULL, tmp);
	return;

invalidate:
	remote_partition_disable(cs, tmp);
}

/**
 * update_parent_effective_cpumask - update effective_cpus mask of parent cpuset
 * @cs:      The cpuset that requests change in partition root state
 * @cmd:     Partition root state change command
 * @newmask: Optional new cpumask for partcmd_update
 * @tmp:     Temporary addmask and delmask
 * Return:   0 or a partition root state error code
 *
 * For partcmd_enable*, the cpuset is being transformed from a non-partition
 * root to a partition root. The effective_xcpus (cpus_allowed if
 * effective_xcpus not set) mask of the given cpuset will be taken away from
 * parent's effective_cpus. The function will return 0 if all the CPUs listed
 * in effective_xcpus can be granted or an error code will be returned.
 *
 * For partcmd_disable, the cpuset is being transformed from a partition
 * root back to a non-partition root. Any CPUs in effective_xcpus will be
 * given back to parent's effective_cpus. 0 will always be returned.
 *
 * For partcmd_update, if the optional newmask is specified, the cpu list is
 * to be changed from effective_xcpus to newmask. Otherwise, effective_xcpus is
 * assumed to remain the same. The cpuset should either be a valid or invalid
 * partition root. The partition root state may change from valid to invalid
 * or vice versa. An error code will be returned if transitioning from
 * invalid to valid violates the exclusivity rule.
 *
 * For partcmd_invalidate, the current partition will be made invalid.
 *
 * The partcmd_enable* and partcmd_disable commands are used by
 * update_prstate(). An error code may be returned and the caller will check
 * for error.
 *
 * The partcmd_update command is used by update_cpumasks_hier() with newmask
 * NULL and update_cpumask() with newmask set. The partcmd_invalidate is used
 * by update_cpumask() with NULL newmask. In both cases, the callers won't
 * check for error and so partition_root_state and prs_err will be updated
 * directly.
 */
static int update_parent_effective_cpumask(struct cpuset *cs, int cmd,
					   struct cpumask *newmask,
					   struct tmpmasks *tmp)
{
	struct cpuset *parent = parent_cs(cs);
	int adding;	/* Adding cpus to parent's effective_cpus	*/
	int deleting;	/* Deleting cpus from parent's effective_cpus	*/
	int old_prs, new_prs;
	int part_error = PERR_NONE;	/* Partition error? */
	struct cpumask *xcpus = user_xcpus(cs);
	int parent_prs = parent->partition_root_state;
	bool nocpu;

	lockdep_assert_held(&cpuset_mutex);
	WARN_ON_ONCE(is_remote_partition(cs));	/* For local partition only */

	/*
	 * new_prs will only be changed for the partcmd_update and
	 * partcmd_invalidate commands.
	 */
	adding = deleting = false;
	old_prs = new_prs = cs->partition_root_state;

	if (cmd == partcmd_invalidate) {
		if (is_partition_invalid(cs))
			return 0;

		/*
		 * Make the current partition invalid.
		 */
		if (is_partition_valid(parent))
			adding = cpumask_and(tmp->addmask,
					     xcpus, parent->effective_xcpus);
		if (old_prs > 0)
			new_prs = -old_prs;

		goto write_error;
	}

	/*
	 * The parent must be a partition root.
	 * The new cpumask, if present, or the current cpus_allowed must
	 * not be empty.
	 */
	if (!is_partition_valid(parent)) {
		return is_partition_invalid(parent)
		       ? PERR_INVPARENT : PERR_NOTPART;
	}
	if (!newmask && xcpus_empty(cs))
		return PERR_CPUSEMPTY;

	nocpu = tasks_nocpu_error(parent, cs, xcpus);

	if ((cmd == partcmd_enable) || (cmd == partcmd_enablei)) {
		/*
		 * Need to call compute_excpus() in case
		 * exclusive_cpus not set. Sibling conflict should only happen
		 * if exclusive_cpus isn't set.
		 */
		xcpus = tmp->delmask;
		if (compute_excpus(cs, xcpus))
			WARN_ON_ONCE(!cpumask_empty(cs->exclusive_cpus));
		new_prs = (cmd == partcmd_enable) ? PRS_ROOT : PRS_ISOLATED;

		/*
		 * Enabling partition root is not allowed if its
		 * effective_xcpus is empty.
		 */
		if (cpumask_empty(xcpus))
			return PERR_INVCPUS;

		if (prstate_housekeeping_conflict(new_prs, xcpus))
			return PERR_HKEEPING;

		if ((new_prs == PRS_ISOLATED) && (new_prs != parent_prs) &&
		    !isolated_cpus_can_update(xcpus, NULL))
			return PERR_HKEEPING;

		if (tasks_nocpu_error(parent, cs, xcpus))
			return PERR_NOCPUS;

		/*
		 * This function will only be called when all the preliminary
		 * checks have passed. At this point, the following condition
		 * should hold.
		 *
		 * (cs->effective_xcpus & cpu_active_mask) ⊆ parent->effective_cpus
		 *
		 * Warn if it is not the case.
		 */
		cpumask_and(tmp->new_cpus, xcpus, cpu_active_mask);
		WARN_ON_ONCE(!cpumask_subset(tmp->new_cpus, parent->effective_cpus));

		deleting = true;
	} else if (cmd == partcmd_disable) {
		/*
		 * May need to add cpus back to parent's effective_cpus
		 * (and maybe removed from subpartitions_cpus/isolated_cpus)
		 * for valid partition root. xcpus may contain CPUs that
		 * shouldn't be removed from the two global cpumasks.
		 */
		if (is_partition_valid(cs)) {
			cpumask_copy(tmp->addmask, cs->effective_xcpus);
			adding = true;
		}
		new_prs = PRS_MEMBER;
	} else if (newmask) {
		/*
		 * Empty cpumask is not allowed
		 */
		if (cpumask_empty(newmask)) {
			part_error = PERR_CPUSEMPTY;
			goto write_error;
		}

		/* Check newmask again, whether cpus are available for parent/cs */
		nocpu |= tasks_nocpu_error(parent, cs, newmask);

		/*
		 * partcmd_update with newmask:
		 *
		 * Compute add/delete mask to/from effective_cpus
		 *
		 * For valid partition:
		 *   addmask = exclusive_cpus & ~newmask
		 *			      & parent->effective_xcpus
		 *   delmask = newmask & ~exclusive_cpus
		 *		       & parent->effective_xcpus
		 *
		 * For invalid partition:
		 *   delmask = newmask & parent->effective_xcpus
		 *   The partition may become valid soon.
		 */
		if (is_partition_invalid(cs)) {
			adding = false;
			deleting = cpumask_and(tmp->delmask,
					newmask, parent->effective_xcpus);
		} else {
			cpumask_andnot(tmp->addmask, xcpus, newmask);
			adding = cpumask_and(tmp->addmask, tmp->addmask,
					     parent->effective_xcpus);

			cpumask_andnot(tmp->delmask, newmask, xcpus);
			deleting = cpumask_and(tmp->delmask, tmp->delmask,
					       parent->effective_xcpus);
		}

		/*
		 * TBD: Invalidate a currently valid child root partition may
		 * still break isolated_cpus_can_update() rule if parent is an
		 * isolated partition.
		 */
		if (is_partition_valid(cs) && (old_prs != parent_prs)) {
			if ((parent_prs == PRS_ROOT) &&
			    /* Adding to parent means removing isolated CPUs */
			    !isolated_cpus_can_update(tmp->delmask, tmp->addmask))
				part_error = PERR_HKEEPING;
			if ((parent_prs == PRS_ISOLATED) &&
			    /* Adding to parent means adding isolated CPUs */
			    !isolated_cpus_can_update(tmp->addmask, tmp->delmask))
				part_error = PERR_HKEEPING;
		}

		/*
		 * The new CPUs to be removed from parent's effective CPUs
		 * must be present.
		 */
		if (deleting) {
			cpumask_and(tmp->new_cpus, tmp->delmask, cpu_active_mask);
			WARN_ON_ONCE(!cpumask_subset(tmp->new_cpus, parent->effective_cpus));
		}

		/*
		 * Make partition invalid if parent's effective_cpus could
		 * become empty and there are tasks in the parent.
		 */
		if (nocpu && (!adding ||
		    !cpumask_intersects(tmp->addmask, cpu_active_mask))) {
			part_error = PERR_NOCPUS;
			deleting = false;
			adding = cpumask_and(tmp->addmask,
					     xcpus, parent->effective_xcpus);
		}
	} else {
		/*
		 * partcmd_update w/o newmask
		 *
		 * delmask = effective_xcpus & parent->effective_cpus
		 *
		 * This can be called from:
		 * 1) update_cpumasks_hier()
		 * 2) cpuset_hotplug_update_tasks()
		 *
		 * Check to see if it can be transitioned from valid to
		 * invalid partition or vice versa.
		 *
		 * A partition error happens when parent has tasks and all
		 * its effective CPUs will have to be distributed out.
		 */
		if (nocpu) {
			part_error = PERR_NOCPUS;
			if (is_partition_valid(cs))
				adding = cpumask_and(tmp->addmask,
						xcpus, parent->effective_xcpus);
		} else if (is_partition_invalid(cs) && !cpumask_empty(xcpus) &&
			   cpumask_subset(xcpus, parent->effective_xcpus)) {
			struct cgroup_subsys_state *css;
			struct cpuset *child;
			bool exclusive = true;

			/*
			 * Convert invalid partition to valid has to
			 * pass the cpu exclusivity test.
			 */
			rcu_read_lock();
			cpuset_for_each_child(child, css, parent) {
				if (child == cs)
					continue;
				if (!cpusets_are_exclusive(cs, child)) {
					exclusive = false;
					break;
				}
			}
			rcu_read_unlock();
			if (exclusive)
				deleting = cpumask_and(tmp->delmask,
						xcpus, parent->effective_cpus);
			else
				part_error = PERR_NOTEXCL;
		}
	}

write_error:
	if (part_error)
		WRITE_ONCE(cs->prs_err, part_error);

	if (cmd == partcmd_update) {
		/*
		 * Check for possible transition between valid and invalid
		 * partition root.
		 */
		switch (cs->partition_root_state) {
		case PRS_ROOT:
		case PRS_ISOLATED:
			if (part_error)
				new_prs = -old_prs;
			break;
		case PRS_INVALID_ROOT:
		case PRS_INVALID_ISOLATED:
			if (!part_error)
				new_prs = -old_prs;
			break;
		}
	}

	if (!adding && !deleting && (new_prs == old_prs))
		return 0;

	/*
	 * Transitioning between invalid to valid or vice versa may require
	 * changing CS_CPU_EXCLUSIVE. In the case of partcmd_update,
	 * validate_change() has already been successfully called and
	 * CPU lists in cs haven't been updated yet. So defer it to later.
	 */
	if ((old_prs != new_prs) && (cmd != partcmd_update))  {
		int err = update_partition_exclusive_flag(cs, new_prs);

		if (err)
			return err;
	}

	/*
	 * Change the parent's effective_cpus & effective_xcpus (top cpuset
	 * only).
	 *
	 * Newly added CPUs will be removed from effective_cpus and
	 * newly deleted ones will be added back to effective_cpus.
	 */
	spin_lock_irq(&callback_lock);
	if (old_prs != new_prs)
		cs->partition_root_state = new_prs;

	/*
	 * Adding to parent's effective_cpus means deletion CPUs from cs
	 * and vice versa.
	 */
	if (adding)
		partition_xcpus_del(old_prs, parent, tmp->addmask);
	if (deleting)
		partition_xcpus_add(new_prs, parent, tmp->delmask);

	spin_unlock_irq(&callback_lock);
<<<<<<< HEAD
	update_isolation_cpumasks(isolcpus_updated);
=======
	update_isolation_cpumasks();
>>>>>>> b1bcaed1

	if ((old_prs != new_prs) && (cmd == partcmd_update))
		update_partition_exclusive_flag(cs, new_prs);

	if (adding || deleting) {
		cpuset_update_tasks_cpumask(parent, tmp->addmask);
		update_sibling_cpumasks(parent, cs, tmp);
	}

	/*
	 * For partcmd_update without newmask, it is being called from
	 * cpuset_handle_hotplug(). Update the load balance flag and
	 * scheduling domain accordingly.
	 */
	if ((cmd == partcmd_update) && !newmask)
		update_partition_sd_lb(cs, old_prs);

	notify_partition_change(cs, old_prs);
	return 0;
}

/**
 * compute_partition_effective_cpumask - compute effective_cpus for partition
 * @cs: partition root cpuset
 * @new_ecpus: previously computed effective_cpus to be updated
 *
 * Compute the effective_cpus of a partition root by scanning effective_xcpus
 * of child partition roots and excluding their effective_xcpus.
 *
 * This has the side effect of invalidating valid child partition roots,
 * if necessary. Since it is called from either cpuset_hotplug_update_tasks()
 * or update_cpumasks_hier() where parent and children are modified
 * successively, we don't need to call update_parent_effective_cpumask()
 * and the child's effective_cpus will be updated in later iterations.
 *
 * Note that rcu_read_lock() is assumed to be held.
 */
static void compute_partition_effective_cpumask(struct cpuset *cs,
						struct cpumask *new_ecpus)
{
	struct cgroup_subsys_state *css;
	struct cpuset *child;
	bool populated = partition_is_populated(cs, NULL);

	/*
	 * Check child partition roots to see if they should be
	 * invalidated when
	 *  1) child effective_xcpus not a subset of new
	 *     excluisve_cpus
	 *  2) All the effective_cpus will be used up and cp
	 *     has tasks
	 */
	compute_excpus(cs, new_ecpus);
	cpumask_and(new_ecpus, new_ecpus, cpu_active_mask);

	rcu_read_lock();
	cpuset_for_each_child(child, css, cs) {
		if (!is_partition_valid(child))
			continue;

		/*
		 * There shouldn't be a remote partition underneath another
		 * partition root.
		 */
		WARN_ON_ONCE(is_remote_partition(child));
		child->prs_err = 0;
		if (!cpumask_subset(child->effective_xcpus,
				    cs->effective_xcpus))
			child->prs_err = PERR_INVCPUS;
		else if (populated &&
			 cpumask_subset(new_ecpus, child->effective_xcpus))
			child->prs_err = PERR_NOCPUS;

		if (child->prs_err) {
			int old_prs = child->partition_root_state;

			/*
			 * Invalidate child partition
			 */
			spin_lock_irq(&callback_lock);
			make_partition_invalid(child);
			spin_unlock_irq(&callback_lock);
			notify_partition_change(child, old_prs);
			continue;
		}
		cpumask_andnot(new_ecpus, new_ecpus,
			       child->effective_xcpus);
	}
	rcu_read_unlock();
}

/*
 * update_cpumasks_hier - Update effective cpumasks and tasks in the subtree
 * @cs:  the cpuset to consider
 * @tmp: temp variables for calculating effective_cpus & partition setup
 * @force: don't skip any descendant cpusets if set
 *
 * When configured cpumask is changed, the effective cpumasks of this cpuset
 * and all its descendants need to be updated.
 *
 * On legacy hierarchy, effective_cpus will be the same with cpu_allowed.
 *
 * Called with cpuset_mutex held
 */
static void update_cpumasks_hier(struct cpuset *cs, struct tmpmasks *tmp,
				 bool force)
{
	struct cpuset *cp;
	struct cgroup_subsys_state *pos_css;
	int old_prs, new_prs;

	rcu_read_lock();
	cpuset_for_each_descendant_pre(cp, pos_css, cs) {
		struct cpuset *parent = parent_cs(cp);
		bool remote = is_remote_partition(cp);
		bool update_parent = false;

		old_prs = new_prs = cp->partition_root_state;

		/*
		 * For child remote partition root (!= cs), we need to call
		 * remote_cpus_update() if effective_xcpus will be changed.
		 * Otherwise, we can skip the whole subtree.
		 *
		 * remote_cpus_update() will reuse tmp->new_cpus only after
		 * its value is being processed.
		 */
		if (remote && (cp != cs)) {
			compute_excpus(cp, tmp->new_cpus);
			if (cpumask_equal(cp->effective_xcpus, tmp->new_cpus)) {
				pos_css = css_rightmost_descendant(pos_css);
				continue;
			}
			rcu_read_unlock();
			remote_cpus_update(cp, NULL, tmp->new_cpus, tmp);
			rcu_read_lock();

			/* Remote partition may be invalidated */
			new_prs = cp->partition_root_state;
			remote = (new_prs == old_prs);
		}

		if (remote || (is_partition_valid(parent) && is_partition_valid(cp)))
			compute_partition_effective_cpumask(cp, tmp->new_cpus);
		else
			compute_effective_cpumask(tmp->new_cpus, cp, parent);

		if (remote)
			goto get_css;	/* Ready to update cpuset data */

		/*
		 * A partition with no effective_cpus is allowed as long as
		 * there is no task associated with it. Call
		 * update_parent_effective_cpumask() to check it.
		 */
		if (is_partition_valid(cp) && cpumask_empty(tmp->new_cpus)) {
			update_parent = true;
			goto update_parent_effective;
		}

		/*
		 * If it becomes empty, inherit the effective mask of the
		 * parent, which is guaranteed to have some CPUs unless
		 * it is a partition root that has explicitly distributed
		 * out all its CPUs.
		 */
		if (is_in_v2_mode() && !remote && cpumask_empty(tmp->new_cpus))
			cpumask_copy(tmp->new_cpus, parent->effective_cpus);

		/*
		 * Skip the whole subtree if
		 * 1) the cpumask remains the same,
		 * 2) has no partition root state,
		 * 3) force flag not set, and
		 * 4) for v2 load balance state same as its parent.
		 */
		if (!cp->partition_root_state && !force &&
		    cpumask_equal(tmp->new_cpus, cp->effective_cpus) &&
		    (!cpuset_v2() ||
		    (is_sched_load_balance(parent) == is_sched_load_balance(cp)))) {
			pos_css = css_rightmost_descendant(pos_css);
			continue;
		}

update_parent_effective:
		/*
		 * update_parent_effective_cpumask() should have been called
		 * for cs already in update_cpumask(). We should also call
		 * cpuset_update_tasks_cpumask() again for tasks in the parent
		 * cpuset if the parent's effective_cpus changes.
		 */
		if ((cp != cs) && old_prs) {
			switch (parent->partition_root_state) {
			case PRS_ROOT:
			case PRS_ISOLATED:
				update_parent = true;
				break;

			default:
				/*
				 * When parent is not a partition root or is
				 * invalid, child partition roots become
				 * invalid too.
				 */
				if (is_partition_valid(cp))
					new_prs = -cp->partition_root_state;
				WRITE_ONCE(cp->prs_err,
					   is_partition_invalid(parent)
					   ? PERR_INVPARENT : PERR_NOTPART);
				break;
			}
		}
get_css:
		if (!css_tryget_online(&cp->css))
			continue;
		rcu_read_unlock();

		if (update_parent) {
			update_parent_effective_cpumask(cp, partcmd_update, NULL, tmp);
			/*
			 * The cpuset partition_root_state may become
			 * invalid. Capture it.
			 */
			new_prs = cp->partition_root_state;
		}

		spin_lock_irq(&callback_lock);
		cpumask_copy(cp->effective_cpus, tmp->new_cpus);
		cp->partition_root_state = new_prs;
		if (!cpumask_empty(cp->exclusive_cpus) && (cp != cs))
			compute_excpus(cp, cp->effective_xcpus);

		/*
		 * Make sure effective_xcpus is properly set for a valid
		 * partition root.
		 */
		if ((new_prs > 0) && cpumask_empty(cp->exclusive_cpus))
			cpumask_and(cp->effective_xcpus,
				    cp->cpus_allowed, parent->effective_xcpus);
		else if (new_prs < 0)
			reset_partition_data(cp);
		spin_unlock_irq(&callback_lock);

		notify_partition_change(cp, old_prs);

		WARN_ON(!is_in_v2_mode() &&
			!cpumask_equal(cp->cpus_allowed, cp->effective_cpus));

		cpuset_update_tasks_cpumask(cp, cp->effective_cpus);

		/*
		 * On default hierarchy, inherit the CS_SCHED_LOAD_BALANCE
		 * from parent if current cpuset isn't a valid partition root
		 * and their load balance states differ.
		 */
		if (cpuset_v2() && !is_partition_valid(cp) &&
		    (is_sched_load_balance(parent) != is_sched_load_balance(cp))) {
			if (is_sched_load_balance(parent))
				set_bit(CS_SCHED_LOAD_BALANCE, &cp->flags);
			else
				clear_bit(CS_SCHED_LOAD_BALANCE, &cp->flags);
		}

		/*
		 * On legacy hierarchy, if the effective cpumask of any non-
		 * empty cpuset is changed, we need to rebuild sched domains.
		 * On default hierarchy, the cpuset needs to be a partition
		 * root as well.
		 */
		if (!cpumask_empty(cp->cpus_allowed) &&
		    is_sched_load_balance(cp) &&
		   (!cpuset_v2() || is_partition_valid(cp)))
			cpuset_force_rebuild();

		rcu_read_lock();
		css_put(&cp->css);
	}
	rcu_read_unlock();
}

/**
 * update_sibling_cpumasks - Update siblings cpumasks
 * @parent:  Parent cpuset
 * @cs:      Current cpuset
 * @tmp:     Temp variables
 */
static void update_sibling_cpumasks(struct cpuset *parent, struct cpuset *cs,
				    struct tmpmasks *tmp)
{
	struct cpuset *sibling;
	struct cgroup_subsys_state *pos_css;

	lockdep_assert_held(&cpuset_mutex);

	/*
	 * Check all its siblings and call update_cpumasks_hier()
	 * if their effective_cpus will need to be changed.
	 *
	 * It is possible a change in parent's effective_cpus
	 * due to a change in a child partition's effective_xcpus will impact
	 * its siblings even if they do not inherit parent's effective_cpus
	 * directly.
	 *
	 * The update_cpumasks_hier() function may sleep. So we have to
	 * release the RCU read lock before calling it.
	 */
	rcu_read_lock();
	cpuset_for_each_child(sibling, pos_css, parent) {
		if (sibling == cs)
			continue;
		if (!is_partition_valid(sibling)) {
			compute_effective_cpumask(tmp->new_cpus, sibling,
						  parent);
			if (cpumask_equal(tmp->new_cpus, sibling->effective_cpus))
				continue;
		} else if (is_remote_partition(sibling)) {
			/*
			 * Change in a sibling cpuset won't affect a remote
			 * partition root.
			 */
			continue;
		}

		if (!css_tryget_online(&sibling->css))
			continue;

		rcu_read_unlock();
		update_cpumasks_hier(sibling, tmp, false);
		rcu_read_lock();
		css_put(&sibling->css);
	}
	rcu_read_unlock();
}

static int parse_cpuset_cpulist(const char *buf, struct cpumask *out_mask)
{
	int retval;

	retval = cpulist_parse(buf, out_mask);
	if (retval < 0)
		return retval;
	if (!cpumask_subset(out_mask, top_cpuset.cpus_allowed))
		return -EINVAL;

	return 0;
}

/**
 * validate_partition - Validate a cpuset partition configuration
 * @cs: The cpuset to validate
 * @trialcs: The trial cpuset containing proposed configuration changes
 *
 * If any validation check fails, the appropriate error code is set in the
 * cpuset's prs_err field.
 *
 * Return: PRS error code (0 if valid, non-zero error code if invalid)
 */
static enum prs_errcode validate_partition(struct cpuset *cs, struct cpuset *trialcs)
{
	struct cpuset *parent = parent_cs(cs);

	if (cs_is_member(trialcs))
		return PERR_NONE;

	if (cpumask_empty(trialcs->effective_xcpus))
		return PERR_INVCPUS;

	if (prstate_housekeeping_conflict(trialcs->partition_root_state,
					  trialcs->effective_xcpus))
		return PERR_HKEEPING;

	if (tasks_nocpu_error(parent, cs, trialcs->effective_xcpus))
		return PERR_NOCPUS;

	return PERR_NONE;
}

static int cpus_allowed_validate_change(struct cpuset *cs, struct cpuset *trialcs,
					struct tmpmasks *tmp)
{
	int retval;
	struct cpuset *parent = parent_cs(cs);

	retval = validate_change(cs, trialcs);

	if ((retval == -EINVAL) && cpuset_v2()) {
		struct cgroup_subsys_state *css;
		struct cpuset *cp;

		/*
		 * The -EINVAL error code indicates that partition sibling
		 * CPU exclusivity rule has been violated. We still allow
		 * the cpumask change to proceed while invalidating the
		 * partition. However, any conflicting sibling partitions
		 * have to be marked as invalid too.
		 */
		trialcs->prs_err = PERR_NOTEXCL;
		rcu_read_lock();
		cpuset_for_each_child(cp, css, parent) {
			struct cpumask *xcpus = user_xcpus(trialcs);

			if (is_partition_valid(cp) &&
			    cpumask_intersects(xcpus, cp->effective_xcpus)) {
				rcu_read_unlock();
				update_parent_effective_cpumask(cp, partcmd_invalidate, NULL, tmp);
				rcu_read_lock();
			}
		}
		rcu_read_unlock();
		retval = 0;
	}
	return retval;
}

/**
 * partition_cpus_change - Handle partition state changes due to CPU mask updates
 * @cs: The target cpuset being modified
 * @trialcs: The trial cpuset containing proposed configuration changes
 * @tmp: Temporary masks for intermediate calculations
 *
 * This function handles partition state transitions triggered by CPU mask changes.
 * CPU modifications may cause a partition to be disabled or require state updates.
 */
static void partition_cpus_change(struct cpuset *cs, struct cpuset *trialcs,
					struct tmpmasks *tmp)
{
	enum prs_errcode prs_err;

	if (cs_is_member(cs))
		return;

	prs_err = validate_partition(cs, trialcs);
	if (prs_err)
		trialcs->prs_err = cs->prs_err = prs_err;

	if (is_remote_partition(cs)) {
		if (trialcs->prs_err)
			remote_partition_disable(cs, tmp);
		else
			remote_cpus_update(cs, trialcs->exclusive_cpus,
					   trialcs->effective_xcpus, tmp);
	} else {
		if (trialcs->prs_err)
			update_parent_effective_cpumask(cs, partcmd_invalidate,
							NULL, tmp);
		else
			update_parent_effective_cpumask(cs, partcmd_update,
							trialcs->effective_xcpus, tmp);
	}
}

/**
 * update_cpumask - update the cpus_allowed mask of a cpuset and all tasks in it
 * @cs: the cpuset to consider
 * @trialcs: trial cpuset
 * @buf: buffer of cpu numbers written to this cpuset
 */
static int update_cpumask(struct cpuset *cs, struct cpuset *trialcs,
			  const char *buf)
{
	int retval;
	struct tmpmasks tmp;
	bool force = false;
	int old_prs = cs->partition_root_state;

	retval = parse_cpuset_cpulist(buf, trialcs->cpus_allowed);
	if (retval < 0)
		return retval;

	/* Nothing to do if the cpus didn't change */
	if (cpumask_equal(cs->cpus_allowed, trialcs->cpus_allowed))
		return 0;

	if (alloc_tmpmasks(&tmp))
		return -ENOMEM;

	compute_trialcs_excpus(trialcs, cs);
	trialcs->prs_err = PERR_NONE;

	retval = cpus_allowed_validate_change(cs, trialcs, &tmp);
	if (retval < 0)
		goto out_free;

	/*
	 * Check all the descendants in update_cpumasks_hier() if
	 * effective_xcpus is to be changed.
	 */
	force = !cpumask_equal(cs->effective_xcpus, trialcs->effective_xcpus);

	partition_cpus_change(cs, trialcs, &tmp);

	spin_lock_irq(&callback_lock);
	cpumask_copy(cs->cpus_allowed, trialcs->cpus_allowed);
	cpumask_copy(cs->effective_xcpus, trialcs->effective_xcpus);
	if ((old_prs > 0) && !is_partition_valid(cs))
		reset_partition_data(cs);
	spin_unlock_irq(&callback_lock);

	/* effective_cpus/effective_xcpus will be updated here */
	update_cpumasks_hier(cs, &tmp, force);

	/* Update CS_SCHED_LOAD_BALANCE and/or sched_domains, if necessary */
	if (cs->partition_root_state)
		update_partition_sd_lb(cs, old_prs);
out_free:
	free_tmpmasks(&tmp);
	return retval;
}

/**
 * update_exclusive_cpumask - update the exclusive_cpus mask of a cpuset
 * @cs: the cpuset to consider
 * @trialcs: trial cpuset
 * @buf: buffer of cpu numbers written to this cpuset
 *
 * The tasks' cpumask will be updated if cs is a valid partition root.
 */
static int update_exclusive_cpumask(struct cpuset *cs, struct cpuset *trialcs,
				    const char *buf)
{
	int retval;
	struct tmpmasks tmp;
	bool force = false;
	int old_prs = cs->partition_root_state;

	retval = parse_cpuset_cpulist(buf, trialcs->exclusive_cpus);
	if (retval < 0)
		return retval;

	/* Nothing to do if the CPUs didn't change */
	if (cpumask_equal(cs->exclusive_cpus, trialcs->exclusive_cpus))
		return 0;

	/*
	 * Reject the change if there is exclusive CPUs conflict with
	 * the siblings.
	 */
	if (compute_trialcs_excpus(trialcs, cs))
		return -EINVAL;

	/*
	 * Check all the descendants in update_cpumasks_hier() if
	 * effective_xcpus is to be changed.
	 */
	force = !cpumask_equal(cs->effective_xcpus, trialcs->effective_xcpus);

	retval = validate_change(cs, trialcs);
	if (retval)
		return retval;

	if (alloc_tmpmasks(&tmp))
		return -ENOMEM;

	trialcs->prs_err = PERR_NONE;
	partition_cpus_change(cs, trialcs, &tmp);

	spin_lock_irq(&callback_lock);
	cpumask_copy(cs->exclusive_cpus, trialcs->exclusive_cpus);
	cpumask_copy(cs->effective_xcpus, trialcs->effective_xcpus);
	if ((old_prs > 0) && !is_partition_valid(cs))
		reset_partition_data(cs);
	spin_unlock_irq(&callback_lock);

	/*
	 * Call update_cpumasks_hier() to update effective_cpus/effective_xcpus
	 * of the subtree when it is a valid partition root or effective_xcpus
	 * is updated.
	 */
	if (is_partition_valid(cs) || force)
		update_cpumasks_hier(cs, &tmp, force);

	/* Update CS_SCHED_LOAD_BALANCE and/or sched_domains, if necessary */
	if (cs->partition_root_state)
		update_partition_sd_lb(cs, old_prs);

	free_tmpmasks(&tmp);
	return 0;
}

/*
 * Migrate memory region from one set of nodes to another.  This is
 * performed asynchronously as it can be called from process migration path
 * holding locks involved in process management.  All mm migrations are
 * performed in the queued order and can be waited for by flushing
 * cpuset_migrate_mm_wq.
 */

struct cpuset_migrate_mm_work {
	struct work_struct	work;
	struct mm_struct	*mm;
	nodemask_t		from;
	nodemask_t		to;
};

static void cpuset_migrate_mm_workfn(struct work_struct *work)
{
	struct cpuset_migrate_mm_work *mwork =
		container_of(work, struct cpuset_migrate_mm_work, work);

	/* on a wq worker, no need to worry about %current's mems_allowed */
	do_migrate_pages(mwork->mm, &mwork->from, &mwork->to, MPOL_MF_MOVE_ALL);
	mmput(mwork->mm);
	kfree(mwork);
}

static void cpuset_migrate_mm(struct mm_struct *mm, const nodemask_t *from,
							const nodemask_t *to)
{
	struct cpuset_migrate_mm_work *mwork;

	if (nodes_equal(*from, *to)) {
		mmput(mm);
		return;
	}

	mwork = kzalloc(sizeof(*mwork), GFP_KERNEL);
	if (mwork) {
		mwork->mm = mm;
		mwork->from = *from;
		mwork->to = *to;
		INIT_WORK(&mwork->work, cpuset_migrate_mm_workfn);
		queue_work(cpuset_migrate_mm_wq, &mwork->work);
	} else {
		mmput(mm);
	}
}

static void flush_migrate_mm_task_workfn(struct callback_head *head)
{
	flush_workqueue(cpuset_migrate_mm_wq);
	kfree(head);
}

static void schedule_flush_migrate_mm(void)
{
	struct callback_head *flush_cb;

	flush_cb = kzalloc(sizeof(struct callback_head), GFP_KERNEL);
	if (!flush_cb)
		return;

	init_task_work(flush_cb, flush_migrate_mm_task_workfn);

	if (task_work_add(current, flush_cb, TWA_RESUME))
		kfree(flush_cb);
}

/*
 * cpuset_change_task_nodemask - change task's mems_allowed and mempolicy
 * @tsk: the task to change
 * @newmems: new nodes that the task will be set
 *
 * We use the mems_allowed_seq seqlock to safely update both tsk->mems_allowed
 * and rebind an eventual tasks' mempolicy. If the task is allocating in
 * parallel, it might temporarily see an empty intersection, which results in
 * a seqlock check and retry before OOM or allocation failure.
 */
static void cpuset_change_task_nodemask(struct task_struct *tsk,
					nodemask_t *newmems)
{
	task_lock(tsk);

	local_irq_disable();
	write_seqcount_begin(&tsk->mems_allowed_seq);

	nodes_or(tsk->mems_allowed, tsk->mems_allowed, *newmems);
	mpol_rebind_task(tsk, newmems);
	tsk->mems_allowed = *newmems;

	write_seqcount_end(&tsk->mems_allowed_seq);
	local_irq_enable();

	task_unlock(tsk);
}

static void *cpuset_being_rebound;

/**
 * cpuset_update_tasks_nodemask - Update the nodemasks of tasks in the cpuset.
 * @cs: the cpuset in which each task's mems_allowed mask needs to be changed
 *
 * Iterate through each task of @cs updating its mems_allowed to the
 * effective cpuset's.  As this function is called with cpuset_mutex held,
 * cpuset membership stays stable.
 */
void cpuset_update_tasks_nodemask(struct cpuset *cs)
{
	static nodemask_t newmems;	/* protected by cpuset_mutex */
	struct css_task_iter it;
	struct task_struct *task;

	cpuset_being_rebound = cs;		/* causes mpol_dup() rebind */

	guarantee_online_mems(cs, &newmems);

	/*
	 * The mpol_rebind_mm() call takes mmap_lock, which we couldn't
	 * take while holding tasklist_lock.  Forks can happen - the
	 * mpol_dup() cpuset_being_rebound check will catch such forks,
	 * and rebind their vma mempolicies too.  Because we still hold
	 * the global cpuset_mutex, we know that no other rebind effort
	 * will be contending for the global variable cpuset_being_rebound.
	 * It's ok if we rebind the same mm twice; mpol_rebind_mm()
	 * is idempotent.  Also migrate pages in each mm to new nodes.
	 */
	css_task_iter_start(&cs->css, 0, &it);
	while ((task = css_task_iter_next(&it))) {
		struct mm_struct *mm;
		bool migrate;

		cpuset_change_task_nodemask(task, &newmems);

		mm = get_task_mm(task);
		if (!mm)
			continue;

		migrate = is_memory_migrate(cs);

		mpol_rebind_mm(mm, &cs->mems_allowed);
		if (migrate)
			cpuset_migrate_mm(mm, &cs->old_mems_allowed, &newmems);
		else
			mmput(mm);
	}
	css_task_iter_end(&it);

	/*
	 * All the tasks' nodemasks have been updated, update
	 * cs->old_mems_allowed.
	 */
	cs->old_mems_allowed = newmems;

	/* We're done rebinding vmas to this cpuset's new mems_allowed. */
	cpuset_being_rebound = NULL;
}

/*
 * update_nodemasks_hier - Update effective nodemasks and tasks in the subtree
 * @cs: the cpuset to consider
 * @new_mems: a temp variable for calculating new effective_mems
 *
 * When configured nodemask is changed, the effective nodemasks of this cpuset
 * and all its descendants need to be updated.
 *
 * On legacy hierarchy, effective_mems will be the same with mems_allowed.
 *
 * Called with cpuset_mutex held
 */
static void update_nodemasks_hier(struct cpuset *cs, nodemask_t *new_mems)
{
	struct cpuset *cp;
	struct cgroup_subsys_state *pos_css;

	rcu_read_lock();
	cpuset_for_each_descendant_pre(cp, pos_css, cs) {
		struct cpuset *parent = parent_cs(cp);

		nodes_and(*new_mems, cp->mems_allowed, parent->effective_mems);

		/*
		 * If it becomes empty, inherit the effective mask of the
		 * parent, which is guaranteed to have some MEMs.
		 */
		if (is_in_v2_mode() && nodes_empty(*new_mems))
			*new_mems = parent->effective_mems;

		/* Skip the whole subtree if the nodemask remains the same. */
		if (nodes_equal(*new_mems, cp->effective_mems)) {
			pos_css = css_rightmost_descendant(pos_css);
			continue;
		}

		if (!css_tryget_online(&cp->css))
			continue;
		rcu_read_unlock();

		spin_lock_irq(&callback_lock);
		cp->effective_mems = *new_mems;
		spin_unlock_irq(&callback_lock);

		WARN_ON(!is_in_v2_mode() &&
			!nodes_equal(cp->mems_allowed, cp->effective_mems));

		cpuset_update_tasks_nodemask(cp);

		rcu_read_lock();
		css_put(&cp->css);
	}
	rcu_read_unlock();
}

/*
 * Handle user request to change the 'mems' memory placement
 * of a cpuset.  Needs to validate the request, update the
 * cpusets mems_allowed, and for each task in the cpuset,
 * update mems_allowed and rebind task's mempolicy and any vma
 * mempolicies and if the cpuset is marked 'memory_migrate',
 * migrate the tasks pages to the new memory.
 *
 * Call with cpuset_mutex held. May take callback_lock during call.
 * Will take tasklist_lock, scan tasklist for tasks in cpuset cs,
 * lock each such tasks mm->mmap_lock, scan its vma's and rebind
 * their mempolicies to the cpusets new mems_allowed.
 */
static int update_nodemask(struct cpuset *cs, struct cpuset *trialcs,
			   const char *buf)
{
	int retval;

	/*
	 * An empty mems_allowed is ok iff there are no tasks in the cpuset.
	 * The validate_change() call ensures that cpusets with tasks have memory.
	 */
	retval = nodelist_parse(buf, trialcs->mems_allowed);
	if (retval < 0)
		return retval;

	if (!nodes_subset(trialcs->mems_allowed,
			  top_cpuset.mems_allowed))
		return -EINVAL;

	/* No change? nothing to do */
	if (nodes_equal(cs->mems_allowed, trialcs->mems_allowed))
		return 0;

	retval = validate_change(cs, trialcs);
	if (retval < 0)
		return retval;

	check_insane_mems_config(&trialcs->mems_allowed);

	spin_lock_irq(&callback_lock);
	cs->mems_allowed = trialcs->mems_allowed;
	spin_unlock_irq(&callback_lock);

	/* use trialcs->mems_allowed as a temp variable */
	update_nodemasks_hier(cs, &trialcs->mems_allowed);
	return 0;
}

bool current_cpuset_is_being_rebound(void)
{
	bool ret;

	rcu_read_lock();
	ret = task_cs(current) == cpuset_being_rebound;
	rcu_read_unlock();

	return ret;
}

/*
 * cpuset_update_flag - read a 0 or a 1 in a file and update associated flag
 * bit:		the bit to update (see cpuset_flagbits_t)
 * cs:		the cpuset to update
 * turning_on: 	whether the flag is being set or cleared
 *
 * Call with cpuset_mutex held.
 */

int cpuset_update_flag(cpuset_flagbits_t bit, struct cpuset *cs,
		       int turning_on)
{
	struct cpuset *trialcs;
	int balance_flag_changed;
	int spread_flag_changed;
	int err;

	trialcs = dup_or_alloc_cpuset(cs);
	if (!trialcs)
		return -ENOMEM;

	if (turning_on)
		set_bit(bit, &trialcs->flags);
	else
		clear_bit(bit, &trialcs->flags);

	err = validate_change(cs, trialcs);
	if (err < 0)
		goto out;

	balance_flag_changed = (is_sched_load_balance(cs) !=
				is_sched_load_balance(trialcs));

	spread_flag_changed = ((is_spread_slab(cs) != is_spread_slab(trialcs))
			|| (is_spread_page(cs) != is_spread_page(trialcs)));

	spin_lock_irq(&callback_lock);
	cs->flags = trialcs->flags;
	spin_unlock_irq(&callback_lock);

	if (!cpumask_empty(trialcs->cpus_allowed) && balance_flag_changed) {
		if (cpuset_v2())
			cpuset_force_rebuild();
		else
			rebuild_sched_domains_locked();
	}

	if (spread_flag_changed)
		cpuset1_update_tasks_flags(cs);
out:
	free_cpuset(trialcs);
	return err;
}

/**
 * update_prstate - update partition_root_state
 * @cs: the cpuset to update
 * @new_prs: new partition root state
 * Return: 0 if successful, != 0 if error
 *
 * Call with cpuset_mutex held.
 */
static int update_prstate(struct cpuset *cs, int new_prs)
{
	int err = PERR_NONE, old_prs = cs->partition_root_state;
	struct cpuset *parent = parent_cs(cs);
	struct tmpmasks tmpmask;
	bool isolcpus_updated = false;

	if (old_prs == new_prs)
		return 0;

	/*
	 * Treat a previously invalid partition root as if it is a "member".
	 */
	if (new_prs && is_partition_invalid(cs))
		old_prs = PRS_MEMBER;

	if (alloc_tmpmasks(&tmpmask))
		return -ENOMEM;

	err = update_partition_exclusive_flag(cs, new_prs);
	if (err)
		goto out;

	if (!old_prs) {
		/*
		 * cpus_allowed and exclusive_cpus cannot be both empty.
		 */
		if (xcpus_empty(cs)) {
			err = PERR_CPUSEMPTY;
			goto out;
		}

		/*
		 * We don't support the creation of a new local partition with
		 * a remote partition underneath it. This unsupported
		 * setting can happen only if parent is the top_cpuset because
		 * a remote partition cannot be created underneath an existing
		 * local or remote partition.
		 */
		if ((parent == &top_cpuset) &&
		    cpumask_intersects(cs->exclusive_cpus, subpartitions_cpus)) {
			err = PERR_REMOTE;
			goto out;
		}

		/*
		 * If parent is valid partition, enable local partiion.
		 * Otherwise, enable a remote partition.
		 */
		if (is_partition_valid(parent)) {
			enum partition_cmd cmd = (new_prs == PRS_ROOT)
					       ? partcmd_enable : partcmd_enablei;

			err = update_parent_effective_cpumask(cs, cmd, NULL, &tmpmask);
		} else {
			err = remote_partition_enable(cs, new_prs, &tmpmask);
		}
	} else if (old_prs && new_prs) {
		/*
		 * A change in load balance state only, no change in cpumasks.
		 * Need to update isolated_cpus.
		 */
		if (((new_prs == PRS_ISOLATED) &&
		     !isolated_cpus_can_update(cs->effective_xcpus, NULL)) ||
		    prstate_housekeeping_conflict(new_prs, cs->effective_xcpus))
			err = PERR_HKEEPING;
		else
			isolcpus_updated = true;
	} else {
		/*
		 * Switching back to member is always allowed even if it
		 * disables child partitions.
		 */
		if (is_remote_partition(cs))
			remote_partition_disable(cs, &tmpmask);
		else
			update_parent_effective_cpumask(cs, partcmd_disable,
							NULL, &tmpmask);

		/*
		 * Invalidation of child partitions will be done in
		 * update_cpumasks_hier().
		 */
	}
out:
	/*
	 * Make partition invalid & disable CS_CPU_EXCLUSIVE if an error
	 * happens.
	 */
	if (err) {
		new_prs = -new_prs;
		update_partition_exclusive_flag(cs, new_prs);
	}

	spin_lock_irq(&callback_lock);
	cs->partition_root_state = new_prs;
	WRITE_ONCE(cs->prs_err, err);
	if (!is_partition_valid(cs))
		reset_partition_data(cs);
	else if (isolcpus_updated)
		isolated_cpus_update(old_prs, new_prs, cs->effective_xcpus);
	spin_unlock_irq(&callback_lock);
<<<<<<< HEAD
	update_isolation_cpumasks(isolcpus_updated);
=======
	update_isolation_cpumasks();
>>>>>>> b1bcaed1

	/* Force update if switching back to member & update effective_xcpus */
	update_cpumasks_hier(cs, &tmpmask, !new_prs);

	/* A newly created partition must have effective_xcpus set */
	WARN_ON_ONCE(!old_prs && (new_prs > 0)
			      && cpumask_empty(cs->effective_xcpus));

	/* Update sched domains and load balance flag */
	update_partition_sd_lb(cs, old_prs);

	notify_partition_change(cs, old_prs);
	if (force_sd_rebuild)
		rebuild_sched_domains_locked();
	free_tmpmasks(&tmpmask);
	return 0;
}

static struct cpuset *cpuset_attach_old_cs;

/*
 * Check to see if a cpuset can accept a new task
 * For v1, cpus_allowed and mems_allowed can't be empty.
 * For v2, effective_cpus can't be empty.
 * Note that in v1, effective_cpus = cpus_allowed.
 */
static int cpuset_can_attach_check(struct cpuset *cs)
{
	if (cpumask_empty(cs->effective_cpus) ||
	   (!is_in_v2_mode() && nodes_empty(cs->mems_allowed)))
		return -ENOSPC;
	return 0;
}

static void reset_migrate_dl_data(struct cpuset *cs)
{
	cs->nr_migrate_dl_tasks = 0;
	cs->sum_migrate_dl_bw = 0;
}

/* Called by cgroups to determine if a cpuset is usable; cpuset_mutex held */
static int cpuset_can_attach(struct cgroup_taskset *tset)
{
	struct cgroup_subsys_state *css;
	struct cpuset *cs, *oldcs;
	struct task_struct *task;
	bool cpus_updated, mems_updated;
	int ret;

	/* used later by cpuset_attach() */
	cpuset_attach_old_cs = task_cs(cgroup_taskset_first(tset, &css));
	oldcs = cpuset_attach_old_cs;
	cs = css_cs(css);

	mutex_lock(&cpuset_mutex);

	/* Check to see if task is allowed in the cpuset */
	ret = cpuset_can_attach_check(cs);
	if (ret)
		goto out_unlock;

	cpus_updated = !cpumask_equal(cs->effective_cpus, oldcs->effective_cpus);
	mems_updated = !nodes_equal(cs->effective_mems, oldcs->effective_mems);

	cgroup_taskset_for_each(task, css, tset) {
		ret = task_can_attach(task);
		if (ret)
			goto out_unlock;

		/*
		 * Skip rights over task check in v2 when nothing changes,
		 * migration permission derives from hierarchy ownership in
		 * cgroup_procs_write_permission()).
		 */
		if (!cpuset_v2() || (cpus_updated || mems_updated)) {
			ret = security_task_setscheduler(task);
			if (ret)
				goto out_unlock;
		}

		if (dl_task(task)) {
			cs->nr_migrate_dl_tasks++;
			cs->sum_migrate_dl_bw += task->dl.dl_bw;
		}
	}

	if (!cs->nr_migrate_dl_tasks)
		goto out_success;

	if (!cpumask_intersects(oldcs->effective_cpus, cs->effective_cpus)) {
		int cpu = cpumask_any_and(cpu_active_mask, cs->effective_cpus);

		if (unlikely(cpu >= nr_cpu_ids)) {
			reset_migrate_dl_data(cs);
			ret = -EINVAL;
			goto out_unlock;
		}

		ret = dl_bw_alloc(cpu, cs->sum_migrate_dl_bw);
		if (ret) {
			reset_migrate_dl_data(cs);
			goto out_unlock;
		}
	}

out_success:
	/*
	 * Mark attach is in progress.  This makes validate_change() fail
	 * changes which zero cpus/mems_allowed.
	 */
	cs->attach_in_progress++;
out_unlock:
	mutex_unlock(&cpuset_mutex);
	return ret;
}

static void cpuset_cancel_attach(struct cgroup_taskset *tset)
{
	struct cgroup_subsys_state *css;
	struct cpuset *cs;

	cgroup_taskset_first(tset, &css);
	cs = css_cs(css);

	mutex_lock(&cpuset_mutex);
	dec_attach_in_progress_locked(cs);

	if (cs->nr_migrate_dl_tasks) {
		int cpu = cpumask_any(cs->effective_cpus);

		dl_bw_free(cpu, cs->sum_migrate_dl_bw);
		reset_migrate_dl_data(cs);
	}

	mutex_unlock(&cpuset_mutex);
}

/*
 * Protected by cpuset_mutex. cpus_attach is used only by cpuset_attach_task()
 * but we can't allocate it dynamically there.  Define it global and
 * allocate from cpuset_init().
 */
static cpumask_var_t cpus_attach;
static nodemask_t cpuset_attach_nodemask_to;

static void cpuset_attach_task(struct cpuset *cs, struct task_struct *task)
{
	lockdep_assert_held(&cpuset_mutex);

	if (cs != &top_cpuset)
		guarantee_active_cpus(task, cpus_attach);
	else
		cpumask_andnot(cpus_attach, task_cpu_possible_mask(task),
			       subpartitions_cpus);
	/*
	 * can_attach beforehand should guarantee that this doesn't
	 * fail.  TODO: have a better way to handle failure here
	 */
	WARN_ON_ONCE(set_cpus_allowed_ptr(task, cpus_attach));

	cpuset_change_task_nodemask(task, &cpuset_attach_nodemask_to);
	cpuset1_update_task_spread_flags(cs, task);
}

static void cpuset_attach(struct cgroup_taskset *tset)
{
	struct task_struct *task;
	struct task_struct *leader;
	struct cgroup_subsys_state *css;
	struct cpuset *cs;
	struct cpuset *oldcs = cpuset_attach_old_cs;
	bool cpus_updated, mems_updated;
	bool queue_task_work = false;

	cgroup_taskset_first(tset, &css);
	cs = css_cs(css);

	lockdep_assert_cpus_held();	/* see cgroup_attach_lock() */
	mutex_lock(&cpuset_mutex);
	cpus_updated = !cpumask_equal(cs->effective_cpus,
				      oldcs->effective_cpus);
	mems_updated = !nodes_equal(cs->effective_mems, oldcs->effective_mems);

	/*
	 * In the default hierarchy, enabling cpuset in the child cgroups
	 * will trigger a number of cpuset_attach() calls with no change
	 * in effective cpus and mems. In that case, we can optimize out
	 * by skipping the task iteration and update.
	 */
	if (cpuset_v2() && !cpus_updated && !mems_updated) {
		cpuset_attach_nodemask_to = cs->effective_mems;
		goto out;
	}

	guarantee_online_mems(cs, &cpuset_attach_nodemask_to);

	cgroup_taskset_for_each(task, css, tset)
		cpuset_attach_task(cs, task);

	/*
	 * Change mm for all threadgroup leaders. This is expensive and may
	 * sleep and should be moved outside migration path proper. Skip it
	 * if there is no change in effective_mems and CS_MEMORY_MIGRATE is
	 * not set.
	 */
	cpuset_attach_nodemask_to = cs->effective_mems;
	if (!is_memory_migrate(cs) && !mems_updated)
		goto out;

	cgroup_taskset_for_each_leader(leader, css, tset) {
		struct mm_struct *mm = get_task_mm(leader);

		if (mm) {
			mpol_rebind_mm(mm, &cpuset_attach_nodemask_to);

			/*
			 * old_mems_allowed is the same with mems_allowed
			 * here, except if this task is being moved
			 * automatically due to hotplug.  In that case
			 * @mems_allowed has been updated and is empty, so
			 * @old_mems_allowed is the right nodesets that we
			 * migrate mm from.
			 */
			if (is_memory_migrate(cs)) {
				cpuset_migrate_mm(mm, &oldcs->old_mems_allowed,
						  &cpuset_attach_nodemask_to);
				queue_task_work = true;
			} else
				mmput(mm);
		}
	}

out:
	if (queue_task_work)
		schedule_flush_migrate_mm();
	cs->old_mems_allowed = cpuset_attach_nodemask_to;

	if (cs->nr_migrate_dl_tasks) {
		cs->nr_deadline_tasks += cs->nr_migrate_dl_tasks;
		oldcs->nr_deadline_tasks -= cs->nr_migrate_dl_tasks;
		reset_migrate_dl_data(cs);
	}

	dec_attach_in_progress_locked(cs);

	mutex_unlock(&cpuset_mutex);
}

/*
 * Common handling for a write to a "cpus" or "mems" file.
 */
ssize_t cpuset_write_resmask(struct kernfs_open_file *of,
				    char *buf, size_t nbytes, loff_t off)
{
	struct cpuset *cs = css_cs(of_css(of));
	struct cpuset *trialcs;
	int retval = -ENODEV;

	/* root is read-only */
	if (cs == &top_cpuset)
		return -EACCES;

	buf = strstrip(buf);
	cpuset_full_lock();
	if (!is_cpuset_online(cs))
		goto out_unlock;

	trialcs = dup_or_alloc_cpuset(cs);
	if (!trialcs) {
		retval = -ENOMEM;
		goto out_unlock;
	}

	switch (of_cft(of)->private) {
	case FILE_CPULIST:
		retval = update_cpumask(cs, trialcs, buf);
		break;
	case FILE_EXCLUSIVE_CPULIST:
		retval = update_exclusive_cpumask(cs, trialcs, buf);
		break;
	case FILE_MEMLIST:
		retval = update_nodemask(cs, trialcs, buf);
		break;
	default:
		retval = -EINVAL;
		break;
	}

	free_cpuset(trialcs);
	if (force_sd_rebuild)
		rebuild_sched_domains_locked();
out_unlock:
	cpuset_full_unlock();
	if (of_cft(of)->private == FILE_MEMLIST)
		schedule_flush_migrate_mm();
	return retval ?: nbytes;
}

/*
 * These ascii lists should be read in a single call, by using a user
 * buffer large enough to hold the entire map.  If read in smaller
 * chunks, there is no guarantee of atomicity.  Since the display format
 * used, list of ranges of sequential numbers, is variable length,
 * and since these maps can change value dynamically, one could read
 * gibberish by doing partial reads while a list was changing.
 */
int cpuset_common_seq_show(struct seq_file *sf, void *v)
{
	struct cpuset *cs = css_cs(seq_css(sf));
	cpuset_filetype_t type = seq_cft(sf)->private;
	int ret = 0;

	spin_lock_irq(&callback_lock);

	switch (type) {
	case FILE_CPULIST:
		seq_printf(sf, "%*pbl\n", cpumask_pr_args(cs->cpus_allowed));
		break;
	case FILE_MEMLIST:
		seq_printf(sf, "%*pbl\n", nodemask_pr_args(&cs->mems_allowed));
		break;
	case FILE_EFFECTIVE_CPULIST:
		seq_printf(sf, "%*pbl\n", cpumask_pr_args(cs->effective_cpus));
		break;
	case FILE_EFFECTIVE_MEMLIST:
		seq_printf(sf, "%*pbl\n", nodemask_pr_args(&cs->effective_mems));
		break;
	case FILE_EXCLUSIVE_CPULIST:
		seq_printf(sf, "%*pbl\n", cpumask_pr_args(cs->exclusive_cpus));
		break;
	case FILE_EFFECTIVE_XCPULIST:
		seq_printf(sf, "%*pbl\n", cpumask_pr_args(cs->effective_xcpus));
		break;
	case FILE_SUBPARTS_CPULIST:
		seq_printf(sf, "%*pbl\n", cpumask_pr_args(subpartitions_cpus));
		break;
	case FILE_ISOLATED_CPULIST:
		seq_printf(sf, "%*pbl\n", cpumask_pr_args(isolated_cpus));
		break;
	default:
		ret = -EINVAL;
	}

	spin_unlock_irq(&callback_lock);
	return ret;
}

static int cpuset_partition_show(struct seq_file *seq, void *v)
{
	struct cpuset *cs = css_cs(seq_css(seq));
	const char *err, *type = NULL;

	switch (cs->partition_root_state) {
	case PRS_ROOT:
		seq_puts(seq, "root\n");
		break;
	case PRS_ISOLATED:
		seq_puts(seq, "isolated\n");
		break;
	case PRS_MEMBER:
		seq_puts(seq, "member\n");
		break;
	case PRS_INVALID_ROOT:
		type = "root";
		fallthrough;
	case PRS_INVALID_ISOLATED:
		if (!type)
			type = "isolated";
		err = perr_strings[READ_ONCE(cs->prs_err)];
		if (err)
			seq_printf(seq, "%s invalid (%s)\n", type, err);
		else
			seq_printf(seq, "%s invalid\n", type);
		break;
	}
	return 0;
}

static ssize_t cpuset_partition_write(struct kernfs_open_file *of, char *buf,
				     size_t nbytes, loff_t off)
{
	struct cpuset *cs = css_cs(of_css(of));
	int val;
	int retval = -ENODEV;

	buf = strstrip(buf);

	if (!strcmp(buf, "root"))
		val = PRS_ROOT;
	else if (!strcmp(buf, "member"))
		val = PRS_MEMBER;
	else if (!strcmp(buf, "isolated"))
		val = PRS_ISOLATED;
	else
		return -EINVAL;

	cpuset_full_lock();
	if (is_cpuset_online(cs))
		retval = update_prstate(cs, val);
	cpuset_full_unlock();
	return retval ?: nbytes;
}

/*
 * This is currently a minimal set for the default hierarchy. It can be
 * expanded later on by migrating more features and control files from v1.
 */
static struct cftype dfl_files[] = {
	{
		.name = "cpus",
		.seq_show = cpuset_common_seq_show,
		.write = cpuset_write_resmask,
		.max_write_len = (100U + 6 * NR_CPUS),
		.private = FILE_CPULIST,
		.flags = CFTYPE_NOT_ON_ROOT,
	},

	{
		.name = "mems",
		.seq_show = cpuset_common_seq_show,
		.write = cpuset_write_resmask,
		.max_write_len = (100U + 6 * MAX_NUMNODES),
		.private = FILE_MEMLIST,
		.flags = CFTYPE_NOT_ON_ROOT,
	},

	{
		.name = "cpus.effective",
		.seq_show = cpuset_common_seq_show,
		.private = FILE_EFFECTIVE_CPULIST,
	},

	{
		.name = "mems.effective",
		.seq_show = cpuset_common_seq_show,
		.private = FILE_EFFECTIVE_MEMLIST,
	},

	{
		.name = "cpus.partition",
		.seq_show = cpuset_partition_show,
		.write = cpuset_partition_write,
		.private = FILE_PARTITION_ROOT,
		.flags = CFTYPE_NOT_ON_ROOT,
		.file_offset = offsetof(struct cpuset, partition_file),
	},

	{
		.name = "cpus.exclusive",
		.seq_show = cpuset_common_seq_show,
		.write = cpuset_write_resmask,
		.max_write_len = (100U + 6 * NR_CPUS),
		.private = FILE_EXCLUSIVE_CPULIST,
		.flags = CFTYPE_NOT_ON_ROOT,
	},

	{
		.name = "cpus.exclusive.effective",
		.seq_show = cpuset_common_seq_show,
		.private = FILE_EFFECTIVE_XCPULIST,
		.flags = CFTYPE_NOT_ON_ROOT,
	},

	{
		.name = "cpus.subpartitions",
		.seq_show = cpuset_common_seq_show,
		.private = FILE_SUBPARTS_CPULIST,
		.flags = CFTYPE_ONLY_ON_ROOT | CFTYPE_DEBUG,
	},

	{
		.name = "cpus.isolated",
		.seq_show = cpuset_common_seq_show,
		.private = FILE_ISOLATED_CPULIST,
		.flags = CFTYPE_ONLY_ON_ROOT,
	},

	{ }	/* terminate */
};


/**
 * cpuset_css_alloc - Allocate a cpuset css
 * @parent_css: Parent css of the control group that the new cpuset will be
 *              part of
 * Return: cpuset css on success, -ENOMEM on failure.
 *
 * Allocate and initialize a new cpuset css, for non-NULL @parent_css, return
 * top cpuset css otherwise.
 */
static struct cgroup_subsys_state *
cpuset_css_alloc(struct cgroup_subsys_state *parent_css)
{
	struct cpuset *cs;

	if (!parent_css)
		return &top_cpuset.css;

	cs = dup_or_alloc_cpuset(NULL);
	if (!cs)
		return ERR_PTR(-ENOMEM);

	__set_bit(CS_SCHED_LOAD_BALANCE, &cs->flags);
	fmeter_init(&cs->fmeter);
	cs->relax_domain_level = -1;

	/* Set CS_MEMORY_MIGRATE for default hierarchy */
	if (cpuset_v2())
		__set_bit(CS_MEMORY_MIGRATE, &cs->flags);

	return &cs->css;
}

static int cpuset_css_online(struct cgroup_subsys_state *css)
{
	struct cpuset *cs = css_cs(css);
	struct cpuset *parent = parent_cs(cs);
	struct cpuset *tmp_cs;
	struct cgroup_subsys_state *pos_css;

	if (!parent)
		return 0;

	cpuset_full_lock();
	if (is_spread_page(parent))
		set_bit(CS_SPREAD_PAGE, &cs->flags);
	if (is_spread_slab(parent))
		set_bit(CS_SPREAD_SLAB, &cs->flags);
	/*
	 * For v2, clear CS_SCHED_LOAD_BALANCE if parent is isolated
	 */
	if (cpuset_v2() && !is_sched_load_balance(parent))
		clear_bit(CS_SCHED_LOAD_BALANCE, &cs->flags);

	cpuset_inc();

	spin_lock_irq(&callback_lock);
	if (is_in_v2_mode()) {
		cpumask_copy(cs->effective_cpus, parent->effective_cpus);
		cs->effective_mems = parent->effective_mems;
	}
	spin_unlock_irq(&callback_lock);

	if (!test_bit(CGRP_CPUSET_CLONE_CHILDREN, &css->cgroup->flags))
		goto out_unlock;

	/*
	 * Clone @parent's configuration if CGRP_CPUSET_CLONE_CHILDREN is
	 * set.  This flag handling is implemented in cgroup core for
	 * historical reasons - the flag may be specified during mount.
	 *
	 * Currently, if any sibling cpusets have exclusive cpus or mem, we
	 * refuse to clone the configuration - thereby refusing the task to
	 * be entered, and as a result refusing the sys_unshare() or
	 * clone() which initiated it.  If this becomes a problem for some
	 * users who wish to allow that scenario, then this could be
	 * changed to grant parent->cpus_allowed-sibling_cpus_exclusive
	 * (and likewise for mems) to the new cgroup.
	 */
	rcu_read_lock();
	cpuset_for_each_child(tmp_cs, pos_css, parent) {
		if (is_mem_exclusive(tmp_cs) || is_cpu_exclusive(tmp_cs)) {
			rcu_read_unlock();
			goto out_unlock;
		}
	}
	rcu_read_unlock();

	spin_lock_irq(&callback_lock);
	cs->mems_allowed = parent->mems_allowed;
	cs->effective_mems = parent->mems_allowed;
	cpumask_copy(cs->cpus_allowed, parent->cpus_allowed);
	cpumask_copy(cs->effective_cpus, parent->cpus_allowed);
	spin_unlock_irq(&callback_lock);
out_unlock:
	cpuset_full_unlock();
	return 0;
}

/*
 * If the cpuset being removed has its flag 'sched_load_balance'
 * enabled, then simulate turning sched_load_balance off, which
 * will call rebuild_sched_domains_locked(). That is not needed
 * in the default hierarchy where only changes in partition
 * will cause repartitioning.
 */
static void cpuset_css_offline(struct cgroup_subsys_state *css)
{
	struct cpuset *cs = css_cs(css);

	cpuset_full_lock();
	if (!cpuset_v2() && is_sched_load_balance(cs))
		cpuset_update_flag(CS_SCHED_LOAD_BALANCE, cs, 0);

	cpuset_dec();
	cpuset_full_unlock();
}

/*
 * If a dying cpuset has the 'cpus.partition' enabled, turn it off by
 * changing it back to member to free its exclusive CPUs back to the pool to
 * be used by other online cpusets.
 */
static void cpuset_css_killed(struct cgroup_subsys_state *css)
{
	struct cpuset *cs = css_cs(css);

	cpuset_full_lock();
	/* Reset valid partition back to member */
	if (is_partition_valid(cs))
		update_prstate(cs, PRS_MEMBER);
	cpuset_full_unlock();
}

static void cpuset_css_free(struct cgroup_subsys_state *css)
{
	struct cpuset *cs = css_cs(css);

	free_cpuset(cs);
}

static void cpuset_bind(struct cgroup_subsys_state *root_css)
{
	mutex_lock(&cpuset_mutex);
	spin_lock_irq(&callback_lock);

	if (is_in_v2_mode()) {
		cpumask_copy(top_cpuset.cpus_allowed, cpu_possible_mask);
		cpumask_copy(top_cpuset.effective_xcpus, cpu_possible_mask);
		top_cpuset.mems_allowed = node_possible_map;
	} else {
		cpumask_copy(top_cpuset.cpus_allowed,
			     top_cpuset.effective_cpus);
		top_cpuset.mems_allowed = top_cpuset.effective_mems;
	}

	spin_unlock_irq(&callback_lock);
	mutex_unlock(&cpuset_mutex);
}

/*
 * In case the child is cloned into a cpuset different from its parent,
 * additional checks are done to see if the move is allowed.
 */
static int cpuset_can_fork(struct task_struct *task, struct css_set *cset)
{
	struct cpuset *cs = css_cs(cset->subsys[cpuset_cgrp_id]);
	bool same_cs;
	int ret;

	rcu_read_lock();
	same_cs = (cs == task_cs(current));
	rcu_read_unlock();

	if (same_cs)
		return 0;

	lockdep_assert_held(&cgroup_mutex);
	mutex_lock(&cpuset_mutex);

	/* Check to see if task is allowed in the cpuset */
	ret = cpuset_can_attach_check(cs);
	if (ret)
		goto out_unlock;

	ret = task_can_attach(task);
	if (ret)
		goto out_unlock;

	ret = security_task_setscheduler(task);
	if (ret)
		goto out_unlock;

	/*
	 * Mark attach is in progress.  This makes validate_change() fail
	 * changes which zero cpus/mems_allowed.
	 */
	cs->attach_in_progress++;
out_unlock:
	mutex_unlock(&cpuset_mutex);
	return ret;
}

static void cpuset_cancel_fork(struct task_struct *task, struct css_set *cset)
{
	struct cpuset *cs = css_cs(cset->subsys[cpuset_cgrp_id]);
	bool same_cs;

	rcu_read_lock();
	same_cs = (cs == task_cs(current));
	rcu_read_unlock();

	if (same_cs)
		return;

	dec_attach_in_progress(cs);
}

/*
 * Make sure the new task conform to the current state of its parent,
 * which could have been changed by cpuset just after it inherits the
 * state from the parent and before it sits on the cgroup's task list.
 */
static void cpuset_fork(struct task_struct *task)
{
	struct cpuset *cs;
	bool same_cs;

	rcu_read_lock();
	cs = task_cs(task);
	same_cs = (cs == task_cs(current));
	rcu_read_unlock();

	if (same_cs) {
		if (cs == &top_cpuset)
			return;

		set_cpus_allowed_ptr(task, current->cpus_ptr);
		task->mems_allowed = current->mems_allowed;
		return;
	}

	/* CLONE_INTO_CGROUP */
	mutex_lock(&cpuset_mutex);
	guarantee_online_mems(cs, &cpuset_attach_nodemask_to);
	cpuset_attach_task(cs, task);

	dec_attach_in_progress_locked(cs);
	mutex_unlock(&cpuset_mutex);
}

struct cgroup_subsys cpuset_cgrp_subsys = {
	.css_alloc	= cpuset_css_alloc,
	.css_online	= cpuset_css_online,
	.css_offline	= cpuset_css_offline,
	.css_killed	= cpuset_css_killed,
	.css_free	= cpuset_css_free,
	.can_attach	= cpuset_can_attach,
	.cancel_attach	= cpuset_cancel_attach,
	.attach		= cpuset_attach,
	.bind		= cpuset_bind,
	.can_fork	= cpuset_can_fork,
	.cancel_fork	= cpuset_cancel_fork,
	.fork		= cpuset_fork,
#ifdef CONFIG_CPUSETS_V1
	.legacy_cftypes	= cpuset1_files,
#endif
	.dfl_cftypes	= dfl_files,
	.early_init	= true,
	.threaded	= true,
};

/**
 * cpuset_init - initialize cpusets at system boot
 *
 * Description: Initialize top_cpuset
 **/

int __init cpuset_init(void)
{
	BUG_ON(!alloc_cpumask_var(&top_cpuset.cpus_allowed, GFP_KERNEL));
	BUG_ON(!alloc_cpumask_var(&top_cpuset.effective_cpus, GFP_KERNEL));
	BUG_ON(!alloc_cpumask_var(&top_cpuset.effective_xcpus, GFP_KERNEL));
	BUG_ON(!alloc_cpumask_var(&top_cpuset.exclusive_cpus, GFP_KERNEL));
	BUG_ON(!zalloc_cpumask_var(&subpartitions_cpus, GFP_KERNEL));
	BUG_ON(!zalloc_cpumask_var(&isolated_cpus, GFP_KERNEL));

	cpumask_setall(top_cpuset.cpus_allowed);
	nodes_setall(top_cpuset.mems_allowed);
	cpumask_setall(top_cpuset.effective_cpus);
	cpumask_setall(top_cpuset.effective_xcpus);
	cpumask_setall(top_cpuset.exclusive_cpus);
	nodes_setall(top_cpuset.effective_mems);

	fmeter_init(&top_cpuset.fmeter);

	BUG_ON(!alloc_cpumask_var(&cpus_attach, GFP_KERNEL));

	have_boot_isolcpus = housekeeping_enabled(HK_TYPE_DOMAIN);
	if (have_boot_isolcpus) {
		BUG_ON(!alloc_cpumask_var(&boot_hk_cpus, GFP_KERNEL));
		cpumask_copy(boot_hk_cpus, housekeeping_cpumask(HK_TYPE_DOMAIN));
		cpumask_andnot(isolated_cpus, cpu_possible_mask, boot_hk_cpus);
	}

	return 0;
}

static void
hotplug_update_tasks(struct cpuset *cs,
		     struct cpumask *new_cpus, nodemask_t *new_mems,
		     bool cpus_updated, bool mems_updated)
{
	/* A partition root is allowed to have empty effective cpus */
	if (cpumask_empty(new_cpus) && !is_partition_valid(cs))
		cpumask_copy(new_cpus, parent_cs(cs)->effective_cpus);
	if (nodes_empty(*new_mems))
		*new_mems = parent_cs(cs)->effective_mems;

	spin_lock_irq(&callback_lock);
	cpumask_copy(cs->effective_cpus, new_cpus);
	cs->effective_mems = *new_mems;
	spin_unlock_irq(&callback_lock);

	if (cpus_updated)
		cpuset_update_tasks_cpumask(cs, new_cpus);
	if (mems_updated)
		cpuset_update_tasks_nodemask(cs);
}

void cpuset_force_rebuild(void)
{
	force_sd_rebuild = true;
}

/**
 * cpuset_hotplug_update_tasks - update tasks in a cpuset for hotunplug
 * @cs: cpuset in interest
 * @tmp: the tmpmasks structure pointer
 *
 * Compare @cs's cpu and mem masks against top_cpuset and if some have gone
 * offline, update @cs accordingly.  If @cs ends up with no CPU or memory,
 * all its tasks are moved to the nearest ancestor with both resources.
 */
static void cpuset_hotplug_update_tasks(struct cpuset *cs, struct tmpmasks *tmp)
{
	static cpumask_t new_cpus;
	static nodemask_t new_mems;
	bool cpus_updated;
	bool mems_updated;
	bool remote;
	int partcmd = -1;
	struct cpuset *parent;
retry:
	wait_event(cpuset_attach_wq, cs->attach_in_progress == 0);

	mutex_lock(&cpuset_mutex);

	/*
	 * We have raced with task attaching. We wait until attaching
	 * is finished, so we won't attach a task to an empty cpuset.
	 */
	if (cs->attach_in_progress) {
		mutex_unlock(&cpuset_mutex);
		goto retry;
	}

	parent = parent_cs(cs);
	compute_effective_cpumask(&new_cpus, cs, parent);
	nodes_and(new_mems, cs->mems_allowed, parent->effective_mems);

	if (!tmp || !cs->partition_root_state)
		goto update_tasks;

	/*
	 * Compute effective_cpus for valid partition root, may invalidate
	 * child partition roots if necessary.
	 */
	remote = is_remote_partition(cs);
	if (remote || (is_partition_valid(cs) && is_partition_valid(parent)))
		compute_partition_effective_cpumask(cs, &new_cpus);

	if (remote && cpumask_empty(&new_cpus) &&
	    partition_is_populated(cs, NULL)) {
		cs->prs_err = PERR_HOTPLUG;
		remote_partition_disable(cs, tmp);
		compute_effective_cpumask(&new_cpus, cs, parent);
		remote = false;
	}

	/*
	 * Force the partition to become invalid if either one of
	 * the following conditions hold:
	 * 1) empty effective cpus but not valid empty partition.
	 * 2) parent is invalid or doesn't grant any cpus to child
	 *    partitions.
	 */
	if (is_local_partition(cs) && (!is_partition_valid(parent) ||
				tasks_nocpu_error(parent, cs, &new_cpus)))
		partcmd = partcmd_invalidate;
	/*
	 * On the other hand, an invalid partition root may be transitioned
	 * back to a regular one with a non-empty effective xcpus.
	 */
	else if (is_partition_valid(parent) && is_partition_invalid(cs) &&
		 !cpumask_empty(cs->effective_xcpus))
		partcmd = partcmd_update;

	if (partcmd >= 0) {
		update_parent_effective_cpumask(cs, partcmd, NULL, tmp);
		if ((partcmd == partcmd_invalidate) || is_partition_valid(cs)) {
			compute_partition_effective_cpumask(cs, &new_cpus);
			cpuset_force_rebuild();
		}
	}

update_tasks:
	cpus_updated = !cpumask_equal(&new_cpus, cs->effective_cpus);
	mems_updated = !nodes_equal(new_mems, cs->effective_mems);
	if (!cpus_updated && !mems_updated)
		goto unlock;	/* Hotplug doesn't affect this cpuset */

	if (mems_updated)
		check_insane_mems_config(&new_mems);

	if (is_in_v2_mode())
		hotplug_update_tasks(cs, &new_cpus, &new_mems,
				     cpus_updated, mems_updated);
	else
		cpuset1_hotplug_update_tasks(cs, &new_cpus, &new_mems,
					    cpus_updated, mems_updated);

unlock:
	mutex_unlock(&cpuset_mutex);
}

/**
 * cpuset_handle_hotplug - handle CPU/memory hot{,un}plug for a cpuset
 *
 * This function is called after either CPU or memory configuration has
 * changed and updates cpuset accordingly.  The top_cpuset is always
 * synchronized to cpu_active_mask and N_MEMORY, which is necessary in
 * order to make cpusets transparent (of no affect) on systems that are
 * actively using CPU hotplug but making no active use of cpusets.
 *
 * Non-root cpusets are only affected by offlining.  If any CPUs or memory
 * nodes have been taken down, cpuset_hotplug_update_tasks() is invoked on
 * all descendants.
 *
 * Note that CPU offlining during suspend is ignored.  We don't modify
 * cpusets across suspend/resume cycles at all.
 *
 * CPU / memory hotplug is handled synchronously.
 */
static void cpuset_handle_hotplug(void)
{
	static cpumask_t new_cpus;
	static nodemask_t new_mems;
	bool cpus_updated, mems_updated;
	bool on_dfl = is_in_v2_mode();
	struct tmpmasks tmp, *ptmp = NULL;

	if (on_dfl && !alloc_tmpmasks(&tmp))
		ptmp = &tmp;

	lockdep_assert_cpus_held();
	mutex_lock(&cpuset_mutex);

	/* fetch the available cpus/mems and find out which changed how */
	cpumask_copy(&new_cpus, cpu_active_mask);
	new_mems = node_states[N_MEMORY];

	/*
	 * If subpartitions_cpus is populated, it is likely that the check
	 * below will produce a false positive on cpus_updated when the cpu
	 * list isn't changed. It is extra work, but it is better to be safe.
	 */
	cpus_updated = !cpumask_equal(top_cpuset.effective_cpus, &new_cpus) ||
		       !cpumask_empty(subpartitions_cpus);
	mems_updated = !nodes_equal(top_cpuset.effective_mems, new_mems);

	/* For v1, synchronize cpus_allowed to cpu_active_mask */
	if (cpus_updated) {
		cpuset_force_rebuild();
		spin_lock_irq(&callback_lock);
		if (!on_dfl)
			cpumask_copy(top_cpuset.cpus_allowed, &new_cpus);
		/*
		 * Make sure that CPUs allocated to child partitions
		 * do not show up in effective_cpus. If no CPU is left,
		 * we clear the subpartitions_cpus & let the child partitions
		 * fight for the CPUs again.
		 */
		if (!cpumask_empty(subpartitions_cpus)) {
			if (cpumask_subset(&new_cpus, subpartitions_cpus)) {
				cpumask_clear(subpartitions_cpus);
			} else {
				cpumask_andnot(&new_cpus, &new_cpus,
					       subpartitions_cpus);
			}
		}
		cpumask_copy(top_cpuset.effective_cpus, &new_cpus);
		spin_unlock_irq(&callback_lock);
		/* we don't mess with cpumasks of tasks in top_cpuset */
	}

	/* synchronize mems_allowed to N_MEMORY */
	if (mems_updated) {
		spin_lock_irq(&callback_lock);
		if (!on_dfl)
			top_cpuset.mems_allowed = new_mems;
		top_cpuset.effective_mems = new_mems;
		spin_unlock_irq(&callback_lock);
		cpuset_update_tasks_nodemask(&top_cpuset);
	}

	mutex_unlock(&cpuset_mutex);

	/* if cpus or mems changed, we need to propagate to descendants */
	if (cpus_updated || mems_updated) {
		struct cpuset *cs;
		struct cgroup_subsys_state *pos_css;

		rcu_read_lock();
		cpuset_for_each_descendant_pre(cs, pos_css, &top_cpuset) {
			if (cs == &top_cpuset || !css_tryget_online(&cs->css))
				continue;
			rcu_read_unlock();

			cpuset_hotplug_update_tasks(cs, ptmp);

			rcu_read_lock();
			css_put(&cs->css);
		}
		rcu_read_unlock();
	}

	/* rebuild sched domains if necessary */
	if (force_sd_rebuild)
		rebuild_sched_domains_cpuslocked();

	free_tmpmasks(ptmp);
}

void cpuset_update_active_cpus(void)
{
	/*
	 * We're inside cpu hotplug critical region which usually nests
	 * inside cgroup synchronization.  Bounce actual hotplug processing
	 * to a work item to avoid reverse locking order.
	 */
	cpuset_handle_hotplug();
}

/*
 * Keep top_cpuset.mems_allowed tracking node_states[N_MEMORY].
 * Call this routine anytime after node_states[N_MEMORY] changes.
 * See cpuset_update_active_cpus() for CPU hotplug handling.
 */
static int cpuset_track_online_nodes(struct notifier_block *self,
				unsigned long action, void *arg)
{
	cpuset_handle_hotplug();
	return NOTIFY_OK;
}

/**
 * cpuset_init_smp - initialize cpus_allowed
 *
 * Description: Finish top cpuset after cpu, node maps are initialized
 */
void __init cpuset_init_smp(void)
{
	/*
	 * cpus_allowd/mems_allowed set to v2 values in the initial
	 * cpuset_bind() call will be reset to v1 values in another
	 * cpuset_bind() call when v1 cpuset is mounted.
	 */
	top_cpuset.old_mems_allowed = top_cpuset.mems_allowed;

	cpumask_copy(top_cpuset.effective_cpus, cpu_active_mask);
	top_cpuset.effective_mems = node_states[N_MEMORY];

	hotplug_node_notifier(cpuset_track_online_nodes, CPUSET_CALLBACK_PRI);

	cpuset_migrate_mm_wq = alloc_ordered_workqueue("cpuset_migrate_mm", 0);
	BUG_ON(!cpuset_migrate_mm_wq);
}

/*
 * Return cpus_allowed mask from a task's cpuset.
 */
static void __cpuset_cpus_allowed_locked(struct task_struct *tsk, struct cpumask *pmask)
{
	struct cpuset *cs;

	cs = task_cs(tsk);
	if (cs != &top_cpuset)
		guarantee_active_cpus(tsk, pmask);
	/*
	 * Tasks in the top cpuset won't get update to their cpumasks
	 * when a hotplug online/offline event happens. So we include all
	 * offline cpus in the allowed cpu list.
	 */
	if ((cs == &top_cpuset) || cpumask_empty(pmask)) {
		const struct cpumask *possible_mask = task_cpu_possible_mask(tsk);

		/*
		 * We first exclude cpus allocated to partitions. If there is no
		 * allowable online cpu left, we fall back to all possible cpus.
		 */
		cpumask_andnot(pmask, possible_mask, subpartitions_cpus);
		if (!cpumask_intersects(pmask, cpu_active_mask))
			cpumask_copy(pmask, possible_mask);
	}
}

/**
 * cpuset_cpus_allowed_locked - return cpus_allowed mask from a task's cpuset.
 * @tsk: pointer to task_struct from which to obtain cpuset->cpus_allowed.
 * @pmask: pointer to struct cpumask variable to receive cpus_allowed set.
 *
 * Similir to cpuset_cpus_allowed() except that the caller must have acquired
 * cpuset_mutex.
 */
void cpuset_cpus_allowed_locked(struct task_struct *tsk, struct cpumask *pmask)
{
	lockdep_assert_held(&cpuset_mutex);
	__cpuset_cpus_allowed_locked(tsk, pmask);
}

/**
 * cpuset_cpus_allowed - return cpus_allowed mask from a task's cpuset.
 * @tsk: pointer to task_struct from which to obtain cpuset->cpus_allowed.
 * @pmask: pointer to struct cpumask variable to receive cpus_allowed set.
 *
 * Description: Returns the cpumask_var_t cpus_allowed of the cpuset
 * attached to the specified @tsk.  Guaranteed to return some non-empty
 * subset of cpu_active_mask, even if this means going outside the
 * tasks cpuset, except when the task is in the top cpuset.
 **/

void cpuset_cpus_allowed(struct task_struct *tsk, struct cpumask *pmask)
{
	unsigned long flags;

	spin_lock_irqsave(&callback_lock, flags);
	__cpuset_cpus_allowed_locked(tsk, pmask);
	spin_unlock_irqrestore(&callback_lock, flags);
}

/**
 * cpuset_cpus_allowed_fallback - final fallback before complete catastrophe.
 * @tsk: pointer to task_struct with which the scheduler is struggling
 *
 * Description: In the case that the scheduler cannot find an allowed cpu in
 * tsk->cpus_allowed, we fall back to task_cs(tsk)->cpus_allowed. In legacy
 * mode however, this value is the same as task_cs(tsk)->effective_cpus,
 * which will not contain a sane cpumask during cases such as cpu hotplugging.
 * This is the absolute last resort for the scheduler and it is only used if
 * _every_ other avenue has been traveled.
 *
 * Returns true if the affinity of @tsk was changed, false otherwise.
 **/

bool cpuset_cpus_allowed_fallback(struct task_struct *tsk)
{
	const struct cpumask *possible_mask = task_cpu_possible_mask(tsk);
	const struct cpumask *cs_mask;
	bool changed = false;

	rcu_read_lock();
	cs_mask = task_cs(tsk)->cpus_allowed;
	if (is_in_v2_mode() && cpumask_subset(cs_mask, possible_mask)) {
		set_cpus_allowed_force(tsk, cs_mask);
		changed = true;
	}
	rcu_read_unlock();

	/*
	 * We own tsk->cpus_allowed, nobody can change it under us.
	 *
	 * But we used cs && cs->cpus_allowed lockless and thus can
	 * race with cgroup_attach_task() or update_cpumask() and get
	 * the wrong tsk->cpus_allowed. However, both cases imply the
	 * subsequent cpuset_change_cpumask()->set_cpus_allowed_ptr()
	 * which takes task_rq_lock().
	 *
	 * If we are called after it dropped the lock we must see all
	 * changes in tsk_cs()->cpus_allowed. Otherwise we can temporary
	 * set any mask even if it is not right from task_cs() pov,
	 * the pending set_cpus_allowed_ptr() will fix things.
	 *
	 * select_fallback_rq() will fix things ups and set cpu_possible_mask
	 * if required.
	 */
	return changed;
}

void __init cpuset_init_current_mems_allowed(void)
{
	nodes_setall(current->mems_allowed);
}

/**
 * cpuset_mems_allowed - return mems_allowed mask from a tasks cpuset.
 * @tsk: pointer to task_struct from which to obtain cpuset->mems_allowed.
 *
 * Description: Returns the nodemask_t mems_allowed of the cpuset
 * attached to the specified @tsk.  Guaranteed to return some non-empty
 * subset of node_states[N_MEMORY], even if this means going outside the
 * tasks cpuset.
 **/

nodemask_t cpuset_mems_allowed(struct task_struct *tsk)
{
	nodemask_t mask;
	unsigned long flags;

	spin_lock_irqsave(&callback_lock, flags);
	guarantee_online_mems(task_cs(tsk), &mask);
	spin_unlock_irqrestore(&callback_lock, flags);

	return mask;
}

/**
 * cpuset_nodemask_valid_mems_allowed - check nodemask vs. current mems_allowed
 * @nodemask: the nodemask to be checked
 *
 * Are any of the nodes in the nodemask allowed in current->mems_allowed?
 */
int cpuset_nodemask_valid_mems_allowed(nodemask_t *nodemask)
{
	return nodes_intersects(*nodemask, current->mems_allowed);
}

/*
 * nearest_hardwall_ancestor() - Returns the nearest mem_exclusive or
 * mem_hardwall ancestor to the specified cpuset.  Call holding
 * callback_lock.  If no ancestor is mem_exclusive or mem_hardwall
 * (an unusual configuration), then returns the root cpuset.
 */
static struct cpuset *nearest_hardwall_ancestor(struct cpuset *cs)
{
	while (!(is_mem_exclusive(cs) || is_mem_hardwall(cs)) && parent_cs(cs))
		cs = parent_cs(cs);
	return cs;
}

/*
 * cpuset_current_node_allowed - Can current task allocate on a memory node?
 * @node: is this an allowed node?
 * @gfp_mask: memory allocation flags
 *
 * If we're in interrupt, yes, we can always allocate.  If @node is set in
 * current's mems_allowed, yes.  If it's not a __GFP_HARDWALL request and this
 * node is set in the nearest hardwalled cpuset ancestor to current's cpuset,
 * yes.  If current has access to memory reserves as an oom victim, yes.
 * Otherwise, no.
 *
 * GFP_USER allocations are marked with the __GFP_HARDWALL bit,
 * and do not allow allocations outside the current tasks cpuset
 * unless the task has been OOM killed.
 * GFP_KERNEL allocations are not so marked, so can escape to the
 * nearest enclosing hardwalled ancestor cpuset.
 *
 * Scanning up parent cpusets requires callback_lock.  The
 * __alloc_pages() routine only calls here with __GFP_HARDWALL bit
 * _not_ set if it's a GFP_KERNEL allocation, and all nodes in the
 * current tasks mems_allowed came up empty on the first pass over
 * the zonelist.  So only GFP_KERNEL allocations, if all nodes in the
 * cpuset are short of memory, might require taking the callback_lock.
 *
 * The first call here from mm/page_alloc:get_page_from_freelist()
 * has __GFP_HARDWALL set in gfp_mask, enforcing hardwall cpusets,
 * so no allocation on a node outside the cpuset is allowed (unless
 * in interrupt, of course).
 *
 * The second pass through get_page_from_freelist() doesn't even call
 * here for GFP_ATOMIC calls.  For those calls, the __alloc_pages()
 * variable 'wait' is not set, and the bit ALLOC_CPUSET is not set
 * in alloc_flags.  That logic and the checks below have the combined
 * affect that:
 *	in_interrupt - any node ok (current task context irrelevant)
 *	GFP_ATOMIC   - any node ok
 *	tsk_is_oom_victim   - any node ok
 *	GFP_KERNEL   - any node in enclosing hardwalled cpuset ok
 *	GFP_USER     - only nodes in current tasks mems allowed ok.
 */
bool cpuset_current_node_allowed(int node, gfp_t gfp_mask)
{
	struct cpuset *cs;		/* current cpuset ancestors */
	bool allowed;			/* is allocation in zone z allowed? */
	unsigned long flags;

	if (in_interrupt())
		return true;
	if (node_isset(node, current->mems_allowed))
		return true;
	/*
	 * Allow tasks that have access to memory reserves because they have
	 * been OOM killed to get memory anywhere.
	 */
	if (unlikely(tsk_is_oom_victim(current)))
		return true;
	if (gfp_mask & __GFP_HARDWALL)	/* If hardwall request, stop here */
		return false;

	if (current->flags & PF_EXITING) /* Let dying task have memory */
		return true;

	/* Not hardwall and node outside mems_allowed: scan up cpusets */
	spin_lock_irqsave(&callback_lock, flags);

	cs = nearest_hardwall_ancestor(task_cs(current));
	allowed = node_isset(node, cs->mems_allowed);

	spin_unlock_irqrestore(&callback_lock, flags);
	return allowed;
}

bool cpuset_node_allowed(struct cgroup *cgroup, int nid)
{
	struct cgroup_subsys_state *css;
	struct cpuset *cs;
	bool allowed;

	/*
	 * In v1, mem_cgroup and cpuset are unlikely in the same hierarchy
	 * and mems_allowed is likely to be empty even if we could get to it,
	 * so return true to avoid taking a global lock on the empty check.
	 */
	if (!cpuset_v2())
		return true;

	css = cgroup_get_e_css(cgroup, &cpuset_cgrp_subsys);
	if (!css)
		return true;

	/*
	 * Normally, accessing effective_mems would require the cpuset_mutex
	 * or callback_lock - but node_isset is atomic and the reference
	 * taken via cgroup_get_e_css is sufficient to protect css.
	 *
	 * Since this interface is intended for use by migration paths, we
	 * relax locking here to avoid taking global locks - while accepting
	 * there may be rare scenarios where the result may be innaccurate.
	 *
	 * Reclaim and migration are subject to these same race conditions, and
	 * cannot make strong isolation guarantees, so this is acceptable.
	 */
	cs = container_of(css, struct cpuset, css);
	allowed = node_isset(nid, cs->effective_mems);
	css_put(css);
	return allowed;
}

/**
 * cpuset_spread_node() - On which node to begin search for a page
 * @rotor: round robin rotor
 *
 * If a task is marked PF_SPREAD_PAGE or PF_SPREAD_SLAB (as for
 * tasks in a cpuset with is_spread_page or is_spread_slab set),
 * and if the memory allocation used cpuset_mem_spread_node()
 * to determine on which node to start looking, as it will for
 * certain page cache or slab cache pages such as used for file
 * system buffers and inode caches, then instead of starting on the
 * local node to look for a free page, rather spread the starting
 * node around the tasks mems_allowed nodes.
 *
 * We don't have to worry about the returned node being offline
 * because "it can't happen", and even if it did, it would be ok.
 *
 * The routines calling guarantee_online_mems() are careful to
 * only set nodes in task->mems_allowed that are online.  So it
 * should not be possible for the following code to return an
 * offline node.  But if it did, that would be ok, as this routine
 * is not returning the node where the allocation must be, only
 * the node where the search should start.  The zonelist passed to
 * __alloc_pages() will include all nodes.  If the slab allocator
 * is passed an offline node, it will fall back to the local node.
 * See kmem_cache_alloc_node().
 */
static int cpuset_spread_node(int *rotor)
{
	return *rotor = next_node_in(*rotor, current->mems_allowed);
}

/**
 * cpuset_mem_spread_node() - On which node to begin search for a file page
 */
int cpuset_mem_spread_node(void)
{
	if (current->cpuset_mem_spread_rotor == NUMA_NO_NODE)
		current->cpuset_mem_spread_rotor =
			node_random(&current->mems_allowed);

	return cpuset_spread_node(&current->cpuset_mem_spread_rotor);
}

/**
 * cpuset_mems_allowed_intersects - Does @tsk1's mems_allowed intersect @tsk2's?
 * @tsk1: pointer to task_struct of some task.
 * @tsk2: pointer to task_struct of some other task.
 *
 * Description: Return true if @tsk1's mems_allowed intersects the
 * mems_allowed of @tsk2.  Used by the OOM killer to determine if
 * one of the task's memory usage might impact the memory available
 * to the other.
 **/

int cpuset_mems_allowed_intersects(const struct task_struct *tsk1,
				   const struct task_struct *tsk2)
{
	return nodes_intersects(tsk1->mems_allowed, tsk2->mems_allowed);
}

/**
 * cpuset_print_current_mems_allowed - prints current's cpuset and mems_allowed
 *
 * Description: Prints current's name, cpuset name, and cached copy of its
 * mems_allowed to the kernel log.
 */
void cpuset_print_current_mems_allowed(void)
{
	struct cgroup *cgrp;

	rcu_read_lock();

	cgrp = task_cs(current)->css.cgroup;
	pr_cont(",cpuset=");
	pr_cont_cgroup_name(cgrp);
	pr_cont(",mems_allowed=%*pbl",
		nodemask_pr_args(&current->mems_allowed));

	rcu_read_unlock();
}

/* Display task mems_allowed in /proc/<pid>/status file. */
void cpuset_task_status_allowed(struct seq_file *m, struct task_struct *task)
{
	seq_printf(m, "Mems_allowed:\t%*pb\n",
		   nodemask_pr_args(&task->mems_allowed));
	seq_printf(m, "Mems_allowed_list:\t%*pbl\n",
		   nodemask_pr_args(&task->mems_allowed));
}<|MERGE_RESOLUTION|>--- conflicted
+++ resolved
@@ -1408,9 +1408,6 @@
 	cpumask_or(parent->effective_cpus, parent->effective_cpus, xcpus);
 }
 
-<<<<<<< HEAD
-static void update_isolation_cpumasks(bool isolcpus_updated)
-=======
 /*
  * isolated_cpus_can_update - check for isolated & nohz_full conflicts
  * @add_cpus: cpu mask for cpus that are going to be isolated
@@ -1425,7 +1422,6 @@
  */
 static bool isolated_cpus_can_update(struct cpumask *add_cpus,
 				     struct cpumask *del_cpus)
->>>>>>> b1bcaed1
 {
 	cpumask_var_t full_hk_cpus;
 	int res = true;
@@ -1488,13 +1484,11 @@
 
 	ret = workqueue_unbound_exclude_cpumask(isolated_cpus);
 	WARN_ON_ONCE(ret < 0);
-<<<<<<< HEAD
 
 	ret = tmigr_isolated_exclude_cpumask(isolated_cpus);
 	WARN_ON_ONCE(ret < 0);
-=======
+
 	isolated_cpus_updating = false;
->>>>>>> b1bcaed1
 }
 
 /**
@@ -1650,11 +1644,7 @@
 	cs->remote_partition = true;
 	cpumask_copy(cs->effective_xcpus, tmp->new_cpus);
 	spin_unlock_irq(&callback_lock);
-<<<<<<< HEAD
-	update_isolation_cpumasks(isolcpus_updated);
-=======
 	update_isolation_cpumasks();
->>>>>>> b1bcaed1
 	cpuset_force_rebuild();
 	cs->prs_err = 0;
 
@@ -1692,11 +1682,7 @@
 	compute_excpus(cs, cs->effective_xcpus);
 	reset_partition_data(cs);
 	spin_unlock_irq(&callback_lock);
-<<<<<<< HEAD
-	update_isolation_cpumasks(isolcpus_updated);
-=======
 	update_isolation_cpumasks();
->>>>>>> b1bcaed1
 	cpuset_force_rebuild();
 
 	/*
@@ -1767,11 +1753,7 @@
 	if (xcpus)
 		cpumask_copy(cs->exclusive_cpus, xcpus);
 	spin_unlock_irq(&callback_lock);
-<<<<<<< HEAD
-	update_isolation_cpumasks(isolcpus_updated);
-=======
 	update_isolation_cpumasks();
->>>>>>> b1bcaed1
 	if (adding || deleting)
 		cpuset_force_rebuild();
 
@@ -2115,11 +2097,7 @@
 		partition_xcpus_add(new_prs, parent, tmp->delmask);
 
 	spin_unlock_irq(&callback_lock);
-<<<<<<< HEAD
-	update_isolation_cpumasks(isolcpus_updated);
-=======
 	update_isolation_cpumasks();
->>>>>>> b1bcaed1
 
 	if ((old_prs != new_prs) && (cmd == partcmd_update))
 		update_partition_exclusive_flag(cs, new_prs);
@@ -3135,11 +3113,7 @@
 	else if (isolcpus_updated)
 		isolated_cpus_update(old_prs, new_prs, cs->effective_xcpus);
 	spin_unlock_irq(&callback_lock);
-<<<<<<< HEAD
-	update_isolation_cpumasks(isolcpus_updated);
-=======
 	update_isolation_cpumasks();
->>>>>>> b1bcaed1
 
 	/* Force update if switching back to member & update effective_xcpus */
 	update_cpumasks_hier(cs, &tmpmask, !new_prs);

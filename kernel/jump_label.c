--- conflicted
+++ resolved
@@ -289,11 +289,7 @@
 		return;
 
 	guard(mutex)(&jump_label_mutex);
-<<<<<<< HEAD
-	if (atomic_cmpxchg(&key->enabled, 1, 0))
-=======
 	if (atomic_cmpxchg(&key->enabled, 1, 0) == 1)
->>>>>>> 9cacb32a
 		jump_label_update(key);
 	else
 		WARN_ON_ONCE(!static_key_slow_try_dec(key));

--- conflicted
+++ resolved
@@ -1516,19 +1516,13 @@
 	long i;
 	int firsterr = 0;
 	static const struct ref_scale_ops *scale_ops[] = {
-<<<<<<< HEAD
 		&rcu_ops, &srcu_ops, &srcu_fast_ops, &srcu_fast_updown_ops,
 		RCU_TRACE_OPS RCU_TASKS_OPS
-		&refcnt_ops, &rwlock_ops, &rwsem_ops, &lock_ops, &lock_irq_ops,
-		&acqrel_ops, &sched_clock_ops, &clock_ops, &jiffies_ops,
-=======
-		&rcu_ops, &srcu_ops, &srcu_fast_ops, RCU_TRACE_OPS RCU_TASKS_OPS
 		&refcnt_ops, &percpuinc_ops, &incpercpu_ops, &incpercpupreempt_ops,
 		&incpercpubh_ops, &incpercpuirqsave_ops,
 		&rwlock_ops, &rwsem_ops, &lock_ops, &lock_irq_ops, &acqrel_ops,
 		&sched_clock_ops, &clock_ops, &jiffies_ops,
 		&preempt_ops, &bh_ops, &irq_ops, &irqsave_ops,
->>>>>>> 204ab514
 		&typesafe_ref_ops, &typesafe_lock_ops, &typesafe_seqlock_ops,
 	};
 

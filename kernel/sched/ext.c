--- conflicted
+++ resolved
@@ -4089,13 +4089,9 @@
 
 void scx_tg_init(struct task_group *tg)
 {
-<<<<<<< HEAD
-	tg->scx_weight = CGROUP_WEIGHT_DFL;
-=======
 	tg->scx.weight = CGROUP_WEIGHT_DFL;
 	tg->scx.bw_period_us = default_bw_period_us();
 	tg->scx.bw_quota_us = RUNTIME_INF;
->>>>>>> ae96bba1
 }
 
 int scx_tg_online(struct task_group *tg)
@@ -4251,19 +4247,11 @@
 	percpu_down_read(&scx_cgroup_rwsem);
 
 	if (scx_cgroup_enabled && SCX_HAS_OP(sch, cgroup_set_weight) &&
-<<<<<<< HEAD
-	    tg->scx_weight != weight)
-		SCX_CALL_OP(sch, SCX_KF_UNLOCKED, cgroup_set_weight, NULL,
-			    tg_cgrp(tg), weight);
-
-	tg->scx_weight = weight;
-=======
 	    tg->scx.weight != weight)
 		SCX_CALL_OP(sch, SCX_KF_UNLOCKED, cgroup_set_weight, NULL,
 			    tg_cgrp(tg), weight);
 
 	tg->scx.weight = weight;
->>>>>>> ae96bba1
 
 	percpu_up_read(&scx_cgroup_rwsem);
 }

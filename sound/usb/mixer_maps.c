--- conflicted
+++ resolved
@@ -626,11 +626,7 @@
 		.map = gigabyte_b450_map,
 		.connector_map = gigabyte_b450_connector_map,
 	},
-<<<<<<< HEAD
-	{	/* ASUS ROG Zenith II */
-=======
 	{	/* ASUS ROG Zenith II (main audio) */
->>>>>>> 7365df19
 		.id = USB_ID(0x0b05, 0x1916),
 		.map = asus_zenith_ii_map,
 		.connector_map = asus_zenith_ii_connector_map,
